--- conflicted
+++ resolved
@@ -2331,14 +2331,9 @@
 	if (PageAnon(page))
 		ttu_flags |= TTU_SPLIT_FREEZE;
 
-<<<<<<< HEAD
-	unmap_success = try_to_unmap(page, ttu_flags, NULL);
-	VM_BUG_ON_PAGE(!unmap_success, page);
-=======
 	try_to_unmap(page, ttu_flags);
 
 	VM_WARN_ON_ONCE_PAGE(page_mapped(page), page);
->>>>>>> 4b5389d3
 }
 
 static void remap_page(struct page *page)
