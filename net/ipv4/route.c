--- conflicted
+++ resolved
@@ -1444,7 +1444,7 @@
 
 static DEFINE_PER_CPU_ALIGNED(struct uncached_list, rt_uncached_list);
 
-static void rt_add_uncached_list(struct rtable *rt)
+void rt_add_uncached_list(struct rtable *rt)
 {
 	struct uncached_list *ul = raw_cpu_ptr(&rt_uncached_list);
 
@@ -1485,29 +1485,7 @@
 	return ret;
 }
 
-<<<<<<< HEAD
-struct uncached_list {
-	spinlock_t		lock;
-	struct list_head	head;
-};
-
-static DEFINE_PER_CPU_ALIGNED(struct uncached_list, rt_uncached_list);
-
-void rt_add_uncached_list(struct rtable *rt)
-{
-	struct uncached_list *ul = raw_cpu_ptr(&rt_uncached_list);
-
-	rt->rt_uncached_list = ul;
-
-	spin_lock_bh(&ul->lock);
-	list_add_tail(&rt->rt_uncached, &ul->head);
-	spin_unlock_bh(&ul->lock);
-}
-
 void rt_del_uncached_list(struct rtable *rt)
-=======
-static void ipv4_dst_destroy(struct dst_entry *dst)
->>>>>>> 7b263b6e
 {
 	if (!list_empty(&rt->rt_uncached)) {
 		struct uncached_list *ul = rt->rt_uncached_list;
