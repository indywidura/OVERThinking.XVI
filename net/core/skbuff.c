--- conflicted
+++ resolved
@@ -5056,15 +5056,8 @@
 	if (unlikely(!skb)){
                 printk(KERN_ERR "ADDLOG %s:%d ",__func__,__LINE__);
 		goto err_free;
-<<<<<<< HEAD
-        }
-
-	if (unlikely(!pskb_may_pull(skb, VLAN_HLEN))){
-          	printk(KERN_ERR "ADDLOG %s:%d ",__func__,__LINE__);
-=======
 	/* We may access the two bytes after vlan_hdr in vlan_set_encap_proto(). */
 	if (unlikely(!pskb_may_pull(skb, VLAN_HLEN + sizeof(unsigned short))))
->>>>>>> aaa9fead
 		goto err_free;
         }
 
