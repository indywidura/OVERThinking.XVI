--- conflicted
+++ resolved
@@ -2637,15 +2637,6 @@
 	const struct xfrm_link *link;
 	int type, err;
 
-<<<<<<< HEAD
-#ifdef CONFIG_COMPAT
-	/*if (in_compat_syscall())
-		return -EOPNOTSUPP;
-	*/
-#endif
-
-=======
->>>>>>> 4a805699
 	type = nlh->nlmsg_type;
 	if (type > XFRM_MSG_MAX)
 		return -EINVAL;
