--- conflicted
+++ resolved
@@ -156,43 +156,25 @@
 	struct list_head list;
 };
 
-<<<<<<< HEAD
-#define MAX_USB_STRING_LEN	126
-#define MAX_USB_STRING_WITH_NULL_LEN	(MAX_USB_STRING_LEN+1)
-=======
 #define USB_MAX_STRING_WITH_NULL_LEN	(USB_MAX_STRING_LEN+1)
 
->>>>>>> 1e3baee4
 static int usb_string_copy(const char *s, char **s_copy)
 {
 	int ret;
 	char *str;
 	char *copy = *s_copy;
 	ret = strlen(s);
-<<<<<<< HEAD
-	if (ret > MAX_USB_STRING_LEN)
-=======
 	if (ret > USB_MAX_STRING_LEN)
->>>>>>> 1e3baee4
 		return -EOVERFLOW;
 
 	if (copy) {
 		str = copy;
 	} else {
-<<<<<<< HEAD
-		str = kmalloc(MAX_USB_STRING_WITH_NULL_LEN, GFP_KERNEL);
-		if (!str)
-			return -ENOMEM;
-	}
-	strncpy(str, s, MAX_USB_STRING_WITH_NULL_LEN);
-
-=======
 		str = kmalloc(USB_MAX_STRING_WITH_NULL_LEN, GFP_KERNEL);
 		if (!str)
 			return -ENOMEM;
 	}
 	strcpy(str, s);
->>>>>>> 1e3baee4
 	if (str[ret - 1] == '\n')
 		str[ret - 1] = '\0';
 	*s_copy = str;
@@ -1855,10 +1837,10 @@
 field ## _store(struct device *dev, struct device_attribute *attr,	\
 		const char *buf, size_t size)				\
 {									\
-	if (size >= MAX_USB_STRING_LEN)					\
+	if (size >= USB_MAX_STRING_LEN)					\
 		return -EINVAL;						\
 	pr_info("%s %s len=%zu\n", __func__, buf, size); \
-	return strlcpy(buffer, buf, MAX_USB_STRING_LEN); \
+	return strlcpy(buffer, buf, USB_MAX_STRING_LEN); \
 }									\
 static DEVICE_ATTR(field, 0644, field ## _show, field ## _store)
 
@@ -1910,7 +1892,7 @@
 	if (IS_ERR(android_device))
 		return PTR_ERR(android_device);
 
-	serial_string = kzalloc(sizeof(char)*MAX_USB_STRING_WITH_NULL_LEN,
+	serial_string = kzalloc(sizeof(char)*USB_MAX_STRING_WITH_NULL_LEN,
 			GFP_KERNEL);
 	serial_string[0] = '\0';
 
