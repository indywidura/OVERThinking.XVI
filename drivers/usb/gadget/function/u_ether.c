/*
 * u_ether.c -- Ethernet-over-USB link layer utilities for Gadget stack
 *
 * Copyright (C) 2003-2005,2008 David Brownell
 * Copyright (C) 2003-2004 Robert Schwebel, Benedikt Spranger
 * Copyright (C) 2008 Nokia Corporation
 *
 * This program is free software; you can redistribute it and/or modify
 * it under the terms of the GNU General Public License as published by
 * the Free Software Foundation; either version 2 of the License, or
 * (at your option) any later version.
 */

/* #define VERBOSE_DEBUG */

#include <linux/kernel.h>
#include <linux/module.h>
#include <linux/gfp.h>
#include <linux/device.h>
#include <linux/ctype.h>
#include <linux/etherdevice.h>
#include <linux/ethtool.h>
#include <linux/if_vlan.h>

#include "u_ether.h"
#include "rndis.h"

#ifdef CONFIG_MEDIATEK_SOLUTION
#include "usb_boost.h"
#endif

/*
 * This component encapsulates the Ethernet link glue needed to provide
 * one (!) network link through the USB gadget stack, normally "usb0".
 *
 * The control and data models are handled by the function driver which
 * connects to this code; such as CDC Ethernet (ECM or EEM),
 * "CDC Subset", or RNDIS.  That includes all descriptor and endpoint
 * management.
 *
 * Link level addressing is handled by this component using module
 * parameters; if no such parameters are provided, random link level
 * addresses are used.  Each end of the link uses one address.  The
 * host end address is exported in various ways, and is often recorded
 * in configuration databases.
 *
 * The driver which assembles each configuration using such a link is
 * responsible for ensuring that each configuration includes at most one
 * instance of is network link.  (The network layer provides ways for
 * this single "physical" link to be used by multiple virtual links.)
 */

#define UETH__VERSION	"29-May-2008"

/* Experiments show that both Linux and Windows hosts allow up to 16k
 * frame sizes. Set the max MTU size to 15k+52 to prevent allocating 32k
 * blocks and still have efficient handling. */
#define GETHER_MAX_MTU_SIZE 15412
#define GETHER_MAX_ETH_FRAME_LEN (GETHER_MAX_MTU_SIZE + ETH_HLEN)

static struct workqueue_struct	*uether_wq;
static struct workqueue_struct	*uether_wq1;

/*-------------------------------------------------------------------------*/

#define RX_EXTRA	20	/* bytes guarding against rx overflows */

#define DEFAULT_QLEN	2	/* double buffering by default */

static unsigned int tx_wakeup_threshold = 13;
module_param(tx_wakeup_threshold, uint, 0644);
MODULE_PARM_DESC(tx_wakeup_threshold, "tx wakeup threshold value");

#define U_ETHER_RX_PENDING_TSHOLD 100
static unsigned int u_ether_rx_pending_thld = U_ETHER_RX_PENDING_TSHOLD;
module_param(u_ether_rx_pending_thld, uint, 0644);

/* for dual-speed hardware, use deeper queues at high/super speed */
static inline int qlen(struct usb_gadget *gadget, unsigned qmult)
{
	if (gadget_is_dualspeed(gadget) && (gadget->speed == USB_SPEED_HIGH ||
					    gadget->speed >= USB_SPEED_SUPER))
		return qmult * DEFAULT_QLEN;
	else
		return DEFAULT_QLEN;
}

/*-------------------------------------------------------------------------*/

/* REVISIT there must be a better way than having two sets
 * of debug calls ...
 */

#undef DBG
#undef VDBG
#undef ERROR
#undef INFO

#define xprintk(d, level, fmt, args...) \
	printk(level "%s: " fmt , (d)->net->name , ## args)

#ifdef DEBUG
#undef DEBUG
#define DBG(dev, fmt, args...) \
	xprintk(dev , KERN_DEBUG , fmt , ## args)
#else
#define DBG(dev, fmt, args...) \
	do { } while (0)
#endif /* DEBUG */

#ifdef VERBOSE_DEBUG
#define VDBG	DBG
#else
#define VDBG(dev, fmt, args...) \
	do { } while (0)
#endif /* DEBUG */

#define ERROR(dev, fmt, args...) \
	xprintk(dev , KERN_ERR , fmt , ## args)
#define INFO(dev, fmt, args...) \
	xprintk(dev , KERN_INFO , fmt , ## args)

/*-------------------------------------------------------------------------*/
unsigned int rndis_test_last_resp_id;
unsigned int rndis_test_last_msg_id;
EXPORT_SYMBOL_GPL(rndis_test_last_msg_id);

unsigned long rndis_test_reset_msg_cnt;
EXPORT_SYMBOL_GPL(rndis_test_reset_msg_cnt);

unsigned long rndis_test_rx_usb_in;
unsigned long rndis_test_rx_net_out;
unsigned long rndis_test_rx_nomem;
unsigned long rndis_test_rx_error;

unsigned long rndis_test_tx_net_in;
unsigned long rndis_test_tx_busy;
unsigned long rndis_test_tx_stop;

unsigned long rndis_test_tx_usb_out;
unsigned long rndis_test_tx_complete;
#define U_ETHER_DBG(fmt, args...) \
		pr_debug("U_ETHER,%s, " fmt, __func__, ## args)


/* NETWORK DRIVER HOOKUP (to the layer above this driver) */

static int ueth_change_mtu(struct net_device *net, int new_mtu)
{
	struct eth_dev	*dev = netdev_priv(net);
	unsigned long	flags;
	int		status = 0;

	/* don't change MTU on "live" link (peer won't know) */
	spin_lock_irqsave(&dev->lock, flags);
	if (dev->port_usb)
		status = -EBUSY;
	else if (new_mtu <= ETH_HLEN || new_mtu > GETHER_MAX_ETH_FRAME_LEN)
		status = -ERANGE;
	else
		net->mtu = new_mtu;
	spin_unlock_irqrestore(&dev->lock, flags);
	U_ETHER_DBG("mtu to %d, status is %d\n", new_mtu, status);

	return status;
}

static void eth_get_drvinfo(struct net_device *net, struct ethtool_drvinfo *p)
{
	struct eth_dev *dev = netdev_priv(net);

	strlcpy(p->driver, "g_ether", sizeof(p->driver));
	strlcpy(p->version, UETH__VERSION, sizeof(p->version));
	strlcpy(p->fw_version, dev->gadget->name, sizeof(p->fw_version));
	strlcpy(p->bus_info, dev_name(&dev->gadget->dev), sizeof(p->bus_info));
}

/* REVISIT can also support:
 *   - WOL (by tracking suspends and issuing remote wakeup)
 *   - msglevel (implies updated messaging)
 *   - ... probably more ethtool ops
 */

static const struct ethtool_ops ops = {
	.get_drvinfo = eth_get_drvinfo,
	.get_link = ethtool_op_get_link,
};

static void defer_kevent(struct eth_dev *dev, int flag)
{
	if (test_and_set_bit(flag, &dev->todo))
		return;
	if (!schedule_work(&dev->work))
		ERROR(dev, "kevent %d may have been dropped\n", flag);
	else
		DBG(dev, "kevent %d scheduled\n", flag);
}

static void rx_complete(struct usb_ep *ep, struct usb_request *req);
static void tx_complete(struct usb_ep *ep, struct usb_request *req);

static int
rx_submit(struct eth_dev *dev, struct usb_request *req, gfp_t gfp_flags)
{
	struct sk_buff	*skb;
	int		retval = -ENOMEM;
	size_t		size = 0;
	struct usb_ep	*out;
	unsigned long	flags;

	spin_lock_irqsave(&dev->lock, flags);
	if (dev->port_usb)
		out = dev->port_usb->out_ep;
	else
		out = NULL;

	if (!out)
	{
		spin_unlock_irqrestore(&dev->lock, flags);
		return -ENOTCONN;
	}

	/* Padding up to RX_EXTRA handles minor disagreements with host.
	 * Normally we use the USB "terminate on short read" convention;
	 * so allow up to (N*maxpacket), since that memory is normally
	 * already allocated.  Some hardware doesn't deal well with short
	 * reads (e.g. DMA must be N*maxpacket), so for now don't trim a
	 * byte off the end (to force hardware errors on overflow).
	 *
	 * RNDIS uses internal framing, and explicitly allows senders to
	 * pad to end-of-packet.  That's potentially nice for speed, but
	 * means receivers can't recover lost synch on their own (because
	 * new packets don't only start after a short RX).
	 */
	size += sizeof(struct ethhdr) + dev->net->mtu + RX_EXTRA;
	size += dev->port_usb->header_len;
	size += out->maxpacket - 1;
	size -= size % out->maxpacket;

	if (dev->ul_max_pkts_per_xfer)
		size *= dev->ul_max_pkts_per_xfer;

	if (dev->port_usb->is_fixed)
		size = max_t(size_t, size, dev->port_usb->fixed_out_len);
	spin_unlock_irqrestore(&dev->lock, flags);

	skb = alloc_skb(size + NET_IP_ALIGN, gfp_flags);
	if (skb == NULL) {
		U_ETHER_DBG("no rx skb\n");
		rndis_test_rx_nomem++;
		goto enomem;
	}

	/* Some platforms perform better when IP packets are aligned,
	 * but on at least one, checksumming fails otherwise.  Note:
	 * RNDIS headers involve variable numbers of LE32 values.
	 */
		skb_reserve(skb, NET_IP_ALIGN);

	req->buf = skb->data;
	req->length = size;
	req->context = skb;

	retval = usb_ep_queue(out, req, gfp_flags);
	if (retval == -ENOMEM)
enomem:
		defer_kevent(dev, WORK_RX_MEMORY);
	if (retval) {
		DBG(dev, "rx submit --> %d\n", retval);
		if (skb)
			dev_kfree_skb_any(skb);
	}
	return retval;
}

static void rx_complete(struct usb_ep *ep, struct usb_request *req)
{
	struct sk_buff	*skb = req->context;
	struct eth_dev	*dev = ep->driver_data;
	int		status = req->status;
	bool		queue = 0;

	switch (status) {

	/* normal completion */
	case 0:
	U_ETHER_DBG("len(%d)\n", req->actual);
		skb_put(skb, req->actual);

		if (dev->unwrap) {
			unsigned long	flags;

			spin_lock_irqsave(&dev->lock, flags);
			if (dev->port_usb) {
				status = dev->unwrap(dev->port_usb,
							skb,
							&dev->rx_frames);
				if (status == -EINVAL)
					dev->net->stats.rx_errors++;
				else if (status == -EOVERFLOW)
					dev->net->stats.rx_over_errors++;
			} else {
				dev_kfree_skb_any(skb);
				status = -ENOTCONN;
			}
			spin_unlock_irqrestore(&dev->lock, flags);
		} else {
			skb_queue_tail(&dev->rx_frames, skb);
		}
		if (!status)
			queue = 1;
	rndis_test_rx_usb_in++;
		break;

	/* software-driven interface shutdown */
	case -ECONNRESET:		/* unlink */
	case -ESHUTDOWN:		/* disconnect etc */
		VDBG(dev, "rx shutdown, code %d\n", status);
		goto quiesce;

	/* for hardware automagic (such as pxa) */
	case -ECONNABORTED:		/* endpoint reset */
		DBG(dev, "rx %s reset\n", ep->name);
		defer_kevent(dev, WORK_RX_MEMORY);
quiesce:
		dev_kfree_skb_any(skb);
		goto clean;

	/* data overrun */
	case -EOVERFLOW:
		dev->net->stats.rx_over_errors++;
		/* FALLTHROUGH */

	default:
		queue = 1;
		dev_kfree_skb_any(skb);
		dev->net->stats.rx_errors++;
		DBG(dev, "rx status %d\n", status);
		break;
	}

clean:
	if (queue && dev->rx_frames.qlen <= u_ether_rx_pending_thld) {
		if (rx_submit(dev, req, GFP_ATOMIC) < 0) {
			spin_lock(&dev->reqrx_lock);
		list_add(&req->list, &dev->rx_reqs);
			spin_unlock(&dev->reqrx_lock);
	}
	} else {
		spin_lock(&dev->reqrx_lock);
	list_add(&req->list, &dev->rx_reqs);
		spin_unlock(&dev->reqrx_lock);
	}


	if (queue) {
		queue_work(uether_wq, &dev->rx_work);
		queue_work(uether_wq1, &dev->rx_work1);
	}

}

static int prealloc(struct list_head *list, struct usb_ep *ep, unsigned n)
{
	unsigned		i;
	struct usb_request	*req;
	bool			usb_in;

	if (!n)
		return -ENOMEM;

	/* queue/recycle up to N requests */
	i = n;
	list_for_each_entry(req, list, list) {
		if (i-- == 0)
			goto extra;
	}

	if (ep->desc->bEndpointAddress & USB_DIR_IN)
		usb_in = true;
	else
		usb_in = false;

	while (i--) {
		req = usb_ep_alloc_request(ep, GFP_ATOMIC);
		if (!req)
			return list_empty(list) ? -ENOMEM : 0;
	/* update completion handler */
		if (usb_in)
			req->complete = tx_complete;
		else
			req->complete = rx_complete;
		list_add(&req->list, list);
	}
	return 0;

extra:
	/* free extras */
	for (;;) {
		struct list_head	*next;

		next = req->list.next;
		list_del(&req->list);
		usb_ep_free_request(ep, req);

		if (next == list)
			break;

		req = container_of(next, struct usb_request, list);
	}
	return 0;
}

#define MAX_ROW 8192
static int chksum_table[MAX_ROW];
static int chksum_windex;
static unsigned int chksum_wvalue;
static int chksum_rindex;
static unsigned int chksum_rvalue;
static bool tx_out_of_order_audit;
module_param(tx_out_of_order_audit, bool, 0644);
static bool tx_out_of_order;
module_param(tx_out_of_order, bool, 0400);
/* TX OUT OF ORDER FIX */
static bool sending_aggregation;
static int sending_aggregation_cnt;
module_param(sending_aggregation_cnt, int, 0400);
static long max_diff_ns;
module_param(max_diff_ns, long, 0400);
static long total_diff_ns;
module_param(total_diff_ns, long, 0400);
static int alloc_requests(struct eth_dev *dev, struct gether *link, unsigned n)
{
	int	status;

	spin_lock(&dev->req_lock);
	status = prealloc(&dev->tx_reqs, link->in_ep, n);
	if (status < 0) {
		spin_unlock(&dev->req_lock);
		U_ETHER_DBG("can't alloc tx requests\n");
		return status;
	}
	tx_out_of_order = false;
	chksum_windex = chksum_wvalue = chksum_rindex = chksum_rvalue = 0;
	sending_aggregation_cnt = max_diff_ns = total_diff_ns = 0;
	spin_unlock(&dev->req_lock);

	spin_lock(&dev->reqrx_lock);
	status = prealloc(&dev->rx_reqs, link->out_ep, n);
	if (status < 0) {
		spin_unlock(&dev->reqrx_lock);
		U_ETHER_DBG("can't alloc rx requests\n");
		return status;
	}
	spin_unlock(&dev->reqrx_lock);

	return status;
}

void rx_fill(struct eth_dev *dev, gfp_t gfp_flags)
{
	struct usb_request	*req;
	unsigned long		flags;
	int			req_cnt = 0;

	/* fill unused rxq slots with some skb */
	spin_lock_irqsave(&dev->reqrx_lock, flags);
	while (!list_empty(&dev->rx_reqs)) {
		/* break the nexus of continuous completion and re-submission*/
		if (++req_cnt > qlen(dev->gadget, dev->qmult))
			break;

		req = container_of(dev->rx_reqs.next,
				struct usb_request, list);
		list_del_init(&req->list);
		spin_unlock_irqrestore(&dev->reqrx_lock, flags);

		if (rx_submit(dev, req, gfp_flags) < 0) {
			spin_lock_irqsave(&dev->reqrx_lock, flags);
			list_add(&req->list, &dev->rx_reqs);
			spin_unlock_irqrestore(&dev->reqrx_lock, flags);
			defer_kevent(dev, WORK_RX_MEMORY);
			return;
		}

		spin_lock_irqsave(&dev->reqrx_lock, flags);
	}
	spin_unlock_irqrestore(&dev->reqrx_lock, flags);
}

static void process_rx_w(struct work_struct *work)
{
	struct eth_dev	*dev = container_of(work, struct eth_dev, rx_work);
	struct sk_buff	*skb;
	int		status = 0;

	if (!dev->port_usb)
		return;

	while ((skb = skb_dequeue(&dev->rx_frames))) {
		if (status < 0
				|| ETH_HLEN > skb->len
				|| skb->len > ETH_FRAME_LEN) {
			dev->net->stats.rx_errors++;
			dev->net->stats.rx_length_errors++;
			rndis_test_rx_error++;
			DBG(dev, "rx length %d\n", skb->len);
			dev_kfree_skb_any(skb);
			continue;
		}
		skb->protocol = eth_type_trans(skb, dev->net);
		dev->net->stats.rx_packets++;
		dev->net->stats.rx_bytes += skb->len;
#if defined(NETDEV_TRACE) && defined(NETDEV_UL_TRACE)
		skb->dbg_flag = 0x4;
#endif

		rndis_test_rx_net_out++;
		status = netif_rx_ni(skb);
	}

    /* move to another workthread */
#if 0
	if (netif_running(dev->net))
		rx_fill(dev, GFP_KERNEL);
#endif
}

static void eth_work(struct work_struct *work)
{
	struct eth_dev	*dev = container_of(work, struct eth_dev, work);

	if (test_and_clear_bit(WORK_RX_MEMORY, &dev->todo)) {
		if (netif_running(dev->net))
			rx_fill(dev, GFP_KERNEL);
	}

	if (dev->todo)
		DBG(dev, "work done, flags = 0x%lx\n", dev->todo);
}

static void process_rx_w1(struct work_struct *work)
{
	struct eth_dev	*dev = container_of(work, struct eth_dev, rx_work1);

	if (!dev->port_usb)
		return;

	if (netif_running(dev->net))
		rx_fill(dev, GFP_KERNEL);
}


static void tx_complete(struct usb_ep *ep, struct usb_request *req)
{
	struct sk_buff	*skb;
	struct eth_dev	*dev;
	struct net_device *net;
	struct usb_request *new_req;
	struct usb_ep *in;
	int length;
	int retval;

	if (!ep->driver_data) {
		usb_ep_free_request(ep, req);
		return;
	}

	dev = ep->driver_data;
	net = dev->net;

	if (!dev->port_usb) {
		usb_ep_free_request(ep, req);
		return;
	}

	switch (req->status) {
	default:
		dev->net->stats.tx_errors++;
		VDBG(dev, "tx err %d\n", req->status);
		/* FALLTHROUGH */
	case -ECONNRESET:		/* unlink */
	case -ESHUTDOWN:		/* disconnect etc */
		break;
	case 0:
		if (!req->zero)
			dev->net->stats.tx_bytes += req->length-1;
		else
			dev->net->stats.tx_bytes += req->length;
	}
	dev->net->stats.tx_packets++;
	rndis_test_tx_complete++;

	spin_lock(&dev->req_lock);
	list_add_tail(&req->list, &dev->tx_reqs);

	if (tx_out_of_order_audit) {
		chksum_rindex += req->num_sgs;
		chksum_rindex %= MAX_ROW;
		chksum_rvalue += req->num_mapped_sgs;
		req->num_sgs = req->num_mapped_sgs = 0;
		tx_out_of_order = (chksum_rvalue !=
			chksum_table[chksum_rindex]) ? true : false;
	}

	if (dev->port_usb->multi_pkt_xfer && !req->context) {
		dev->no_tx_req_used--;
		req->length = 0;
		in = dev->port_usb->in_ep;

		new_req = container_of(dev->tx_reqs.next,
				struct usb_request, list);
		list_del(&new_req->list);
		if (new_req->length > 0) {
			/* TX OUT OF ORDER FIX */
			dev->tx_skb_hold_count = 0;
			dev->no_tx_req_used++;
			sending_aggregation = true;
		} else {
			/*
			 * Put the idle request at the back of the
			 * queue. The xmit function will put the
			 * unfinished request at the beginning of the
			 * queue.
			 */
			list_add_tail(&new_req->list, &dev->tx_reqs);
		}
		spin_unlock(&dev->req_lock);
		if (sending_aggregation) {
			length = new_req->length;

			/* NCM requires no zlp if transfer is dwNtbInMaxSize */
			if (dev->port_usb->is_fixed &&
					length == dev->port_usb->fixed_in_len &&
					(length % in->maxpacket) == 0)
				new_req->zero = 0;
			else
				new_req->zero = 1;

			/* use zlp framing on tx for strict CDC-Ether
			 * conformance, though any robust network rx
			 * path ignores extra padding. and some hardware
			 * doesn't like to write zlps.
			 */
			if (new_req->zero && !dev->zlp &&
					(length % in->maxpacket) == 0) {
				new_req->zero = 0;
				length++;
			}

			new_req->length = length;
			retval = usb_ep_queue(in, new_req, GFP_ATOMIC);
			sending_aggregation = false;
			switch (retval) {
			default:
				DBG(dev, "tx queue err %d\n", retval);
				new_req->length = 0;
				spin_lock(&dev->req_lock);
				/* TX OUT OF ORDER FIX */
				dev->no_tx_req_used--;
				list_add_tail(&new_req->list,
						&dev->tx_reqs);
				spin_unlock(&dev->req_lock);
				break;
			case 0:
				/* TX OUT OF ORDER FIX */
				break;
			}
		}
	} else {
		skb = req->context;
		/* Is aggregation already enabled and buffers allocated ? */
		if (dev->port_usb->multi_pkt_xfer && dev->tx_req_bufsize) {
#if defined(CONFIG_64BIT) && defined(CONFIG_MTK_LM_MODE)
			req->buf = kzalloc(dev->tx_req_bufsize,
						GFP_ATOMIC | GFP_DMA);
#else
			req->buf = kzalloc(dev->tx_req_bufsize, GFP_ATOMIC);
#endif
			req->context = NULL;
		} else {
			req->buf = NULL;
		}

		spin_unlock(&dev->req_lock);
		dev_kfree_skb_any(skb);
	}
	atomic_dec(&dev->tx_qlen);
	if (netif_carrier_ok(dev->net)) {
		spin_lock(&dev->req_lock);
		if (dev->no_tx_req_used < tx_wakeup_threshold)
			netif_wake_queue(dev->net);
		spin_unlock(&dev->req_lock);
	}

}

static inline int is_promisc(u16 cdc_filter)
{
	return cdc_filter & USB_CDC_PACKET_TYPE_PROMISCUOUS;
}

static int alloc_tx_buffer(struct eth_dev *dev)
{
	struct list_head	*act;
	struct usb_request	*req;

	dev->tx_req_bufsize = (dev->dl_max_pkts_per_xfer *
				(dev->net->mtu
				+ sizeof(struct ethhdr)
				/* size of rndis_packet_msg_type */
				+ 44
				+ 22));

	list_for_each(act, &dev->tx_reqs) {
		req = container_of(act, struct usb_request, list);
		if (!req->buf) {
#if defined(CONFIG_64BIT) && defined(CONFIG_MTK_LM_MODE)
			req->buf = kzalloc(dev->tx_req_bufsize,
						GFP_ATOMIC | GFP_DMA);
#else
			req->buf = kzalloc(dev->tx_req_bufsize,
						GFP_ATOMIC);
#endif

			if (!req->buf)
				goto free_buf;

		}
		/* req->context is not used for multi_pkt_xfers */
		req->context = NULL;
		}
	return 0;

free_buf:
	/* tx_req_bufsize = 0 retries mem alloc on next eth_start_xmit */
	dev->tx_req_bufsize = 0;
	list_for_each(act, &dev->tx_reqs) {
		req = container_of(act, struct usb_request, list);
		kfree(req->buf);
	req->buf = NULL;
	}
	return -ENOMEM;
}

static netdev_tx_t eth_start_xmit(struct sk_buff *skb,
					struct net_device *net)
{
	struct eth_dev		*dev = netdev_priv(net);
	int			length = 0;
	int			retval;
	struct usb_request	*req = NULL;
	unsigned long		flags;
	struct usb_ep		*in = NULL;
	u16			cdc_filter = 0;
	bool			multi_pkt_xfer = false;
	uint32_t		max_size = 0;
	static unsigned int okCnt, busyCnt;
	static DEFINE_RATELIMIT_STATE(ratelimit1, 1 * HZ, 2);
	static DEFINE_RATELIMIT_STATE(ratelimit2, 1 * HZ, 2);

	spin_lock_irqsave(&dev->lock, flags);
	if (dev->port_usb) {
		in = dev->port_usb->in_ep;
		cdc_filter = dev->port_usb->cdc_filter;
		multi_pkt_xfer = dev->port_usb->multi_pkt_xfer;
		max_size = dev->dl_max_xfer_size;
	}
	spin_unlock_irqrestore(&dev->lock, flags);

	if (skb && !in) {
		dev_kfree_skb_any(skb);
		return NETDEV_TX_OK;
	}


	/* apply outgoing CDC or RNDIS filters */
	if (skb && !is_promisc(cdc_filter)) {
		u8		*dest = skb->data;

		if (is_multicast_ether_addr(dest)) {
			u16	type;

			/* ignores USB_CDC_PACKET_TYPE_MULTICAST and host
			 * SET_ETHERNET_MULTICAST_FILTERS requests
			 */
			if (is_broadcast_ether_addr(dest))
				type = USB_CDC_PACKET_TYPE_BROADCAST;
			else
				type = USB_CDC_PACKET_TYPE_ALL_MULTICAST;
			if (!(cdc_filter & type)) {
				dev_kfree_skb_any(skb);
				return NETDEV_TX_OK;
			}
		}
		/* ignores USB_CDC_PACKET_TYPE_DIRECTED */
	}

	/*
	 * No buffer copies needed, unless the network stack did it
	 * or the hardware can't use skb buffers or there's not enough
	 * enough space for extra headers we need.
	 */
	spin_lock_irqsave(&dev->lock, flags);
	if (dev->wrap && dev->port_usb)
		skb = dev->wrap(dev->port_usb, skb);
	spin_unlock_irqrestore(&dev->lock, flags);

	if (!skb) {
		if (!dev->port_usb->supports_multi_frame)
			dev->net->stats.tx_dropped++;
		/* no error code for dropped packets */
		return NETDEV_TX_OK;
	}

	spin_lock_irqsave(&dev->req_lock, flags);

    /* Allocate memory for tx_reqs to support multi packet transfer */
	if (multi_pkt_xfer && !dev->tx_req_bufsize) {
		retval = alloc_tx_buffer(dev);
		if (retval < 0) {
			spin_unlock_irqrestore(&dev->req_lock, flags);
			return -ENOMEM;
		}
	}
	if (__ratelimit(&ratelimit1)) {
#ifdef CONFIG_MEDIATEK_SOLUTION
		usb_boost();
#endif
		U_ETHER_DBG("COM[%d,%d,%x,%x,%lu]\n",
			dev->gadget->speed, max_size, rndis_test_last_msg_id,
			rndis_test_last_resp_id, rndis_test_reset_msg_cnt);

		U_ETHER_DBG("RX[%lu,%lu,%lu,%lu] TX[%lu,%lu,%lu,%lu,%lu]\n",
			rndis_test_rx_usb_in, rndis_test_rx_net_out,
			rndis_test_rx_nomem, rndis_test_rx_error,
			rndis_test_tx_net_in, rndis_test_tx_usb_out,
			rndis_test_tx_busy, rndis_test_tx_stop,
			rndis_test_tx_complete);
	}
	rndis_test_tx_net_in++;
	/*
	 * this freelist can be empty if an interrupt triggered disconnect()
	 * and reconfigured the gadget (shutting down this queue) after the
	 * network stack decided to xmit but before we got the spinlock.
	 */
	if (list_empty(&dev->tx_reqs)) {
		busyCnt++;
		if (__ratelimit(&ratelimit2))
			U_ETHER_DBG("okCnt : %u, busyCnt : %u\n",
					okCnt, busyCnt);
		spin_unlock_irqrestore(&dev->req_lock, flags);
		rndis_test_tx_busy++;
		return NETDEV_TX_BUSY;
	}
	okCnt++;

	req = container_of(dev->tx_reqs.next, struct usb_request, list);
	list_del(&req->list);

	/* temporarily stop TX queue when the freelist empties */
	if (list_empty(&dev->tx_reqs)) {
		rndis_test_tx_stop++;
		netif_stop_queue(net);
	}

	if (tx_out_of_order_audit) {
		chksum_wvalue += (unsigned int)(uintptr_t)skb;
		chksum_windex++;
		chksum_windex %= MAX_ROW;
		chksum_table[chksum_windex] = chksum_wvalue;
		req->num_sgs++;
		req->num_mapped_sgs += (unsigned int)(uintptr_t)skb;
	}
	spin_unlock_irqrestore(&dev->req_lock, flags);

	if (dev->port_usb == NULL) {
		dev_kfree_skb_any(skb);
		U_ETHER_DBG("port_usb NULL\n");
		return NETDEV_TX_OK;
	}


	if (multi_pkt_xfer) {
		pr_debug("req->length:%d header_len:%u\n"
				"skb->len:%d skb->data_len:%d\n",
				req->length, dev->header_len,
				skb->len, skb->data_len);
		/* Add RNDIS Header */
		memcpy(req->buf + req->length, dev->port_usb->header,
						dev->header_len);
		/* Increment req length by header size */
		req->length += dev->header_len;
		/* Copy received IP data from SKB */

		memcpy(req->buf + req->length, skb->data, skb->len);
		/* Increment req length by skb data length */
		req->length += skb->len;
		length = req->length;
		dev_kfree_skb_any(skb);

		spin_lock_irqsave(&dev->req_lock, flags);
		dev->tx_skb_hold_count++;
		/* if (dev->tx_skb_hold_count < dev->dl_max_pkts_per_xfer) { */
		if ((dev->tx_skb_hold_count < dev->dl_max_pkts_per_xfer)
				&& (length < (max_size - dev->net->mtu))) {
			if (dev->no_tx_req_used > TX_REQ_THRESHOLD) {
				list_add(&req->list, &dev->tx_reqs);
				spin_unlock_irqrestore(&dev->req_lock, flags);
				goto success;
		}
	}

		dev->no_tx_req_used++;
		dev->tx_skb_hold_count = 0;

		/* TX OUT OF ORDER FIX */
		if (unlikely(sending_aggregation)) {
			struct timeval tv_before, tv_after;
			u64 diff_ns = 0;

			do_gettimeofday(&tv_before);
			sending_aggregation_cnt++;
			while (sending_aggregation) {
				do_gettimeofday(&tv_after);
				diff_ns = timeval_to_ns(&tv_after)
					- timeval_to_ns(&tv_before);
				/* 3us for timeout */
				if (diff_ns >= (3000))
					break;
			}
			total_diff_ns += diff_ns;
			if (max_diff_ns < diff_ns)
				max_diff_ns = diff_ns;
		}
		spin_unlock_irqrestore(&dev->req_lock, flags);

	} else {
		length = skb->len;
		req->buf = skb->data;
		req->context = skb;
	}


	/* NCM requires no zlp if transfer is dwNtbInMaxSize */
	if (dev->port_usb->is_fixed &&
	    length == dev->port_usb->fixed_in_len &&
	    (length % in->maxpacket) == 0)
		req->zero = 0;
	else
		req->zero = 1;

	/* use zlp framing on tx for strict CDC-Ether conformance,
	 * though any robust network rx path ignores extra padding.
	 * and some hardware doesn't like to write zlps.
	 */
	if (req->zero && !dev->zlp && (length % in->maxpacket) == 0) {
		req->zero = 0;
		length++;
	}

	req->length = length;

	/* throttle high/super speed IRQ rate back slightly */
	if (gadget_is_dualspeed(dev->gadget))
		req->no_interrupt = (((dev->gadget->speed == USB_SPEED_HIGH ||
					dev->gadget->speed == USB_SPEED_SUPER))
					&& !list_empty(&dev->tx_reqs))
			? ((atomic_read(&dev->tx_qlen) % dev->qmult) != 0)
			: 0;

	retval = usb_ep_queue(in, req, GFP_ATOMIC);
	switch (retval) {
	default:
		U_ETHER_DBG("tx queue err %d\n", retval);
		break;
	case 0:
		rndis_test_tx_usb_out++;
		atomic_inc(&dev->tx_qlen);
	}

	if (retval) {
		if (!multi_pkt_xfer)
			dev_kfree_skb_any(skb);
		else
			req->length = 0;

		dev->net->stats.tx_dropped++;

		spin_lock_irqsave(&dev->req_lock, flags);
		if (list_empty(&dev->tx_reqs))
			netif_start_queue(net);
		list_add_tail(&req->list, &dev->tx_reqs);
		spin_unlock_irqrestore(&dev->req_lock, flags);
	}
success:
	return NETDEV_TX_OK;
}

/*-------------------------------------------------------------------------*/

static void eth_start(struct eth_dev *dev, gfp_t gfp_flags)
{
	U_ETHER_DBG("\n");

	/* fill the rx queue */
	rx_fill(dev, gfp_flags);

	/* and open the tx floodgates */
	atomic_set(&dev->tx_qlen, 0);
	netif_wake_queue(dev->net);
}

static int eth_open(struct net_device *net)
{
	struct eth_dev	*dev = netdev_priv(net);
	struct gether	*link;

	U_ETHER_DBG("\n");
	if (netif_carrier_ok(dev->net))
		eth_start(dev, GFP_KERNEL);

	spin_lock_irq(&dev->lock);
	link = dev->port_usb;
	if (link && link->open)
		link->open(link);
	spin_unlock_irq(&dev->lock);

	return 0;
}

static int eth_stop(struct net_device *net)
{
	struct eth_dev	*dev = netdev_priv(net);
	unsigned long	flags;

	U_ETHER_DBG("\n");
	pr_info("%s, START !!!!\n", __func__);
	netif_stop_queue(net);

	DBG(dev, "stop stats: rx/tx %ld/%ld, errs %ld/%ld\n",
		dev->net->stats.rx_packets, dev->net->stats.tx_packets,
		dev->net->stats.rx_errors, dev->net->stats.tx_errors
		);

	/* ensure there are no more active requests */
	spin_lock_irqsave(&dev->lock, flags);
	if (dev->port_usb) {
		struct gether	*link = dev->port_usb;
		const struct usb_endpoint_descriptor *in;
		const struct usb_endpoint_descriptor *out;

		if (link->close)
			link->close(link);

		/* NOTE:  we have no abort-queue primitive we could use
		 * to cancel all pending I/O.  Instead, we disable then
		 * reenable the endpoints ... this idiom may leave toggle
		 * wrong, but that's a self-correcting error.
		 *
		 * REVISIT:  we *COULD* just let the transfers complete at
		 * their own pace; the network stack can handle old packets.
		 * For the moment we leave this here, since it works.
		 */
		in = link->in_ep->desc;
		out = link->out_ep->desc;
		usb_ep_disable(link->in_ep);
		usb_ep_disable(link->out_ep);
		if (netif_carrier_ok(net)) {
			DBG(dev, "host still using in/out endpoints\n");
			link->in_ep->desc = in;
			link->out_ep->desc = out;
			usb_ep_enable(link->in_ep);
			usb_ep_enable(link->out_ep);
		}
	}
	spin_unlock_irqrestore(&dev->lock, flags);
	pr_info("%s, END !!!!\n", __func__);

	return 0;
}

/*-------------------------------------------------------------------------*/


static int get_ether_addr(const char *str, u8 *dev_addr)
{
	if (str) {
		unsigned	i;

		for (i = 0; i < 6; i++) {
			unsigned char num;

			if ((*str == '.') || (*str == ':'))
				str++;
			num = hex_to_bin(*str++) << 4;
			num |= hex_to_bin(*str++);
			dev_addr [i] = num;
		}
		if (is_valid_ether_addr(dev_addr))
			return 0;
	}
	eth_random_addr(dev_addr);
	return 1;
}

static int get_ether_addr_str(u8 dev_addr[ETH_ALEN], char *str, int len)
{
	if (len < 18)
		return -EINVAL;

	snprintf(str, len, "%pM", dev_addr);
	return 18;
}
/* defined but not used due to MAC customization */
#if 0
static u8 host_ethaddr[ETH_ALEN];

static int get_host_ether_addr(u8 *str, u8 *dev_addr)
{
	/* memcpy(dev_addr, str, ETH_ALEN); */
	ether_addr_copy(dev_addr, str);
	if (is_valid_ether_addr(dev_addr))
		return 0;

	random_ether_addr(dev_addr);
	ether_addr_copy(dev_addr, str);
	/* memcpy(str, dev_addr, ETH_ALEN); */
	return 1;
}
#endif
static const struct net_device_ops eth_netdev_ops = {
	.ndo_open		= eth_open,
	.ndo_stop		= eth_stop,
	.ndo_start_xmit		= eth_start_xmit,
	.ndo_change_mtu		= ueth_change_mtu,
	.ndo_set_mac_address 	= eth_mac_addr,
	.ndo_validate_addr	= eth_validate_addr,
};

static struct device_type gadget_type = {
	.name	= "gadget",
};

/**
 * gether_setup_name - initialize one ethernet-over-usb link
 * @g: gadget to associated with these links
 * @ethaddr: NULL, or a buffer in which the ethernet address of the
 *	host side of the link is recorded
 * @netname: name for network device (for example, "usb")
 * Context: may sleep
 *
 * This sets up the single network link that may be exported by a
 * gadget driver using this framework.  The link layer addresses are
 * set up using module parameters.
 *
 * Returns an eth_dev pointer on success, or an ERR_PTR on failure.
 */
struct eth_dev *gether_setup_name(struct usb_gadget *g,
		const char *dev_addr, const char *host_addr,
		u8 ethaddr[ETH_ALEN], unsigned qmult, const char *netname)
{
	struct eth_dev		*dev;
	struct net_device	*net;
	int			status;
	static unsigned char a[6] = {0x06, 0x16, 0x26, 0x36, 0x46, 0x56};

	net = alloc_etherdev(sizeof *dev);
	if (!net)
		return ERR_PTR(-ENOMEM);

	dev = netdev_priv(net);
	spin_lock_init(&dev->lock);
	spin_lock_init(&dev->req_lock);
	spin_lock_init(&dev->reqrx_lock);
	INIT_WORK(&dev->work, eth_work);
	INIT_WORK(&dev->rx_work, process_rx_w);
	INIT_WORK(&dev->rx_work1, process_rx_w1);
	INIT_LIST_HEAD(&dev->tx_reqs);
	INIT_LIST_HEAD(&dev->rx_reqs);

	skb_queue_head_init(&dev->rx_frames);

	/* network device setup */
	dev->net = net;
	dev->qmult = qmult;
	snprintf(net->name, sizeof(net->name), "%s%%d", netname);

#if 0
	if (get_ether_addr(dev_addr, net->dev_addr))
		dev_info(&g->dev, "using random %s ethernet address\n", "self");

	if (get_ether_addr(host_addr, dev->host_mac))
		dev_info(&g->dev, "using random %s ethernet address\n", "host");
#else
	if (get_ether_addr(dev_addr, net->dev_addr))
		dev_warn(&g->dev,
			"using random %s ethernet address\n", "self");

	ether_addr_copy(dev->host_mac, a);
	pr_debug("%s, tjrndis1: %x:%x:%x:%x:%x:%x\n", __func__,
		   dev->host_mac[0], dev->host_mac[1],
		   dev->host_mac[2], dev->host_mac[3],
		   dev->host_mac[4], dev->host_mac[5]);
#endif

	if (ethaddr)
		memcpy(ethaddr, dev->host_mac, ETH_ALEN);

	net->netdev_ops = &eth_netdev_ops;

	net->ethtool_ops = &ops;

<<<<<<< HEAD
=======
	/* MTU range: 14 - 15412 */
	net->min_mtu = ETH_HLEN;
	net->max_mtu = GETHER_MAX_MTU_SIZE;

>>>>>>> 7b263b6e
	dev->gadget = g;
	SET_NETDEV_DEV(net, &g->dev);
	SET_NETDEV_DEVTYPE(net, &gadget_type);

	status = register_netdev(net);
	if (status < 0) {
		dev_dbg(&g->dev, "register_netdev failed, %d\n", status);
		free_netdev(net);
		dev = ERR_PTR(status);
	} else {
		INFO(dev, "MAC %pM\n", net->dev_addr);
		INFO(dev, "HOST MAC %pM\n", dev->host_mac);

		/*
		 * two kinds of host-initiated state changes:
		 *  - iff DATA transfer is active, carrier is "on"
		 *  - tx queueing enabled if open *and* carrier is "on"
		 */
		netif_carrier_off(net);
	}

	return dev;
}
EXPORT_SYMBOL_GPL(gether_setup_name);

struct net_device *gether_setup_name_default(const char *netname)
{
	struct net_device	*net;
	struct eth_dev		*dev;

	net = alloc_etherdev(sizeof(*dev));
	if (!net)
		return ERR_PTR(-ENOMEM);

	dev = netdev_priv(net);
	spin_lock_init(&dev->lock);
	spin_lock_init(&dev->req_lock);
	spin_lock_init(&dev->reqrx_lock);
	INIT_WORK(&dev->work, eth_work);
	INIT_WORK(&dev->rx_work, process_rx_w);
	INIT_WORK(&dev->rx_work1, process_rx_w1);
	INIT_LIST_HEAD(&dev->tx_reqs);
	INIT_LIST_HEAD(&dev->rx_reqs);

	skb_queue_head_init(&dev->rx_frames);

	/* network device setup */
	dev->net = net;
	dev->qmult = QMULT_DEFAULT;
	snprintf(net->name, sizeof(net->name), "%s%%d", netname);

	eth_random_addr(dev->dev_mac);
	pr_warn("using random %s ethernet address\n", "self");
	eth_random_addr(dev->host_mac);
	pr_warn("using random %s ethernet address\n", "host");

	net->netdev_ops = &eth_netdev_ops;

	net->ethtool_ops = &ops;
	SET_NETDEV_DEVTYPE(net, &gadget_type);

	/* MTU range: 14 - 15412 */
	net->min_mtu = ETH_HLEN;
	net->max_mtu = GETHER_MAX_MTU_SIZE;

	return net;
}
EXPORT_SYMBOL_GPL(gether_setup_name_default);

int gether_register_netdev(struct net_device *net)
{
	struct eth_dev *dev;
	struct usb_gadget *g;
	struct sockaddr sa;
	int status;

	if (!net->dev.parent)
		return -EINVAL;
	dev = netdev_priv(net);
	g = dev->gadget;
	status = register_netdev(net);
	if (status < 0) {
		dev_dbg(&g->dev, "register_netdev failed, %d\n", status);
		return status;
	} else {
		INFO(dev, "HOST MAC %pM\n", dev->host_mac);

		/* two kinds of host-initiated state changes:
		 *  - iff DATA transfer is active, carrier is "on"
		 *  - tx queueing enabled if open *and* carrier is "on"
		 */
		netif_carrier_off(net);
	}
	sa.sa_family = net->type;
	memcpy(sa.sa_data, dev->dev_mac, ETH_ALEN);
	rtnl_lock();
	status = dev_set_mac_address(net, &sa);
	rtnl_unlock();
	if (status)
		pr_warn("cannot set self ethernet address: %d\n", status);
	else
		INFO(dev, "MAC %pM\n", dev->dev_mac);

	return status;
}
EXPORT_SYMBOL_GPL(gether_register_netdev);

void gether_set_gadget(struct net_device *net, struct usb_gadget *g)
{
	struct eth_dev *dev;

	dev = netdev_priv(net);
	dev->gadget = g;
	SET_NETDEV_DEV(net, &g->dev);
}
EXPORT_SYMBOL_GPL(gether_set_gadget);

int gether_set_dev_addr(struct net_device *net, const char *dev_addr)
{
	struct eth_dev *dev;
	u8 new_addr[ETH_ALEN];

	dev = netdev_priv(net);
	if (get_ether_addr(dev_addr, new_addr))
		return -EINVAL;
	memcpy(dev->dev_mac, new_addr, ETH_ALEN);
	return 0;
}
EXPORT_SYMBOL_GPL(gether_set_dev_addr);

int gether_get_dev_addr(struct net_device *net, char *dev_addr, int len)
{
	struct eth_dev *dev;

	dev = netdev_priv(net);
	return get_ether_addr_str(dev->dev_mac, dev_addr, len);
}
EXPORT_SYMBOL_GPL(gether_get_dev_addr);

int gether_set_host_addr(struct net_device *net, const char *host_addr)
{
	struct eth_dev *dev;
	u8 new_addr[ETH_ALEN];

	dev = netdev_priv(net);
	if (get_ether_addr(host_addr, new_addr))
		return -EINVAL;
	memcpy(dev->host_mac, new_addr, ETH_ALEN);
	return 0;
}
EXPORT_SYMBOL_GPL(gether_set_host_addr);

int gether_get_host_addr(struct net_device *net, char *host_addr, int len)
{
	struct eth_dev *dev;

	dev = netdev_priv(net);
	return get_ether_addr_str(dev->host_mac, host_addr, len);
}
EXPORT_SYMBOL_GPL(gether_get_host_addr);

int gether_get_host_addr_cdc(struct net_device *net, char *host_addr, int len)
{
	struct eth_dev *dev;

	if (len < 13)
		return -EINVAL;

	dev = netdev_priv(net);
	snprintf(host_addr, len, "%pm", dev->host_mac);

	return strlen(host_addr);
}
EXPORT_SYMBOL_GPL(gether_get_host_addr_cdc);

void gether_get_host_addr_u8(struct net_device *net, u8 host_mac[ETH_ALEN])
{
	struct eth_dev *dev;

	dev = netdev_priv(net);
	memcpy(host_mac, dev->host_mac, ETH_ALEN);
}
EXPORT_SYMBOL_GPL(gether_get_host_addr_u8);

void gether_set_qmult(struct net_device *net, unsigned qmult)
{
	struct eth_dev *dev;

	dev = netdev_priv(net);
	dev->qmult = qmult;
}
EXPORT_SYMBOL_GPL(gether_set_qmult);

unsigned gether_get_qmult(struct net_device *net)
{
	struct eth_dev *dev;

	dev = netdev_priv(net);
	return dev->qmult;
}
EXPORT_SYMBOL_GPL(gether_get_qmult);

int gether_get_ifname(struct net_device *net, char *name, int len)
{
	rtnl_lock();
	strlcpy(name, netdev_name(net), len);
	rtnl_unlock();
	return strlen(name);
}
EXPORT_SYMBOL_GPL(gether_get_ifname);

void gether_update_dl_max_xfer_size(struct gether *link, uint32_t s)
{
	struct eth_dev		*dev = link->ioport;
	unsigned long flags;

	spin_lock_irqsave(&dev->lock, flags);
	dev->dl_max_xfer_size = s;
	spin_unlock_irqrestore(&dev->lock, flags);
}
EXPORT_SYMBOL_GPL(gether_update_dl_max_xfer_size);

/**
 * gether_cleanup - remove Ethernet-over-USB device
 * Context: may sleep
 *
 * This is called to free all resources allocated by @gether_setup().
 */
void gether_cleanup(struct eth_dev *dev)
{
	if (!dev)
		return;

	unregister_netdev(dev->net);
	flush_work(&dev->work);
	free_netdev(dev->net);
}
EXPORT_SYMBOL_GPL(gether_cleanup);

/**
 * gether_connect - notify network layer that USB link is active
 * @link: the USB link, set up with endpoints, descriptors matching
 *	current device speed, and any framing wrapper(s) set up.
 * Context: irqs blocked
 *
 * This is called to activate endpoints and let the network layer know
 * the connection is active ("carrier detect").  It may cause the I/O
 * queues to open and start letting network packets flow, but will in
 * any case activate the endpoints so that they respond properly to the
 * USB host.
 *
 * Verify net_device pointer returned using IS_ERR().  If it doesn't
 * indicate some error code (negative errno), ep->driver_data values
 * have been overwritten.
 */
struct net_device *gether_connect(struct gether *link)
{
	struct eth_dev		*dev = link->ioport;
	int			result = 0;

	if (!dev)
		return ERR_PTR(-EINVAL);
	link->header = kzalloc(sizeof(struct rndis_packet_msg_type),
			GFP_ATOMIC);
	if (!link->header) {
		result = -ENOMEM;
		goto fail;
	}

	U_ETHER_DBG("\n");
	link->in_ep->driver_data = dev;
	result = usb_ep_enable(link->in_ep);
	if (result != 0) {
		DBG(dev, "enable %s --> %d\n",
			link->in_ep->name, result);
		goto fail0;
	}

	link->out_ep->driver_data = dev;
	result = usb_ep_enable(link->out_ep);
	if (result != 0) {
		DBG(dev, "enable %s --> %d\n",
			link->out_ep->name, result);
		goto fail1;
	}

	if (result == 0)
		result = alloc_requests(dev, link, qlen(dev->gadget,
					dev->qmult));

	if (result == 0) {
		dev->zlp = link->is_zlp_ok;
		DBG(dev, "qlen %d\n", qlen(dev->gadget, dev->qmult));

		dev->header_len = link->header_len;
		dev->unwrap = link->unwrap;
		dev->wrap = link->wrap;
		dev->ul_max_pkts_per_xfer = link->ul_max_pkts_per_xfer;
		dev->dl_max_pkts_per_xfer = link->dl_max_pkts_per_xfer;
		dev->dl_max_xfer_size = link->dl_max_transfer_len;

		spin_lock(&dev->lock);
		dev->tx_skb_hold_count = 0;
		dev->no_tx_req_used = 0;
		dev->tx_req_bufsize = 0;
		dev->port_usb = link;
		if (netif_running(dev->net)) {
			if (link->open)
				link->open(link);
		} else {
			if (link->close)
				link->close(link);
		}
		spin_unlock(&dev->lock);

		netif_carrier_on(dev->net);
		if (netif_running(dev->net))
			eth_start(dev, GFP_ATOMIC);

	/* on error, disable any endpoints  */
	} else {
		(void) usb_ep_disable(link->out_ep);
fail1:
		(void) usb_ep_disable(link->in_ep);
	}

	/* caller is responsible for cleanup on error */
	if (result < 0) {
fail0:
		kfree(link->header);
fail:
		return ERR_PTR(result);
	}
	return dev->net;
}
EXPORT_SYMBOL_GPL(gether_connect);

/**
 * gether_disconnect - notify network layer that USB link is inactive
 * @link: the USB link, on which gether_connect() was called
 * Context: irqs blocked
 *
 * This is called to deactivate endpoints and let the network layer know
 * the connection went inactive ("no carrier").
 *
 * On return, the state is as if gether_connect() had never been called.
 * The endpoints are inactive, and accordingly without active USB I/O.
 * Pointers to endpoint descriptors and endpoint private data are nulled.
 */
void gether_disconnect(struct gether *link)
{
	struct eth_dev		*dev = link->ioport;
	struct usb_request	*req;
	struct sk_buff		*skb;

	WARN_ON(!dev);
	if (!dev)
		return;

	U_ETHER_DBG("\n");

	rndis_test_rx_usb_in = 0;
	rndis_test_rx_net_out = 0;
	rndis_test_rx_nomem = 0;
	rndis_test_rx_error = 0;

	rndis_test_tx_net_in = 0;
	rndis_test_tx_busy = 0;
	rndis_test_tx_stop = 0;

	rndis_test_tx_usb_out = 0;
	rndis_test_tx_complete = 0;

	netif_stop_queue(dev->net);
	netif_carrier_off(dev->net);

	/* disable endpoints, forcing (synchronous) completion
	 * of all pending i/o.  then free the request objects
	 * and forget about the endpoints.
	 */
	usb_ep_disable(link->in_ep);
	spin_lock(&dev->req_lock);
	while (!list_empty(&dev->tx_reqs)) {
		req = container_of(dev->tx_reqs.next,
					struct usb_request, list);
		list_del(&req->list);

		spin_unlock(&dev->req_lock);
		if (link->multi_pkt_xfer) {
			kfree(req->buf);
			req->buf = NULL;
		}
		usb_ep_free_request(link->in_ep, req);
		spin_lock(&dev->req_lock);
	}
	kfree(link->header);
	link->header = NULL;
	spin_unlock(&dev->req_lock);
	link->in_ep->desc = NULL;

	usb_ep_disable(link->out_ep);
	spin_lock(&dev->reqrx_lock);
	while (!list_empty(&dev->rx_reqs)) {
		req = container_of(dev->rx_reqs.next,
					struct usb_request, list);
		list_del(&req->list);

		spin_unlock(&dev->reqrx_lock);
		usb_ep_free_request(link->out_ep, req);
		spin_lock(&dev->reqrx_lock);
	}
	spin_unlock(&dev->reqrx_lock);

	spin_lock(&dev->rx_frames.lock);
	while ((skb = __skb_dequeue(&dev->rx_frames)))
		dev_kfree_skb_any(skb);
	spin_unlock(&dev->rx_frames.lock);

	link->out_ep->desc = NULL;

	/* finish forgetting about this USB link episode */
	dev->header_len = 0;
	dev->unwrap = NULL;
	dev->wrap = NULL;

	spin_lock(&dev->lock);
	dev->port_usb = NULL;
	spin_unlock(&dev->lock);
}
EXPORT_SYMBOL_GPL(gether_disconnect);

static int __init gether_init(void)
{
	uether_wq  = create_singlethread_workqueue("uether");
	if (!uether_wq) {
		pr_info("%s: Unable to create workqueue: uether\n", __func__);
		return -ENOMEM;
	}
	uether_wq1  = create_singlethread_workqueue("uether_rx1");
	if (!uether_wq1) {
		destroy_workqueue(uether_wq);
		pr_info("%s: Unable to create workqueue: uether\n", __func__);
		return -ENOMEM;
	}
	return 0;
}
module_init(gether_init);

static void __exit gether_exit(void)
{
	destroy_workqueue(uether_wq);
	destroy_workqueue(uether_wq1);
}
module_exit(gether_exit);
MODULE_AUTHOR("David Brownell");
MODULE_DESCRIPTION("ethernet over USB driver");
MODULE_LICENSE("GPL v2");<|MERGE_RESOLUTION|>--- conflicted
+++ resolved
@@ -1211,13 +1211,10 @@
 
 	net->ethtool_ops = &ops;
 
-<<<<<<< HEAD
-=======
 	/* MTU range: 14 - 15412 */
 	net->min_mtu = ETH_HLEN;
 	net->max_mtu = GETHER_MAX_MTU_SIZE;
 
->>>>>>> 7b263b6e
 	dev->gadget = g;
 	SET_NETDEV_DEV(net, &g->dev);
 	SET_NETDEV_DEVTYPE(net, &gadget_type);
