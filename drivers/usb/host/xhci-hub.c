/*
 * xHCI host controller driver
 *
 * Copyright (C) 2008 Intel Corp.
 *
 * Author: Sarah Sharp
 * Some code borrowed from the Linux EHCI driver.
 *
 * This program is free software; you can redistribute it and/or modify
 * it under the terms of the GNU General Public License version 2 as
 * published by the Free Software Foundation.
 *
 * This program is distributed in the hope that it will be useful, but
 * WITHOUT ANY WARRANTY; without even the implied warranty of MERCHANTABILITY
 * or FITNESS FOR A PARTICULAR PURPOSE.  See the GNU General Public License
 * for more details.
 *
 * You should have received a copy of the GNU General Public License
 * along with this program; if not, write to the Free Software Foundation,
 * Inc., 675 Mass Ave, Cambridge, MA 02139, USA.
 */


#include <linux/slab.h>
#include <asm/unaligned.h>

#include "xhci.h"
#include "xhci-trace.h"

#if IS_ENABLED(CONFIG_USB_XHCI_MTK)
#include "xhci-mtk.h"
#endif

#include <linux/iopoll.h>

#define	PORT_WAKE_BITS	(PORT_WKOC_E | PORT_WKDISC_E | PORT_WKCONN_E)
#define	PORT_RWC_BITS	(PORT_CSC | PORT_PEC | PORT_WRC | PORT_OCC | \
			 PORT_RC | PORT_PLC | PORT_PE)

/* USB 3 BOS descriptor and a capability descriptors, combined.
 * Fields will be adjusted and added later in xhci_create_usb3_bos_desc()
 */
static u8 usb_bos_descriptor [] = {
	USB_DT_BOS_SIZE,		/*  __u8 bLength, 5 bytes */
	USB_DT_BOS,			/*  __u8 bDescriptorType */
	0x0F, 0x00,			/*  __le16 wTotalLength, 15 bytes */
	0x1,				/*  __u8 bNumDeviceCaps */
	/* First device capability, SuperSpeed */
	USB_DT_USB_SS_CAP_SIZE,		/*  __u8 bLength, 10 bytes */
	USB_DT_DEVICE_CAPABILITY,	/* Device Capability */
	USB_SS_CAP_TYPE,		/* bDevCapabilityType, SUPERSPEED_USB */
	0x00,				/* bmAttributes, LTM off by default */
	USB_5GBPS_OPERATION, 0x00,	/* wSpeedsSupported, 5Gbps only */
	0x03,				/* bFunctionalitySupport,
					   USB 3.0 speed only */
	0x00,				/* bU1DevExitLat, set later. */
	0x00, 0x00,			/* __le16 bU2DevExitLat, set later. */
	/* Second device capability, SuperSpeedPlus */
	0x1c,				/* bLength 28, will be adjusted later */
	USB_DT_DEVICE_CAPABILITY,	/* Device Capability */
	USB_SSP_CAP_TYPE,		/* bDevCapabilityType SUPERSPEED_PLUS */
	0x00,				/* bReserved 0 */
	0x23, 0x00, 0x00, 0x00,		/* bmAttributes, SSAC=3 SSIC=1 */
	0x01, 0x00,			/* wFunctionalitySupport */
	0x00, 0x00,			/* wReserved 0 */
	/* Default Sublink Speed Attributes, overwrite if custom PSI exists */
	0x34, 0x00, 0x05, 0x00,		/* 5Gbps, symmetric, rx, ID = 4 */
	0xb4, 0x00, 0x05, 0x00,		/* 5Gbps, symmetric, tx, ID = 4 */
	0x35, 0x40, 0x0a, 0x00,		/* 10Gbps, SSP, symmetric, rx, ID = 5 */
	0xb5, 0x40, 0x0a, 0x00,		/* 10Gbps, SSP, symmetric, tx, ID = 5 */
};

static int xhci_create_usb3_bos_desc(struct xhci_hcd *xhci, char *buf,
				     u16 wLength)
{
	int i, ssa_count;
	u32 temp;
	u16 desc_size, ssp_cap_size, ssa_size = 0;
	bool usb3_1 = false;

	desc_size = USB_DT_BOS_SIZE + USB_DT_USB_SS_CAP_SIZE;
	ssp_cap_size = sizeof(usb_bos_descriptor) - desc_size;

	/* does xhci support USB 3.1 Enhanced SuperSpeed */
	if (xhci->usb3_rhub.min_rev >= 0x01) {
		/* does xhci provide a PSI table for SSA speed attributes? */
		if (xhci->usb3_rhub.psi_count) {
			/* two SSA entries for each unique PSI ID, RX and TX */
			ssa_count = xhci->usb3_rhub.psi_uid_count * 2;
			ssa_size = ssa_count * sizeof(u32);
			ssp_cap_size -= 16; /* skip copying the default SSA */
		}
		desc_size += ssp_cap_size;
		usb3_1 = true;
	}
	memcpy(buf, &usb_bos_descriptor, min(desc_size, wLength));

	if (usb3_1) {
		/* modify bos descriptor bNumDeviceCaps and wTotalLength */
		buf[4] += 1;
		put_unaligned_le16(desc_size + ssa_size, &buf[2]);
	}

	if (wLength < USB_DT_BOS_SIZE + USB_DT_USB_SS_CAP_SIZE)
		return wLength;

	/* Indicate whether the host has LTM support. */
	temp = readl(&xhci->cap_regs->hcc_params);
	if (HCC_LTC(temp))
		buf[8] |= USB_LTM_SUPPORT;

	/* Set the U1 and U2 exit latencies. */
	if ((xhci->quirks & XHCI_LPM_SUPPORT)) {
		temp = readl(&xhci->cap_regs->hcs_params3);
		buf[12] = HCS_U1_LATENCY(temp);
		put_unaligned_le16(HCS_U2_LATENCY(temp), &buf[13]);
	}

	/* If PSI table exists, add the custom speed attributes from it */
	if (usb3_1 && xhci->usb3_rhub.psi_count) {
		u32 ssp_cap_base, bm_attrib, psi, psi_mant, psi_exp;
		int offset;

		ssp_cap_base = USB_DT_BOS_SIZE + USB_DT_USB_SS_CAP_SIZE;

		if (wLength < desc_size)
			return wLength;
		buf[ssp_cap_base] = ssp_cap_size + ssa_size;

		/* attribute count SSAC bits 4:0 and ID count SSIC bits 8:5 */
		bm_attrib = (ssa_count - 1) & 0x1f;
		bm_attrib |= (xhci->usb3_rhub.psi_uid_count - 1) << 5;
		put_unaligned_le32(bm_attrib, &buf[ssp_cap_base + 4]);

		if (wLength < desc_size + ssa_size)
			return wLength;
		/*
		 * Create the Sublink Speed Attributes (SSA) array.
		 * The xhci PSI field and USB 3.1 SSA fields are very similar,
		 * but link type bits 7:6 differ for values 01b and 10b.
		 * xhci has also only one PSI entry for a symmetric link when
		 * USB 3.1 requires two SSA entries (RX and TX) for every link
		 */
		offset = desc_size;
		for (i = 0; i < xhci->usb3_rhub.psi_count; i++) {
			psi = xhci->usb3_rhub.psi[i];
			psi &= ~USB_SSP_SUBLINK_SPEED_RSVD;
			psi_exp = XHCI_EXT_PORT_PSIE(psi);
			psi_mant = XHCI_EXT_PORT_PSIM(psi);

			/* Shift to Gbps and set SSP Link BIT(14) if 10Gpbs */
			for (; psi_exp < 3; psi_exp++)
				psi_mant /= 1000;
			if (psi_mant >= 10)
				psi |= BIT(14);

			if ((psi & PLT_MASK) == PLT_SYM) {
			/* Symmetric, create SSA RX and TX from one PSI entry */
				put_unaligned_le32(psi, &buf[offset]);
				psi |= 1 << 7;  /* turn entry to TX */
				offset += 4;
				if (offset >= desc_size + ssa_size)
					return desc_size + ssa_size;
			} else if ((psi & PLT_MASK) == PLT_ASYM_RX) {
				/* Asymetric RX, flip bits 7:6 for SSA */
				psi ^= PLT_MASK;
			}
			put_unaligned_le32(psi, &buf[offset]);
			offset += 4;
			if (offset >= desc_size + ssa_size)
				return desc_size + ssa_size;
		}
	}
	/* ssa_size is 0 for other than usb 3.1 hosts */
	return desc_size + ssa_size;
}

static void xhci_common_hub_descriptor(struct xhci_hcd *xhci,
		struct usb_hub_descriptor *desc, int ports)
{
	u16 temp;

	desc->bPwrOn2PwrGood = 10;	/* xhci section 5.4.9 says 20ms max */
	desc->bHubContrCurrent = 0;

	desc->bNbrPorts = ports;
	temp = 0;
	/* Bits 1:0 - support per-port power switching, or power always on */
	if (HCC_PPC(xhci->hcc_params))
		temp |= HUB_CHAR_INDV_PORT_LPSM;
	else
		temp |= HUB_CHAR_NO_LPSM;
	/* Bit  2 - root hubs are not part of a compound device */
	/* Bits 4:3 - individual port over current protection */
	temp |= HUB_CHAR_INDV_PORT_OCPM;
	/* Bits 6:5 - no TTs in root ports */
	/* Bit  7 - no port indicators */
	desc->wHubCharacteristics = cpu_to_le16(temp);
}

/* Fill in the USB 2.0 roothub descriptor */
static void xhci_usb2_hub_descriptor(struct usb_hcd *hcd, struct xhci_hcd *xhci,
		struct usb_hub_descriptor *desc)
{
	int ports;
	u16 temp;
	__u8 port_removable[(USB_MAXCHILDREN + 1 + 7) / 8];
	u32 portsc;
	unsigned int i;

	ports = xhci->num_usb2_ports;

	xhci_common_hub_descriptor(xhci, desc, ports);
	desc->bDescriptorType = USB_DT_HUB;
	temp = 1 + (ports / 8);
	desc->bDescLength = USB_DT_HUB_NONVAR_SIZE + 2 * temp;

	/* The Device Removable bits are reported on a byte granularity.
	 * If the port doesn't exist within that byte, the bit is set to 0.
	 */
	memset(port_removable, 0, sizeof(port_removable));
	for (i = 0; i < ports; i++) {
		portsc = readl(xhci->usb2_ports[i]);
		/* If a device is removable, PORTSC reports a 0, same as in the
		 * hub descriptor DeviceRemovable bits.
		 */
		if (portsc & PORT_DEV_REMOVE)
			/* This math is hairy because bit 0 of DeviceRemovable
			 * is reserved, and bit 1 is for port 1, etc.
			 */
			port_removable[(i + 1) / 8] |= 1 << ((i + 1) % 8);
	}

	/* ch11.h defines a hub descriptor that has room for USB_MAXCHILDREN
	 * ports on it.  The USB 2.0 specification says that there are two
	 * variable length fields at the end of the hub descriptor:
	 * DeviceRemovable and PortPwrCtrlMask.  But since we can have less than
	 * USB_MAXCHILDREN ports, we may need to use the DeviceRemovable array
	 * to set PortPwrCtrlMask bits.  PortPwrCtrlMask must always be set to
	 * 0xFF, so we initialize the both arrays (DeviceRemovable and
	 * PortPwrCtrlMask) to 0xFF.  Then we set the DeviceRemovable for each
	 * set of ports that actually exist.
	 */
	memset(desc->u.hs.DeviceRemovable, 0xff,
			sizeof(desc->u.hs.DeviceRemovable));
	memset(desc->u.hs.PortPwrCtrlMask, 0xff,
			sizeof(desc->u.hs.PortPwrCtrlMask));

	for (i = 0; i < (ports + 1 + 7) / 8; i++)
		memset(&desc->u.hs.DeviceRemovable[i], port_removable[i],
				sizeof(__u8));
}

/* Fill in the USB 3.0 roothub descriptor */
static void xhci_usb3_hub_descriptor(struct usb_hcd *hcd, struct xhci_hcd *xhci,
		struct usb_hub_descriptor *desc)
{
	int ports;
	u16 port_removable;
	u32 portsc;
	unsigned int i;

	ports = xhci->num_usb3_ports;
	xhci_common_hub_descriptor(xhci, desc, ports);
	desc->bDescriptorType = USB_DT_SS_HUB;
	desc->bDescLength = USB_DT_SS_HUB_SIZE;

	/* header decode latency should be zero for roothubs,
	 * see section 4.23.5.2.
	 */
	desc->u.ss.bHubHdrDecLat = 0;
	desc->u.ss.wHubDelay = 0;

	port_removable = 0;
	/* bit 0 is reserved, bit 1 is for port 1, etc. */
	for (i = 0; i < ports; i++) {
		portsc = readl(xhci->usb3_ports[i]);
		if (portsc & PORT_DEV_REMOVE)
			port_removable |= 1 << (i + 1);
	}

	desc->u.ss.DeviceRemovable = cpu_to_le16(port_removable);
}

static void xhci_hub_descriptor(struct usb_hcd *hcd, struct xhci_hcd *xhci,
		struct usb_hub_descriptor *desc)
{

	if (hcd->speed >= HCD_USB3)
		xhci_usb3_hub_descriptor(hcd, xhci, desc);
	else
		xhci_usb2_hub_descriptor(hcd, xhci, desc);

}

static unsigned int xhci_port_speed(unsigned int port_status)
{
	if (DEV_LOWSPEED(port_status))
		return USB_PORT_STAT_LOW_SPEED;
	if (DEV_HIGHSPEED(port_status))
		return USB_PORT_STAT_HIGH_SPEED;
	/*
	 * FIXME: Yes, we should check for full speed, but the core uses that as
	 * a default in portspeed() in usb/core/hub.c (which is the only place
	 * USB_PORT_STAT_*_SPEED is used).
	 */
	return 0;
}

/*
 * These bits are Read Only (RO) and should be saved and written to the
 * registers: 0, 3, 10:13, 30
 * connect status, over-current status, port speed, and device removable.
 * connect status and port speed are also sticky - meaning they're in
 * the AUX well and they aren't changed by a hot, warm, or cold reset.
 */
#define	XHCI_PORT_RO	((1<<0) | (1<<3) | (0xf<<10) | (1<<30))
/*
 * These bits are RW; writing a 0 clears the bit, writing a 1 sets the bit:
 * bits 5:8, 9, 14:15, 25:27
 * link state, port power, port indicator state, "wake on" enable state
 */
#define XHCI_PORT_RWS	((0xf<<5) | (1<<9) | (0x3<<14) | (0x7<<25))
/*
 * These bits are RW; writing a 1 sets the bit, writing a 0 has no effect:
 * bit 4 (port reset)
 */
#define	XHCI_PORT_RW1S	((1<<4))
/*
 * These bits are RW; writing a 1 clears the bit, writing a 0 has no effect:
 * bits 1, 17, 18, 19, 20, 21, 22, 23
 * port enable/disable, and
 * change bits: connect, PED, warm port reset changed (reserved zero for USB 2.0 ports),
 * over-current, reset, link state, and L1 change
 */
#define XHCI_PORT_RW1CS	((1<<1) | (0x7f<<17))
/*
 * Bit 16 is RW, and writing a '1' to it causes the link state control to be
 * latched in
 */
#define	XHCI_PORT_RW	((1<<16))
/*
 * These bits are Reserved Zero (RsvdZ) and zero should be written to them:
 * bits 2, 24, 28:31
 */
#define	XHCI_PORT_RZ	((1<<2) | (1<<24) | (0xf<<28))

/*
 * Given a port state, this function returns a value that would result in the
 * port being in the same state, if the value was written to the port status
 * control register.
 * Save Read Only (RO) bits and save read/write bits where
 * writing a 0 clears the bit and writing a 1 sets the bit (RWS).
 * For all other types (RW1S, RW1CS, RW, and RZ), writing a '0' has no effect.
 */
u32 xhci_port_state_to_neutral(u32 state)
{
	/* Save read-only status and port state */
	return (state & XHCI_PORT_RO) | (state & XHCI_PORT_RWS);
}

/*
 * find slot id based on port number.
 * @port: The one-based port number from one of the two split roothubs.
 */
int xhci_find_slot_id_by_port(struct usb_hcd *hcd, struct xhci_hcd *xhci,
		u16 port)
{
	int slot_id;
	int i;
	enum usb_device_speed speed;

	slot_id = 0;
	for (i = 0; i < MAX_HC_SLOTS; i++) {
		if (!xhci->devs[i] || !xhci->devs[i]->udev)
			continue;
		speed = xhci->devs[i]->udev->speed;
		if (((speed >= USB_SPEED_SUPER) == (hcd->speed >= HCD_USB3))
				&& xhci->devs[i]->fake_port == port) {
			slot_id = i;
			break;
		}
	}

	return slot_id;
}

/*
 * Stop device
 * It issues stop endpoint command for EP 0 to 30. And wait the last command
 * to complete.
 * suspend will set to 1, if suspend bit need to set in command.
 */
static int xhci_stop_device(struct xhci_hcd *xhci, int slot_id, int suspend)
{
	struct xhci_virt_device *virt_dev;
	struct xhci_command *cmd;
	unsigned long flags;
	int ret;
	int i;

	ret = 0;
	virt_dev = xhci->devs[slot_id];
	if (!virt_dev)
		return -ENODEV;

	trace_xhci_stop_device(virt_dev);

	cmd = xhci_alloc_command(xhci, false, true, GFP_NOIO);
	if (!cmd)
		return -ENOMEM;

	spin_lock_irqsave(&xhci->lock, flags);
	for (i = LAST_EP_INDEX; i > 0; i--) {
		if (virt_dev->eps[i].ring && virt_dev->eps[i].ring->dequeue) {
			struct xhci_ep_ctx *ep_ctx;
			struct xhci_command *command;

			ep_ctx = xhci_get_ep_ctx(xhci, virt_dev->out_ctx, i);

			/* Check ep is running, required by AMD SNPS 3.1 xHC */
			if (GET_EP_CTX_STATE(ep_ctx) != EP_STATE_RUNNING)
				continue;

			command = xhci_alloc_command(xhci, false, false,
						     GFP_NOWAIT);
			if (!command) {
				spin_unlock_irqrestore(&xhci->lock, flags);
				ret = -ENOMEM;
				goto cmd_cleanup;
			}

			ret = xhci_queue_stop_endpoint(xhci, command, slot_id,
						       i, suspend);
			if (ret) {
				spin_unlock_irqrestore(&xhci->lock, flags);
				xhci_free_command(xhci, command);
				goto cmd_cleanup;
			}
		}
	}
	ret = xhci_queue_stop_endpoint(xhci, cmd, slot_id, 0, suspend);
	if (ret) {
		spin_unlock_irqrestore(&xhci->lock, flags);
		goto cmd_cleanup;
	}

	xhci_ring_cmd_db(xhci);
	spin_unlock_irqrestore(&xhci->lock, flags);

	/* Wait for last stop endpoint command to finish */
	wait_for_completion(cmd->completion);

	if (cmd->status == COMP_COMMAND_ABORTED ||
	    cmd->status == COMP_COMMAND_RING_STOPPED) {
		xhci_warn(xhci, "Timeout while waiting for stop endpoint command\n");
		ret = -ETIME;
	}

cmd_cleanup:
	xhci_free_command(xhci, cmd);
	return ret;
}

/*
 * Ring device, it rings the all doorbells unconditionally.
 */
void xhci_ring_device(struct xhci_hcd *xhci, int slot_id)
{
	int i, s;
	struct xhci_virt_ep *ep;

	for (i = 0; i < LAST_EP_INDEX + 1; i++) {
		ep = &xhci->devs[slot_id]->eps[i];

		if (ep->ep_state & EP_HAS_STREAMS) {
			for (s = 1; s < ep->stream_info->num_streams; s++)
				xhci_ring_ep_doorbell(xhci, slot_id, i, s);
		} else if (ep->ring && ep->ring->dequeue) {
			xhci_ring_ep_doorbell(xhci, slot_id, i, 0);
		}
	}

	return;
}

static void xhci_disable_port(struct usb_hcd *hcd, struct xhci_hcd *xhci,
		u16 wIndex, __le32 __iomem *addr, u32 port_status)
{
	/* Don't allow the USB core to disable SuperSpeed ports. */
	if (hcd->speed >= HCD_USB3) {
		xhci_dbg(xhci, "Ignoring request to disable "
				"SuperSpeed port.\n");
		return;
	}

	if (xhci->quirks & XHCI_BROKEN_PORT_PED) {
		xhci_dbg(xhci,
			 "Broken Port Enabled/Disabled, ignoring port disable request.\n");
		return;
	}

	/* Write 1 to disable the port */
	writel(port_status | PORT_PE, addr);
	port_status = readl(addr);
	xhci_dbg(xhci, "disable port, actual port %d status  = 0x%x\n",
			wIndex, port_status);
}

static void xhci_clear_port_change_bit(struct xhci_hcd *xhci, u16 wValue,
		u16 wIndex, __le32 __iomem *addr, u32 port_status)
{
	char *port_change_bit;
	u32 status;

	switch (wValue) {
	case USB_PORT_FEAT_C_RESET:
		status = PORT_RC;
		port_change_bit = "reset";
		break;
	case USB_PORT_FEAT_C_BH_PORT_RESET:
		status = PORT_WRC;
		port_change_bit = "warm(BH) reset";
		break;
	case USB_PORT_FEAT_C_CONNECTION:
		status = PORT_CSC;
		port_change_bit = "connect";
		break;
	case USB_PORT_FEAT_C_OVER_CURRENT:
		status = PORT_OCC;
		port_change_bit = "over-current";
		break;
	case USB_PORT_FEAT_C_ENABLE:
		status = PORT_PEC;
		port_change_bit = "enable/disable";
		break;
	case USB_PORT_FEAT_C_SUSPEND:
		status = PORT_PLC;
		port_change_bit = "suspend/resume";
		break;
	case USB_PORT_FEAT_C_PORT_LINK_STATE:
		status = PORT_PLC;
		port_change_bit = "link state";
		break;
	case USB_PORT_FEAT_C_PORT_CONFIG_ERROR:
		status = PORT_CEC;
		port_change_bit = "config error";
		break;
	default:
		/* Should never happen */
		return;
	}
	/* Change bits are all write 1 to clear */
	writel(port_status | status, addr);
	port_status = readl(addr);
	xhci_dbg(xhci, "clear port %s change, actual port %d status  = 0x%x\n",
			port_change_bit, wIndex, port_status);
}

static int xhci_get_ports(struct usb_hcd *hcd, __le32 __iomem ***port_array)
{
	int max_ports;
	struct xhci_hcd	*xhci = hcd_to_xhci(hcd);

	if (hcd->speed >= HCD_USB3) {
		max_ports = xhci->num_usb3_ports;
		*port_array = xhci->usb3_ports;
	} else {
		max_ports = xhci->num_usb2_ports;
		*port_array = xhci->usb2_ports;
	}

	return max_ports;
}

static __le32 __iomem *xhci_get_port_io_addr(struct usb_hcd *hcd, int index)
{
	__le32 __iomem **port_array;

	xhci_get_ports(hcd, &port_array);
	return port_array[index];
}

/*
 * xhci_set_port_power() must be called with xhci->lock held.
 * It will release and re-aquire the lock while calling ACPI
 * method.
 */
static void xhci_set_port_power(struct xhci_hcd *xhci, struct usb_hcd *hcd,
				u16 index, bool on, unsigned long *flags)
{
	__le32 __iomem *addr;
	u32 temp;

	addr = xhci_get_port_io_addr(hcd, index);
	temp = readl(addr);
	temp = xhci_port_state_to_neutral(temp);
	if (on) {
		/* Power on */
		writel(temp | PORT_POWER, addr);
		temp = readl(addr);
		xhci_dbg(xhci, "set port power, actual port %d status  = 0x%x\n",
						index, temp);
	} else {
		/* Power off */
		writel(temp & ~PORT_POWER, addr);
	}

	spin_unlock_irqrestore(&xhci->lock, *flags);
	temp = usb_acpi_power_manageable(hcd->self.root_hub,
					index);
	if (temp)
		usb_acpi_set_power_state(hcd->self.root_hub,
			index, on);
	spin_lock_irqsave(&xhci->lock, *flags);
}

static void xhci_port_set_test_mode(struct xhci_hcd *xhci,
	u16 test_mode, u16 wIndex)
{
	u32 temp;
	__le32 __iomem *addr;

	/* xhci only supports test mode for usb2 ports, i.e. xhci->main_hcd */
	addr = xhci_get_port_io_addr(xhci->main_hcd, wIndex);
	temp = readl(addr + PORTPMSC);
	temp |= test_mode << PORT_TEST_MODE_SHIFT;
	writel(temp, addr + PORTPMSC);
	xhci->test_mode = test_mode;
	if (test_mode == TEST_FORCE_EN)
		xhci_start(xhci);
}

static int xhci_enter_test_mode(struct xhci_hcd *xhci,
				u16 test_mode, u16 wIndex, unsigned long *flags)
{
	int i, retval;

	/* Disable all Device Slots */
	xhci_dbg(xhci, "Disable all slots\n");
	spin_unlock_irqrestore(&xhci->lock, *flags);
	for (i = 1; i <= HCS_MAX_SLOTS(xhci->hcs_params1); i++) {
		if (!xhci->devs[i])
			continue;

		retval = xhci_disable_slot(xhci, i);
		if (retval)
			xhci_err(xhci, "Failed to disable slot %d, %d. Enter test mode anyway\n",
				 i, retval);
	}
	spin_lock_irqsave(&xhci->lock, *flags);
	/* Put all ports to the Disable state by clear PP */
	xhci_dbg(xhci, "Disable all port (PP = 0)\n");
	/* Power off USB3 ports*/
	for (i = 0; i < xhci->num_usb3_ports; i++)
		xhci_set_port_power(xhci, xhci->shared_hcd, i, false, flags);
	/* Power off USB2 ports*/
	for (i = 0; i < xhci->num_usb2_ports; i++)
		xhci_set_port_power(xhci, xhci->main_hcd, i, false, flags);
	/* Stop the controller */
	xhci_dbg(xhci, "Stop controller\n");
	retval = xhci_halt(xhci);
	if (retval)
		return retval;
	/* Disable runtime PM for test mode */
	pm_runtime_forbid(xhci_to_hcd(xhci)->self.controller);
	/* Set PORTPMSC.PTC field to enter selected test mode */
	/* Port is selected by wIndex. port_id = wIndex + 1 */
	xhci_dbg(xhci, "Enter Test Mode: %d, Port_id=%d\n",
					test_mode, wIndex + 1);
	xhci_port_set_test_mode(xhci, test_mode, wIndex);
	return retval;
}

static int xhci_exit_test_mode(struct xhci_hcd *xhci)
{
	int retval;

	if (!xhci->test_mode) {
		xhci_err(xhci, "Not in test mode, do nothing.\n");
		return 0;
	}
	if (xhci->test_mode == TEST_FORCE_EN &&
		!(xhci->xhc_state & XHCI_STATE_HALTED)) {
		retval = xhci_halt(xhci);
		if (retval)
			return retval;
	}
	pm_runtime_allow(xhci_to_hcd(xhci)->self.controller);
	xhci->test_mode = 0;
	return xhci_reset(xhci);
}

void xhci_set_link_state(struct xhci_hcd *xhci, __le32 __iomem **port_array,
				int port_id, u32 link_state)
{
	u32 temp;

	temp = readl(port_array[port_id]);
	temp = xhci_port_state_to_neutral(temp);
	temp &= ~PORT_PLS_MASK;
	temp |= PORT_LINK_STROBE | link_state;
	writel(temp, port_array[port_id]);
}

static void xhci_set_remote_wake_mask(struct xhci_hcd *xhci,
		__le32 __iomem **port_array, int port_id, u16 wake_mask)
{
	u32 temp;

	temp = readl(port_array[port_id]);
	temp = xhci_port_state_to_neutral(temp);

	if (wake_mask & USB_PORT_FEAT_REMOTE_WAKE_CONNECT)
		temp |= PORT_WKCONN_E;
	else
		temp &= ~PORT_WKCONN_E;

	if (wake_mask & USB_PORT_FEAT_REMOTE_WAKE_DISCONNECT)
		temp |= PORT_WKDISC_E;
	else
		temp &= ~PORT_WKDISC_E;

	if (wake_mask & USB_PORT_FEAT_REMOTE_WAKE_OVER_CURRENT)
		temp |= PORT_WKOC_E;
	else
		temp &= ~PORT_WKOC_E;

	writel(temp, port_array[port_id]);
}

/* Test and clear port RWC bit */
void xhci_test_and_clear_bit(struct xhci_hcd *xhci, __le32 __iomem **port_array,
				int port_id, u32 port_bit)
{
	u32 temp;

	temp = readl(port_array[port_id]);
	if (temp & port_bit) {
		temp = xhci_port_state_to_neutral(temp);
		temp |= port_bit;
		writel(temp, port_array[port_id]);
	}
}

/* Updates Link Status for USB 2.1 port */
static void xhci_hub_report_usb2_link_state(u32 *status, u32 status_reg)
{
	if ((status_reg & PORT_PLS_MASK) == XDEV_U2)
		*status |= USB_PORT_STAT_L1;
}

/* Updates Link Status for super Speed port */
static void xhci_hub_report_usb3_link_state(struct xhci_hcd *xhci,
		u32 *status, u32 status_reg)
{
	u32 pls = status_reg & PORT_PLS_MASK;

	/* When the CAS bit is set then warm reset
	 * should be performed on port
	 */
	if (status_reg & PORT_CAS) {
		/* The CAS bit can be set while the port is
		 * in any link state.
		 * Only roothubs have CAS bit, so we
		 * pretend to be in compliance mode
		 * unless we're already in compliance
		 * or the inactive state.
		 */
		if (pls != USB_SS_PORT_LS_COMP_MOD &&
		    pls != USB_SS_PORT_LS_SS_INACTIVE) {
			pls = USB_SS_PORT_LS_COMP_MOD;
		}
		/* Return also connection bit -
		 * hub state machine resets port
		 * when this bit is set.
		 */
		pls |= USB_PORT_STAT_CONNECTION;
	} else {
		/*
		 * Resume state is an xHCI internal state.  Do not report it to
		 * usb core, instead, pretend to be U3, thus usb core knows
		 * it's not ready for transfer.
		 */
		if (pls == XDEV_RESUME) {
			*status |= USB_SS_PORT_LS_U3;
			return;
		}

		/*
		 * If CAS bit isn't set but the Port is already at
		 * Compliance Mode, fake a connection so the USB core
		 * notices the Compliance state and resets the port.
		 * This resolves an issue generated by the SN65LVPE502CP
		 * in which sometimes the port enters compliance mode
		 * caused by a delay on the host-device negotiation.
		 */
		if ((xhci->quirks & XHCI_COMP_MODE_QUIRK) &&
				(pls == USB_SS_PORT_LS_COMP_MOD))
			pls |= USB_PORT_STAT_CONNECTION;
	}

	/* update status field */
	*status |= pls;
}

/*
 * Function for Compliance Mode Quirk.
 *
 * This Function verifies if all xhc USB3 ports have entered U0, if so,
 * the compliance mode timer is deleted. A port won't enter
 * compliance mode if it has previously entered U0.
 */
static void xhci_del_comp_mod_timer(struct xhci_hcd *xhci, u32 status,
				    u16 wIndex)
{
	u32 all_ports_seen_u0 = ((1 << xhci->num_usb3_ports)-1);
	bool port_in_u0 = ((status & PORT_PLS_MASK) == XDEV_U0);

	if (!(xhci->quirks & XHCI_COMP_MODE_QUIRK))
		return;

	if ((xhci->port_status_u0 != all_ports_seen_u0) && port_in_u0) {
		xhci->port_status_u0 |= 1 << wIndex;
		if (xhci->port_status_u0 == all_ports_seen_u0) {
			del_timer_sync(&xhci->comp_mode_recovery_timer);
			xhci_dbg_trace(xhci, trace_xhci_dbg_quirks,
				"All USB3 ports have entered U0 already!");
			xhci_dbg_trace(xhci, trace_xhci_dbg_quirks,
				"Compliance Mode Recovery Timer Deleted.");
		}
	}
}

static u32 xhci_get_ext_port_status(u32 raw_port_status, u32 port_li)
{
	u32 ext_stat = 0;
	int speed_id;

	/* only support rx and tx lane counts of 1 in usb3.1 spec */
	speed_id = DEV_PORT_SPEED(raw_port_status);
	ext_stat |= speed_id;		/* bits 3:0, RX speed id */
	ext_stat |= speed_id << 4;	/* bits 7:4, TX speed id */

	ext_stat |= PORT_RX_LANES(port_li) << 8;  /* bits 11:8 Rx lane count */
	ext_stat |= PORT_TX_LANES(port_li) << 12; /* bits 15:12 Tx lane count */

	return ext_stat;
}

/*
 * Converts a raw xHCI port status into the format that external USB 2.0 or USB
 * 3.0 hubs use.
 *
 * Possible side effects:
 *  - Mark a port as being done with device resume,
 *    and ring the endpoint doorbells.
 *  - Stop the Synopsys redriver Compliance Mode polling.
 *  - Drop and reacquire the xHCI lock, in order to wait for port resume.
 */
static u32 xhci_get_port_status(struct usb_hcd *hcd,
		struct xhci_bus_state *bus_state,
		__le32 __iomem **port_array,
		u16 wIndex, u32 raw_port_status,
		unsigned long *flags)
	__releases(&xhci->lock)
	__acquires(&xhci->lock)
{
	struct xhci_hcd *xhci = hcd_to_xhci(hcd);
	u32 status = 0;
	int slot_id;

	/* wPortChange bits */
	if (raw_port_status & PORT_CSC)
		status |= USB_PORT_STAT_C_CONNECTION << 16;
	if (raw_port_status & PORT_PEC)
		status |= USB_PORT_STAT_C_ENABLE << 16;
	if ((raw_port_status & PORT_OCC))
		status |= USB_PORT_STAT_C_OVERCURRENT << 16;
	if ((raw_port_status & PORT_RC))
		status |= USB_PORT_STAT_C_RESET << 16;
	/* USB3.0 only */
	if (hcd->speed >= HCD_USB3) {
		/* Port link change with port in resume state should not be
		 * reported to usbcore, as this is an internal state to be
		 * handled by xhci driver. Reporting PLC to usbcore may
		 * cause usbcore clearing PLC first and port change event
		 * irq won't be generated.
		 */
		if ((raw_port_status & PORT_PLC) &&
			(raw_port_status & PORT_PLS_MASK) != XDEV_RESUME)
			status |= USB_PORT_STAT_C_LINK_STATE << 16;
		if ((raw_port_status & PORT_WRC))
			status |= USB_PORT_STAT_C_BH_RESET << 16;
		if ((raw_port_status & PORT_CEC))
			status |= USB_PORT_STAT_C_CONFIG_ERROR << 16;

		/* USB3 remote wake resume signaling completed */
		if (bus_state->port_remote_wakeup & (1 << wIndex) &&
		    (raw_port_status & PORT_PLS_MASK) != XDEV_RESUME &&
		    (raw_port_status & PORT_PLS_MASK) != XDEV_RECOVERY) {
			bus_state->port_remote_wakeup &= ~(1 << wIndex);
			usb_hcd_end_port_resume(&hcd->self, wIndex);
		}
	}

	if (hcd->speed < HCD_USB3) {
		if ((raw_port_status & PORT_PLS_MASK) == XDEV_U3
				&& (raw_port_status & PORT_POWER))
			status |= USB_PORT_STAT_SUSPEND;
	}
	if ((raw_port_status & PORT_PLS_MASK) == XDEV_RESUME &&
		!DEV_SUPERSPEED_ANY(raw_port_status) && hcd->speed < HCD_USB3) {
		if ((raw_port_status & PORT_RESET) ||
				!(raw_port_status & PORT_PE))
			return 0xffffffff;
		/* did port event handler already start resume timing? */
		if (!bus_state->resume_done[wIndex]) {
			/* If not, maybe we are in a host initated resume? */
			if (test_bit(wIndex, &bus_state->resuming_ports)) {
				/* Host initated resume doesn't time the resume
				 * signalling using resume_done[].
				 * It manually sets RESUME state, sleeps 20ms
				 * and sets U0 state. This should probably be
				 * changed, but not right now.
				 */
			} else {
				/* port resume was discovered now and here,
				 * start resume timing
				 */
				unsigned long timeout = jiffies +
					msecs_to_jiffies(USB_RESUME_TIMEOUT);

				set_bit(wIndex, &bus_state->resuming_ports);
				bus_state->resume_done[wIndex] = timeout;
				mod_timer(&hcd->rh_timer, timeout);
			}
		/* Has resume been signalled for USB_RESUME_TIME yet? */
		} else if (time_after_eq(jiffies,
					 bus_state->resume_done[wIndex])) {
			int time_left;

			xhci_dbg(xhci, "Resume USB2 port %d\n",
					wIndex + 1);
			bus_state->resume_done[wIndex] = 0;
			clear_bit(wIndex, &bus_state->resuming_ports);

			set_bit(wIndex, &bus_state->rexit_ports);

			xhci_test_and_clear_bit(xhci, port_array, wIndex,
						PORT_PLC);
			xhci_set_link_state(xhci, port_array, wIndex,
					XDEV_U0);

			spin_unlock_irqrestore(&xhci->lock, *flags);
			time_left = wait_for_completion_timeout(
					&bus_state->rexit_done[wIndex],
					msecs_to_jiffies(
						XHCI_MAX_REXIT_TIMEOUT_MS));
			spin_lock_irqsave(&xhci->lock, *flags);

			if (time_left) {
				slot_id = xhci_find_slot_id_by_port(hcd,
						xhci, wIndex + 1);
				if (!slot_id) {
					xhci_dbg(xhci, "slot_id is zero\n");
					return 0xffffffff;
				}
				xhci_ring_device(xhci, slot_id);
			} else {
				int port_status = readl(port_array[wIndex]);
				xhci_warn(xhci, "Port resume took longer than %i msec, port status = 0x%x\n",
						XHCI_MAX_REXIT_TIMEOUT_MS,
						port_status);
				status |= USB_PORT_STAT_SUSPEND;
				clear_bit(wIndex, &bus_state->rexit_ports);
			}

			bus_state->port_c_suspend |= 1 << wIndex;
			bus_state->suspended_ports &= ~(1 << wIndex);
		} else {
			/*
			 * The resume has been signaling for less than
			 * USB_RESUME_TIME. Report the port status as SUSPEND,
			 * let the usbcore check port status again and clear
			 * resume signaling later.
			 */
			status |= USB_PORT_STAT_SUSPEND;
		}
	}
	/*
	 * Clear stale usb2 resume signalling variables in case port changed
	 * state during resume signalling. For example on error
	 */
	if ((bus_state->resume_done[wIndex] ||
	     test_bit(wIndex, &bus_state->resuming_ports)) &&
	    (raw_port_status & PORT_PLS_MASK) != XDEV_U3 &&
	    (raw_port_status & PORT_PLS_MASK) != XDEV_RESUME) {
		bus_state->resume_done[wIndex] = 0;
		clear_bit(wIndex, &bus_state->resuming_ports);
	}


	if ((raw_port_status & PORT_PLS_MASK) == XDEV_U0 &&
	    (raw_port_status & PORT_POWER)) {
		if (bus_state->suspended_ports & (1 << wIndex)) {
			bus_state->suspended_ports &= ~(1 << wIndex);
			if (hcd->speed < HCD_USB3)
				bus_state->port_c_suspend |= 1 << wIndex;
		}
		bus_state->resume_done[wIndex] = 0;
		clear_bit(wIndex, &bus_state->resuming_ports);
	}
	if (raw_port_status & PORT_CONNECT) {
		status |= USB_PORT_STAT_CONNECTION;
		status |= xhci_port_speed(raw_port_status);
	}
	if (raw_port_status & PORT_PE)
		status |= USB_PORT_STAT_ENABLE;
	if (raw_port_status & PORT_OC)
		status |= USB_PORT_STAT_OVERCURRENT;
	if (raw_port_status & PORT_RESET)
		status |= USB_PORT_STAT_RESET;
	if (raw_port_status & PORT_POWER) {
		if (hcd->speed >= HCD_USB3)
			status |= USB_SS_PORT_STAT_POWER;
		else
			status |= USB_PORT_STAT_POWER;
	}
	/* Update Port Link State */
	if (hcd->speed >= HCD_USB3) {
		xhci_hub_report_usb3_link_state(xhci, &status, raw_port_status);
		/*
		 * Verify if all USB3 Ports Have entered U0 already.
		 * Delete Compliance Mode Timer if so.
		 */
		xhci_del_comp_mod_timer(xhci, raw_port_status, wIndex);
	} else {
		xhci_hub_report_usb2_link_state(&status, raw_port_status);
	}
	if (bus_state->port_c_suspend & (1 << wIndex))
		status |= USB_PORT_STAT_C_SUSPEND << 16;

	return status;
}

int xhci_hub_control(struct usb_hcd *hcd, u16 typeReq, u16 wValue,
		u16 wIndex, char *buf, u16 wLength)
{
	struct xhci_hcd	*xhci = hcd_to_xhci(hcd);
	int max_ports;
	unsigned long flags;
	u32 temp, status;
	int retval = 0;
	__le32 __iomem **port_array;
	int slot_id;
	struct xhci_bus_state *bus_state;
	u16 link_state = 0;
	u16 wake_mask = 0;
	u16 timeout = 0;
	u16 test_mode = 0;

	max_ports = xhci_get_ports(hcd, &port_array);
	bus_state = &xhci->bus_state[hcd_index(hcd)];

	spin_lock_irqsave(&xhci->lock, flags);
	switch (typeReq) {
	case GetHubStatus:
		/* No power source, over-current reported per port */
		memset(buf, 0, 4);
		break;
	case GetHubDescriptor:
		/* Check to make sure userspace is asking for the USB 3.0 hub
		 * descriptor for the USB 3.0 roothub.  If not, we stall the
		 * endpoint, like external hubs do.
		 */
		if (hcd->speed >= HCD_USB3 &&
				(wLength < USB_DT_SS_HUB_SIZE ||
				 wValue != (USB_DT_SS_HUB << 8))) {
			xhci_dbg(xhci, "Wrong hub descriptor type for "
					"USB 3.0 roothub.\n");
			goto error;
		}
		xhci_hub_descriptor(hcd, xhci,
				(struct usb_hub_descriptor *) buf);
		break;
	case DeviceRequest | USB_REQ_GET_DESCRIPTOR:
		if ((wValue & 0xff00) != (USB_DT_BOS << 8))
			goto error;

		if (hcd->speed < HCD_USB3)
			goto error;

		retval = xhci_create_usb3_bos_desc(xhci, buf, wLength);
		spin_unlock_irqrestore(&xhci->lock, flags);
		return retval;
	case GetPortStatus:
		if (!wIndex || wIndex > max_ports)
			goto error;
		wIndex--;
		temp = readl(port_array[wIndex]);
		if (temp == ~(u32)0) {
			xhci_hc_died(xhci);
			retval = -ENODEV;
			break;
		}
		status = xhci_get_port_status(hcd, bus_state, port_array,
				wIndex, temp, &flags);
		if (status == 0xffffffff)
			goto error;

		xhci_dbg(xhci, "get port status, actual port %d status  = 0x%x\n",
				wIndex, temp);
		xhci_dbg(xhci, "Get port status returned 0x%x\n", status);

		put_unaligned(cpu_to_le32(status), (__le32 *) buf);
		/* if USB 3.1 extended port status return additional 4 bytes */
		if (wValue == 0x02) {
			u32 port_li;

			if (hcd->speed < HCD_USB31 || wLength != 8) {
				xhci_err(xhci, "get ext port status invalid parameter\n");
				retval = -EINVAL;
				break;
			}
			port_li = readl(port_array[wIndex] + PORTLI);
			status = xhci_get_ext_port_status(temp, port_li);
			put_unaligned_le32(cpu_to_le32(status), &buf[4]);
		}
		break;
	case SetPortFeature:
		if (wValue == USB_PORT_FEAT_LINK_STATE)
			link_state = (wIndex & 0xff00) >> 3;
		if (wValue == USB_PORT_FEAT_REMOTE_WAKE_MASK)
			wake_mask = wIndex & 0xff00;
		if (wValue == USB_PORT_FEAT_TEST)
			test_mode = (wIndex & 0xff00) >> 8;
		/* The MSB of wIndex is the U1/U2 timeout */
		timeout = (wIndex & 0xff00) >> 8;
		wIndex &= 0xff;
		if (!wIndex || wIndex > max_ports)
			goto error;
		wIndex--;
		temp = readl(port_array[wIndex]);
		if (temp == ~(u32)0) {
			xhci_hc_died(xhci);
			retval = -ENODEV;
			break;
		}
		temp = xhci_port_state_to_neutral(temp);
		/* FIXME: What new port features do we need to support? */
		switch (wValue) {
		case USB_PORT_FEAT_SUSPEND:
			temp = readl(port_array[wIndex]);
			if ((temp & PORT_PLS_MASK) != XDEV_U0) {
				/* Resume the port to U0 first */
				xhci_set_link_state(xhci, port_array, wIndex,
							XDEV_U0);
				spin_unlock_irqrestore(&xhci->lock, flags);
				msleep(10);
				spin_lock_irqsave(&xhci->lock, flags);
			}
			/* In spec software should not attempt to suspend
			 * a port unless the port reports that it is in the
			 * enabled (PED = ????PLS < ???? state.
			 */
			temp = readl(port_array[wIndex]);
			if ((temp & PORT_PE) == 0 || (temp & PORT_RESET)
				|| (temp & PORT_PLS_MASK) >= XDEV_U3) {
				xhci_warn(xhci, "USB core suspending device not in U0/U1/U2.\n");
				goto error;
			}

			slot_id = xhci_find_slot_id_by_port(hcd, xhci,
					wIndex + 1);
			if (!slot_id) {
				xhci_warn(xhci, "slot_id is zero\n");
				goto error;
			}
			/* unlock to execute stop endpoint commands */
			spin_unlock_irqrestore(&xhci->lock, flags);
			xhci_stop_device(xhci, slot_id, 1);
			spin_lock_irqsave(&xhci->lock, flags);

			xhci_set_link_state(xhci, port_array, wIndex, XDEV_U3);

			spin_unlock_irqrestore(&xhci->lock, flags);
			msleep(10); /* wait device to enter */
			spin_lock_irqsave(&xhci->lock, flags);

			temp = readl(port_array[wIndex]);
			bus_state->suspended_ports |= 1 << wIndex;
			break;
		case USB_PORT_FEAT_LINK_STATE:
			temp = readl(port_array[wIndex]);

			/* Disable port */
			if (link_state == USB_SS_PORT_LS_SS_DISABLED) {
				xhci_dbg(xhci, "Disable port %d\n", wIndex);
				temp = xhci_port_state_to_neutral(temp);
				/*
				 * Clear all change bits, so that we get a new
				 * connection event.
				 */
				temp |= PORT_CSC | PORT_PEC | PORT_WRC |
					PORT_OCC | PORT_RC | PORT_PLC |
					PORT_CEC;
				writel(temp | PORT_PE, port_array[wIndex]);
				temp = readl(port_array[wIndex]);
				break;
			}

			/* Put link in RxDetect (enable port) */
			if (link_state == USB_SS_PORT_LS_RX_DETECT) {
				xhci_dbg(xhci, "Enable port %d\n", wIndex);
				xhci_set_link_state(xhci, port_array, wIndex,
						link_state);
				temp = readl(port_array[wIndex]);
				break;
			}

			/*
			 * For xHCI 1.1 according to section 4.19.1.2.4.1 a
			 * root hub port's transition to compliance mode upon
			 * detecting LFPS timeout may be controlled by an
			 * Compliance Transition Enabled (CTE) flag (not
			 * software visible). This flag is set by writing 0xA
			 * to PORTSC PLS field which will allow transition to
			 * compliance mode the next time LFPS timeout is
			 * encountered. A warm reset will clear it.
			 *
			 * The CTE flag is only supported if the HCCPARAMS2 CTC
			 * flag is set, otherwise, the compliance substate is
			 * automatically entered as on 1.0 and prior.
			 */
			if (link_state == USB_SS_PORT_LS_COMP_MOD) {
				if (!HCC2_CTC(xhci->hcc_params2)) {
					xhci_dbg(xhci, "CTC flag is 0, port already supports entering compliance mode\n");
					break;
				}

				if ((temp & PORT_CONNECT)) {
					xhci_warn(xhci, "Can't set compliance mode when port is connected\n");
					goto error;
				}

				xhci_dbg(xhci, "Enable compliance mode transition for port %d\n",
						wIndex);
				xhci_set_link_state(xhci, port_array, wIndex,
						link_state);
				temp = readl(port_array[wIndex]);
				break;
			}
			/* Port must be enabled */
			if (!(temp & PORT_PE)) {
				retval = -ENODEV;
				break;
			}
			/* Can't set port link state above '3' (U3) */
			if (link_state > USB_SS_PORT_LS_U3) {
				xhci_warn(xhci, "Cannot set port %d link state %d\n",
					 wIndex, link_state);
				goto error;
			}
			if (link_state == USB_SS_PORT_LS_U3) {
				slot_id = xhci_find_slot_id_by_port(hcd, xhci,
						wIndex + 1);
				if (slot_id) {
					/* unlock to execute stop endpoint
					 * commands */
					spin_unlock_irqrestore(&xhci->lock,
								flags);
					xhci_stop_device(xhci, slot_id, 1);
					spin_lock_irqsave(&xhci->lock, flags);
				}
			}

			xhci_set_link_state(xhci, port_array, wIndex,
						link_state);

			spin_unlock_irqrestore(&xhci->lock, flags);
			msleep(20); /* wait device to enter */
			spin_lock_irqsave(&xhci->lock, flags);

			temp = readl(port_array[wIndex]);
			if (link_state == USB_SS_PORT_LS_U3)
				bus_state->suspended_ports |= 1 << wIndex;
			break;
		case USB_PORT_FEAT_POWER:
			/*
			 * Turn on ports, even if there isn't per-port switching.
			 * HC will report connect events even before this is set.
			 * However, hub_wq will ignore the roothub events until
			 * the roothub is registered.
			 */
			xhci_set_port_power(xhci, hcd, wIndex, true, &flags);
			break;
		case USB_PORT_FEAT_RESET:
			temp = (temp | PORT_RESET);
			writel(temp, port_array[wIndex]);
			temp = readl(port_array[wIndex]);
			xhci_info(xhci, "port %d reset status = 0x%x\n",
								wIndex, temp);

			if (xhci->quirks & XHCI_MTK_HOST) {
				spin_unlock_irqrestore(&xhci->lock, flags);
				if (readl_poll_timeout_atomic(
					port_array[wIndex], temp,
					!(temp & PORT_RESET), 100, 100000))
					xhci_warn(xhci, "port reset timeout\n");
				spin_lock_irqsave(&xhci->lock, flags);

				if ((temp & PORT_PLS_MASK) != XDEV_U0)
					xhci_warn(xhci, "error reset, 0x%08x\n",
									temp);
				#if IS_ENABLED(CONFIG_USB_XHCI_MTK)
				xhci_mtk_set_port_mode(hcd, port_array, wIndex);
				#endif
			}
			break;
		case USB_PORT_FEAT_REMOTE_WAKE_MASK:
			xhci_set_remote_wake_mask(xhci, port_array,
					wIndex, wake_mask);
			temp = readl(port_array[wIndex]);
			xhci_dbg(xhci, "set port remote wake mask, "
					"actual port %d status  = 0x%x\n",
					wIndex, temp);
			break;
		case USB_PORT_FEAT_BH_PORT_RESET:
			temp |= PORT_WR;
			writel(temp, port_array[wIndex]);

			temp = readl(port_array[wIndex]);
			break;
		case USB_PORT_FEAT_U1_TIMEOUT:
			if (hcd->speed < HCD_USB3)
				goto error;
			temp = readl(port_array[wIndex] + PORTPMSC);
			temp &= ~PORT_U1_TIMEOUT_MASK;
			temp |= PORT_U1_TIMEOUT(timeout);
			writel(temp, port_array[wIndex] + PORTPMSC);
			break;
		case USB_PORT_FEAT_U2_TIMEOUT:
			if (hcd->speed < HCD_USB3)
				goto error;
			temp = readl(port_array[wIndex] + PORTPMSC);
			temp &= ~PORT_U2_TIMEOUT_MASK;
			temp |= PORT_U2_TIMEOUT(timeout);
			writel(temp, port_array[wIndex] + PORTPMSC);
			break;
		case USB_PORT_FEAT_TEST:
			/* 4.19.6 Port Test Modes (USB2 Test Mode) */
			if (hcd->speed != HCD_USB2)
				goto error;
			if (test_mode > TEST_FORCE_EN || test_mode < TEST_J)
				goto error;
			retval = xhci_enter_test_mode(xhci, test_mode, wIndex,
						      &flags);
			break;
		default:
			goto error;
		}
		/* unblock any posted writes */
		temp = readl(port_array[wIndex]);
		break;
	case ClearPortFeature:
		if (!wIndex || wIndex > max_ports)
			goto error;
		wIndex--;
		temp = readl(port_array[wIndex]);
		if (temp == ~(u32)0) {
			xhci_hc_died(xhci);
			retval = -ENODEV;
			break;
		}
		/* FIXME: What new port features do we need to support? */
		temp = xhci_port_state_to_neutral(temp);
		switch (wValue) {
		case USB_PORT_FEAT_SUSPEND:
			temp = readl(port_array[wIndex]);
			xhci_dbg(xhci, "clear USB_PORT_FEAT_SUSPEND\n");
			xhci_dbg(xhci, "PORTSC %04x\n", temp);
			if (temp & PORT_RESET)
				goto error;
			if ((temp & PORT_PLS_MASK) == XDEV_U3) {
				if ((temp & PORT_PE) == 0)
					goto error;

				set_bit(wIndex, &bus_state->resuming_ports);
				xhci_set_link_state(xhci, port_array, wIndex,
							XDEV_RESUME);
				spin_unlock_irqrestore(&xhci->lock, flags);
				msleep(USB_RESUME_TIMEOUT);
				spin_lock_irqsave(&xhci->lock, flags);
				xhci_set_link_state(xhci, port_array, wIndex,
							XDEV_U0);
				clear_bit(wIndex, &bus_state->resuming_ports);
			}
			bus_state->port_c_suspend |= 1 << wIndex;

			slot_id = xhci_find_slot_id_by_port(hcd, xhci,
					wIndex + 1);
			if (!slot_id) {
				xhci_dbg(xhci, "slot_id is zero\n");
				goto error;
			}
			xhci_ring_device(xhci, slot_id);
			break;
		case USB_PORT_FEAT_C_SUSPEND:
			bus_state->port_c_suspend &= ~(1 << wIndex);
		case USB_PORT_FEAT_C_RESET:
		case USB_PORT_FEAT_C_BH_PORT_RESET:
		case USB_PORT_FEAT_C_CONNECTION:
		case USB_PORT_FEAT_C_OVER_CURRENT:
		case USB_PORT_FEAT_C_ENABLE:
		case USB_PORT_FEAT_C_PORT_LINK_STATE:
		case USB_PORT_FEAT_C_PORT_CONFIG_ERROR:
			xhci_clear_port_change_bit(xhci, wValue, wIndex,
					port_array[wIndex], temp);
			break;
		case USB_PORT_FEAT_ENABLE:
			xhci_disable_port(hcd, xhci, wIndex,
					port_array[wIndex], temp);
			break;
		case USB_PORT_FEAT_POWER:
			xhci_set_port_power(xhci, hcd, wIndex, false, &flags);
			break;
		case USB_PORT_FEAT_TEST:
			retval = xhci_exit_test_mode(xhci);
			break;
		default:
			goto error;
		}
		break;
	default:
error:
		/* "stall" on error */
		retval = -EPIPE;
	}
	spin_unlock_irqrestore(&xhci->lock, flags);
	return retval;
}

/*
 * Returns 0 if the status hasn't changed, or the number of bytes in buf.
 * Ports are 0-indexed from the HCD point of view,
 * and 1-indexed from the USB core pointer of view.
 *
 * Note that the status change bits will be cleared as soon as a port status
 * change event is generated, so we use the saved status from that event.
 */
int xhci_hub_status_data(struct usb_hcd *hcd, char *buf)
{
	unsigned long flags;
	u32 temp, status;
	u32 mask;
	int i, retval;
	struct xhci_hcd	*xhci = hcd_to_xhci(hcd);
	int max_ports;
	__le32 __iomem **port_array;
	struct xhci_bus_state *bus_state;
	bool reset_change = false;

	max_ports = xhci_get_ports(hcd, &port_array);
	bus_state = &xhci->bus_state[hcd_index(hcd)];

	/* Initial status is no changes */
	retval = (max_ports + 8) / 8;
	memset(buf, 0, retval);

	/*
	 * Inform the usbcore about resume-in-progress by returning
	 * a non-zero value even if there are no status changes.
	 */
	status = bus_state->resuming_ports;

	mask = PORT_CSC | PORT_PEC | PORT_OCC | PORT_PLC | PORT_WRC | PORT_CEC;

	spin_lock_irqsave(&xhci->lock, flags);
	/* For each port, did anything change?  If so, set that bit in buf. */
	for (i = 0; i < max_ports; i++) {
		temp = readl(port_array[i]);
		if (temp == ~(u32)0) {
			xhci_hc_died(xhci);
			retval = -ENODEV;
			break;
		}
		if ((temp & mask) != 0 ||
			(bus_state->port_c_suspend & 1 << i) ||
			(bus_state->resume_done[i] && time_after_eq(
			    jiffies, bus_state->resume_done[i]))) {
			buf[(i + 1) / 8] |= 1 << (i + 1) % 8;
			status = 1;
		}
		if ((temp & PORT_RC))
			reset_change = true;
	}
	if (!status && !reset_change) {
		xhci_dbg(xhci, "%s: stopping port polling.\n", __func__);
		clear_bit(HCD_FLAG_POLL_RH, &hcd->flags);
	}
	spin_unlock_irqrestore(&xhci->lock, flags);
	return status ? retval : 0;
}

#ifdef CONFIG_PM

int xhci_bus_suspend(struct usb_hcd *hcd)
{
	struct xhci_hcd	*xhci = hcd_to_xhci(hcd);
	int max_ports, port_index;
	__le32 __iomem **port_array;
	struct xhci_bus_state *bus_state;
	unsigned long flags;
	u32 portsc_buf[USB_MAXCHILDREN];
	bool wake_enabled;

	max_ports = xhci_get_ports(hcd, &port_array);
	bus_state = &xhci->bus_state[hcd_index(hcd)];
	wake_enabled = hcd->self.root_hub->do_remote_wakeup;

	spin_lock_irqsave(&xhci->lock, flags);

	if (wake_enabled) {
		if (bus_state->resuming_ports ||	/* USB2 */
		    bus_state->port_remote_wakeup) {	/* USB3 */
			spin_unlock_irqrestore(&xhci->lock, flags);
			xhci_dbg(xhci, "suspend failed because a port is resuming\n");
			return -EBUSY;
		}
	}
	/*
	 * Prepare ports for suspend, but don't write anything before all ports
	 * are checked and we know bus suspend can proceed
	 */
	bus_state->bus_suspended = 0;
	port_index = max_ports;
	while (port_index--) {
		u32 t1, t2;

		t1 = readl(port_array[port_index]);
		t2 = xhci_port_state_to_neutral(t1);
		portsc_buf[port_index] = 0;

		/* Bail out if a USB3 port has a new device in link training */
		if ((hcd->speed >= HCD_USB3) &&
		    (t1 & PORT_PLS_MASK) == XDEV_POLLING) {
			bus_state->bus_suspended = 0;
			spin_unlock_irqrestore(&xhci->lock, flags);
			xhci_dbg(xhci, "Bus suspend bailout, port in polling\n");
			return -EBUSY;
		}

		/* suspend ports in U0, or bail out for new connect changes */
		if ((t1 & PORT_PE) && (t1 & PORT_PLS_MASK) == XDEV_U0) {
			if ((t1 & PORT_CSC) && wake_enabled) {
				bus_state->bus_suspended = 0;
				spin_unlock_irqrestore(&xhci->lock, flags);
				xhci_dbg(xhci, "Bus suspend bailout, port connect change\n");
				return -EBUSY;
			}
			xhci_dbg(xhci, "port %d not suspended\n", port_index);
			t2 &= ~PORT_PLS_MASK;
			t2 |= PORT_LINK_STROBE | XDEV_U3;
			set_bit(port_index, &bus_state->bus_suspended);
		}
		/* USB core sets remote wake mask for USB 3.0 hubs,
		 * including the USB 3.0 roothub, but only if CONFIG_PM
		 * is enabled, so also enable remote wake here.
		 */
		if (wake_enabled) {
			if (t1 & PORT_CONNECT) {
				t2 |= PORT_WKOC_E | PORT_WKDISC_E;
				t2 &= ~PORT_WKCONN_E;
			} else {
				t2 |= PORT_WKOC_E | PORT_WKCONN_E;
				t2 &= ~PORT_WKDISC_E;
			}

			if ((xhci->quirks & XHCI_U2_DISABLE_WAKE) &&
			    (hcd->speed < HCD_USB3)) {
				if (usb_amd_pt_check_port(hcd->self.controller,
							  port_index))
					t2 &= ~PORT_WAKE_BITS;
			}
		} else
			t2 &= ~PORT_WAKE_BITS;

		t1 = xhci_port_state_to_neutral(t1);
		if (t1 != t2)
			portsc_buf[port_index] = t2;
	}

	/* write port settings, stopping and suspending ports if needed */
	port_index = max_ports;
	while (port_index--) {
		if (!portsc_buf[port_index])
			continue;
		if (test_bit(port_index, &bus_state->bus_suspended)) {
			int slot_id;

			slot_id = xhci_find_slot_id_by_port(hcd, xhci,
							    port_index + 1);
			if (slot_id) {
				spin_unlock_irqrestore(&xhci->lock, flags);
				xhci_stop_device(xhci, slot_id, 1);
				spin_lock_irqsave(&xhci->lock, flags);
			}
		}
		writel(portsc_buf[port_index], port_array[port_index]);
	}
	hcd->state = HC_STATE_SUSPENDED;
	bus_state->next_statechange = jiffies + msecs_to_jiffies(10);
	spin_unlock_irqrestore(&xhci->lock, flags);
<<<<<<< HEAD
#if IS_ENABLED(CONFIG_USB_XHCI_MTK_SUSPEND)
	if (hcd->self.root_hub->do_remote_wakeup == 1) {
		struct xhci_hcd_mtk *mtk = hcd_to_mtk(hcd);

		dev_info(&hcd->self.root_hub->dev, "%s %d\n",
			__func__, hcd->self.root_hub->do_remote_wakeup);
		mtk_xhci_wakelock_unlock(mtk);
	}
#endif
=======

	if (bus_state->bus_suspended)
		usleep_range(5000, 10000);

>>>>>>> c0303b03
	return 0;
}

/*
 * Workaround for missing Cold Attach Status (CAS) if device re-plugged in S3.
 * warm reset a USB3 device stuck in polling or compliance mode after resume.
 * See Intel 100/c230 series PCH specification update Doc #332692-006 Errata #8
 */
static bool xhci_port_missing_cas_quirk(int port_index,
					     __le32 __iomem **port_array)
{
	u32 portsc;

	portsc = readl(port_array[port_index]);

	/* if any of these are set we are not stuck */
	if (portsc & (PORT_CONNECT | PORT_CAS))
		return false;

	if (((portsc & PORT_PLS_MASK) != XDEV_POLLING) &&
	    ((portsc & PORT_PLS_MASK) != XDEV_COMP_MODE))
		return false;

	/* clear wakeup/change bits, and do a warm port reset */
	portsc &= ~(PORT_RWC_BITS | PORT_CEC | PORT_WAKE_BITS);
	portsc |= PORT_WR;
	writel(portsc, port_array[port_index]);
	/* flush write */
	readl(port_array[port_index]);
	return true;
}

int xhci_bus_resume(struct usb_hcd *hcd)
{
	struct xhci_hcd	*xhci = hcd_to_xhci(hcd);
	struct xhci_bus_state *bus_state;
	__le32 __iomem **port_array;
	unsigned long flags;
	int max_ports, port_index;
	int slot_id;
	int sret;
	u32 next_state;
	u32 temp, portsc;

	max_ports = xhci_get_ports(hcd, &port_array);
	bus_state = &xhci->bus_state[hcd_index(hcd)];

	if (time_before(jiffies, bus_state->next_statechange))
		msleep(5);

	spin_lock_irqsave(&xhci->lock, flags);
	if (!HCD_HW_ACCESSIBLE(hcd)) {
		spin_unlock_irqrestore(&xhci->lock, flags);
		return -ESHUTDOWN;
	}

	/* delay the irqs */
	temp = readl(&xhci->op_regs->command);
	temp &= ~CMD_EIE;
	writel(temp, &xhci->op_regs->command);

	/* bus specific resume for ports we suspended at bus_suspend */
	if (hcd->speed >= HCD_USB3)
		next_state = XDEV_U0;
	else
		next_state = XDEV_RESUME;

	port_index = max_ports;
	while (port_index--) {
		portsc = readl(port_array[port_index]);

		/* warm reset CAS limited ports stuck in polling/compliance */
		if ((xhci->quirks & XHCI_MISSING_CAS) &&
		    (hcd->speed >= HCD_USB3) &&
		    xhci_port_missing_cas_quirk(port_index, port_array)) {
			xhci_dbg(xhci, "reset stuck port %d\n", port_index);
			clear_bit(port_index, &bus_state->bus_suspended);
			continue;
		}
		/* resume if we suspended the link, and it is still suspended */
		if (test_bit(port_index, &bus_state->bus_suspended))
			switch (portsc & PORT_PLS_MASK) {
			case XDEV_U3:
				portsc = xhci_port_state_to_neutral(portsc);
				portsc &= ~PORT_PLS_MASK;
				portsc |= PORT_LINK_STROBE | next_state;
				break;
			case XDEV_RESUME:
				/* resume already initiated */
				break;
			default:
				/* not in a resumeable state, ignore it */
				clear_bit(port_index,
					  &bus_state->bus_suspended);
				break;
			}
		/* disable wake for all ports, write new link state if needed */
		portsc &= ~(PORT_RWC_BITS | PORT_CEC | PORT_WAKE_BITS);
		writel(portsc, port_array[port_index]);
	}
#if IS_ENABLED(CONFIG_USB_XHCI_MTK_SUSPEND)
	if (hcd->self.root_hub->do_remote_wakeup == 1) {
		struct xhci_hcd_mtk *mtk = hcd_to_mtk(hcd);

		dev_info(&hcd->self.root_hub->dev, "%s %d\n",
			__func__, hcd->self.root_hub->do_remote_wakeup);
		mtk_xhci_wakelock_lock(mtk);
	}
#endif
	/* USB2 specific resume signaling delay and U0 link state transition */
	if (hcd->speed < HCD_USB3) {
		if (bus_state->bus_suspended) {
			spin_unlock_irqrestore(&xhci->lock, flags);
			msleep(USB_RESUME_TIMEOUT);
			spin_lock_irqsave(&xhci->lock, flags);
		}
		for_each_set_bit(port_index, &bus_state->bus_suspended,
				 BITS_PER_LONG) {
			/* Clear PLC to poll it later for U0 transition */
			xhci_test_and_clear_bit(xhci, port_array, port_index,
						PORT_PLC);
			xhci_set_link_state(xhci, port_array, port_index,
					    XDEV_U0);
		}
	}

	/* poll for U0 link state complete, both USB2 and USB3 */
	for_each_set_bit(port_index, &bus_state->bus_suspended, BITS_PER_LONG) {
		sret = xhci_handshake(port_array[port_index], PORT_PLC,
				      PORT_PLC, 10 * 1000);
		if (sret) {
			xhci_warn(xhci, "port %d resume PLC timeout\n",
				  port_index);
			continue;
		}
		xhci_test_and_clear_bit(xhci, port_array, port_index, PORT_PLC);
		slot_id = xhci_find_slot_id_by_port(hcd, xhci, port_index + 1);
		if (slot_id)
			xhci_ring_device(xhci, slot_id);
	}
	(void) readl(&xhci->op_regs->command);

	bus_state->next_statechange = jiffies + msecs_to_jiffies(5);
	/* re-enable irqs */
	temp = readl(&xhci->op_regs->command);
	temp |= CMD_EIE;
	writel(temp, &xhci->op_regs->command);
	temp = readl(&xhci->op_regs->command);

	spin_unlock_irqrestore(&xhci->lock, flags);
	return 0;
}

#endif	/* CONFIG_PM */<|MERGE_RESOLUTION|>--- conflicted
+++ resolved
@@ -1612,7 +1612,6 @@
 	hcd->state = HC_STATE_SUSPENDED;
 	bus_state->next_statechange = jiffies + msecs_to_jiffies(10);
 	spin_unlock_irqrestore(&xhci->lock, flags);
-<<<<<<< HEAD
 #if IS_ENABLED(CONFIG_USB_XHCI_MTK_SUSPEND)
 	if (hcd->self.root_hub->do_remote_wakeup == 1) {
 		struct xhci_hcd_mtk *mtk = hcd_to_mtk(hcd);
@@ -1622,12 +1621,10 @@
 		mtk_xhci_wakelock_unlock(mtk);
 	}
 #endif
-=======
 
 	if (bus_state->bus_suspended)
 		usleep_range(5000, 10000);
 
->>>>>>> c0303b03
 	return 0;
 }
 
