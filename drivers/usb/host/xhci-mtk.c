--- conflicted
+++ resolved
@@ -881,12 +881,8 @@
 	struct xhci_hcd	*xhci = hcd_to_xhci(hcd);
 	struct usb_hcd  *shared_hcd = xhci->shared_hcd;
 
-<<<<<<< HEAD
-	xhci->xhc_state |= XHCI_STATE_REMOVING;
-=======
 	pm_runtime_put_noidle(&dev->dev);
 	pm_runtime_disable(&dev->dev);
->>>>>>> 9f9c7b33
 
 	usb_remove_hcd(shared_hcd);
 	xhci->shared_hcd = NULL;
@@ -902,11 +898,6 @@
 	xhci_mtk_sch_exit(mtk);
 	xhci_mtk_clks_disable(mtk);
 	xhci_mtk_ldos_disable(mtk);
-<<<<<<< HEAD
-	pm_runtime_put_noidle(&dev->dev);
-	pm_runtime_disable(&dev->dev);
-=======
->>>>>>> 9f9c7b33
 
 	return 0;
 }
