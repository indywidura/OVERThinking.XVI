--- conflicted
+++ resolved
@@ -3744,16 +3744,8 @@
 			goto err_dead_binder;
 		}
 		e->to_node = target_node->debug_id;
-<<<<<<< HEAD
-#ifdef BINDER_WATCHDOG
-		strncpy(e->service, target_node->name, MAX_SERVICE_NAME_LEN);
-#endif
-		if (security_binder_transaction(proc->tsk,
-						target_proc->tsk) < 0) {
-=======
 		if (security_binder_transaction(proc->cred,
 						target_proc->cred) < 0) {
->>>>>>> cc48e333
 			return_error = BR_FAILED_REPLY;
 			return_error_param = -EPERM;
 			return_error_line = __LINE__;
