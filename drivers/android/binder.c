--- conflicted
+++ resolved
@@ -140,12 +140,7 @@
 	BINDER_DEBUG_PRIORITY_CAP           = 1U << 13,
 	BINDER_DEBUG_SPINLOCKS              = 1U << 14,
 };
-<<<<<<< HEAD
 static uint32_t binder_debug_mask = 0;
-=======
-static uint32_t binder_debug_mask = BINDER_DEBUG_USER_ERROR |
-	BINDER_DEBUG_FAILED_TRANSACTION | BINDER_DEBUG_DEAD_TRANSACTION;
->>>>>>> 94b6052e
 module_param_named(debug_mask, binder_debug_mask, uint, 0644);
 
 static char *binder_devices_param = CONFIG_ANDROID_BINDER_DEVICES;
@@ -711,26 +706,6 @@
 };
 
 /**
- * struct binder_object - union of flat binder object types
- * @hdr:   generic object header
- * @fbo:   binder object (nodes and refs)
- * @fdo:   file descriptor object
- * @bbo:   binder buffer pointer
- * @fdao:  file descriptor array
- *
- * Used for type-independent object copies
- */
-struct binder_object {
-	union {
-		struct binder_object_header hdr;
-		struct flat_binder_object fbo;
-		struct binder_fd_object fdo;
-		struct binder_buffer_object bbo;
-		struct binder_fd_array_object fdao;
-	};
-};
-
-/**
  * binder_proc_lock() - Acquire outer lock for given binder_proc
  * @proc:         struct binder_proc to acquire
  *
@@ -1180,7 +1155,6 @@
 }
 
 static bool is_rt_policy(int policy)
-<<<<<<< HEAD
 {
 	return policy == SCHED_FIFO || policy == SCHED_RR;
 }
@@ -1219,46 +1193,6 @@
 	bool has_cap_nice;
 	unsigned int policy = desired.sched_policy;
 
-=======
-{
-	return policy == SCHED_FIFO || policy == SCHED_RR;
-}
-
-static bool is_fair_policy(int policy)
-{
-	return policy == SCHED_NORMAL || policy == SCHED_BATCH;
-}
-
-static bool binder_supported_policy(int policy)
-{
-	return is_fair_policy(policy) || is_rt_policy(policy);
-}
-
-static int to_userspace_prio(int policy, int kernel_priority)
-{
-	if (is_fair_policy(policy))
-		return PRIO_TO_NICE(kernel_priority);
-	else
-		return MAX_USER_RT_PRIO - 1 - kernel_priority;
-}
-
-static int to_kernel_prio(int policy, int user_priority)
-{
-	if (is_fair_policy(policy))
-		return NICE_TO_PRIO(user_priority);
-	else
-		return MAX_USER_RT_PRIO - 1 - user_priority;
-}
-
-static void binder_do_set_priority(struct task_struct *task,
-				   struct binder_priority desired,
-				   bool verify)
-{
-	int priority; /* user-space prio value */
-	bool has_cap_nice;
-	unsigned int policy = desired.sched_policy;
-
->>>>>>> 94b6052e
 	if (task->policy == policy && task->normal_prio == desired.prio)
 		return;
 
@@ -1449,12 +1383,8 @@
 		FLAT_BINDER_FLAG_SCHED_POLICY_SHIFT;
 	node->min_priority = to_kernel_prio(node->sched_policy, priority);
 	node->accept_fds = !!(flags & FLAT_BINDER_FLAG_ACCEPTS_FDS);
-<<<<<<< HEAD
 /*	node->inherit_rt = !!(flags & FLAT_BINDER_FLAG_INHERIT_RT);*/
 	node->inherit_rt = true;
-=======
-	node->inherit_rt = !!(flags & FLAT_BINDER_FLAG_INHERIT_RT);
->>>>>>> 94b6052e
 	node->txn_security_ctx = !!(flags & FLAT_BINDER_FLAG_TXN_SECURITY_CTX);
 	spin_lock_init(&node->lock);
 	INIT_LIST_HEAD(&node->work.entry);
@@ -3002,14 +2932,11 @@
 		binder_transaction_priority(thread->task, t, node_prio,
 					    node->inherit_rt);
 		binder_enqueue_thread_work_ilocked(thread, &t->work);
-<<<<<<< HEAD
 #ifdef CONFIG_MTK_TASK_TURBO
 		if (binder_start_turbo_inherit(t->from ?
 				t->from->task : NULL, thread->task))
 			t->inherit_task = thread->task;
 #endif
-=======
->>>>>>> 94b6052e
 	} else if (!pending_async) {
 		binder_enqueue_work_ilocked(&t->work, &proc->todo);
 	} else {
@@ -3634,7 +3561,6 @@
 		binder_enqueue_thread_work_ilocked(target_thread, &t->work);
 		binder_inner_proc_unlock(target_proc);
 		wake_up_interruptible_sync(&target_thread->wait);
-<<<<<<< HEAD
 
 #ifdef CONFIG_MTK_TASK_TURBO
 		if (thread->task && in_reply_to->inherit_task == thread->task) {
@@ -3642,8 +3568,6 @@
 			in_reply_to->inherit_task = NULL;
 		}
 #endif
-=======
->>>>>>> 94b6052e
 		binder_restore_priority(current, in_reply_to->saved_priority);
 		binder_free_transaction(in_reply_to);
 	} else if (!(t->flags & TF_ONE_WAY)) {
@@ -3753,15 +3677,12 @@
 
 	BUG_ON(thread->return_error.cmd != BR_OK);
 	if (in_reply_to) {
-<<<<<<< HEAD
 #ifdef CONFIG_MTK_TASK_TURBO
 		if (thread->task && in_reply_to->inherit_task == thread->task) {
 			binder_stop_turbo_inherit(thread->task);
 			in_reply_to->inherit_task = NULL;
 		}
 #endif
-=======
->>>>>>> 94b6052e
 		binder_restore_priority(current, in_reply_to->saved_priority);
 		thread->return_error.cmd = BR_TRANSACTION_COMPLETE;
 		binder_enqueue_thread_work(thread, &thread->return_error.work);
@@ -4356,12 +4277,9 @@
 			wait_event_interruptible(binder_user_error_wait,
 						 binder_stop_on_user_error < 2);
 		}
-<<<<<<< HEAD
 #ifdef CONFIG_MTK_TASK_TURBO
 		binder_stop_turbo_inherit(current);
 #endif
-=======
->>>>>>> 94b6052e
 		binder_restore_priority(current, proc->default_priority);
 	}
 
@@ -4604,7 +4522,6 @@
 			trd->sender_pid =
 				task_tgid_nr_ns(sender,
 						task_active_pid_ns(current));
-<<<<<<< HEAD
 
 #ifdef CONFIG_MTK_TASK_TURBO
 			if (binder_start_turbo_inherit(t_from->task,
@@ -4612,8 +4529,6 @@
 				t->inherit_task = thread->task;
 #endif
 
-=======
->>>>>>> 94b6052e
 		} else {
 			trd->sender_pid = 0;
 		}
