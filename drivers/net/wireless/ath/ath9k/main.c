--- conflicted
+++ resolved
@@ -390,12 +390,6 @@
 	memcpy(hdr->addr2, hw->wiphy->perm_addr, ETH_ALEN);
 	memcpy(hdr->addr3, hw->wiphy->perm_addr, ETH_ALEN);
 
-<<<<<<< HEAD
-	memset(&txctl, 0, sizeof(txctl));
-	txctl.txq = sc->tx.txq_map[WME_AC_BE];
-
-=======
->>>>>>> 3d986b25
 	ath9k_ps_wakeup(sc);
 	for (chain = 0; chain < AR9300_MAX_CHAINS; chain++) {
 		if (!(common->tx_chainmask & BIT(chain)))
@@ -409,26 +403,11 @@
 		if (!ath_paprd_send_frame(sc, skb, chain))
 			goto fail_paprd;
 
-<<<<<<< HEAD
-		init_completion(&sc->paprd_complete);
-		sc->paprd_pending = true;
-=======
->>>>>>> 3d986b25
 		ar9003_paprd_setup_gain_table(ah, chain);
 
-<<<<<<< HEAD
-		time_left = wait_for_completion_timeout(&sc->paprd_complete,
-				msecs_to_jiffies(ATH_PAPRD_TIMEOUT));
-		sc->paprd_pending = false;
-		if (!time_left) {
-			ath_dbg(ath9k_hw_common(ah), ATH_DBG_CALIBRATE,
-				"Timeout waiting for paprd training on TX chain %d\n",
-				chain);
-=======
 		ath_dbg(common, ATH_DBG_CALIBRATE,
 			"Sending PAPRD training frame on chain %d\n", chain);
 		if (!ath_paprd_send_frame(sc, skb, chain))
->>>>>>> 3d986b25
 			goto fail_paprd;
 
 		if (!ar9003_paprd_is_done(ah))
@@ -559,35 +538,6 @@
 	}
 }
 
-<<<<<<< HEAD
-/*
- * Update tx/rx chainmask. For legacy association,
- * hard code chainmask to 1x1, for 11n association, use
- * the chainmask configuration, for bt coexistence, use
- * the chainmask configuration even in legacy mode.
- */
-void ath_update_chainmask(struct ath_softc *sc, int is_ht)
-{
-	struct ath_hw *ah = sc->sc_ah;
-	struct ath_common *common = ath9k_hw_common(ah);
-
-	if ((sc->sc_flags & SC_OP_OFFCHANNEL) || is_ht ||
-	    (ah->btcoex_hw.scheme != ATH_BTCOEX_CFG_NONE)) {
-		common->tx_chainmask = ah->caps.tx_chainmask;
-		common->rx_chainmask = ah->caps.rx_chainmask;
-	} else {
-		common->tx_chainmask = 1;
-		common->rx_chainmask = 1;
-	}
-
-	ath_dbg(common, ATH_DBG_CONFIG,
-		"tx chmask: %d, rx chmask: %d\n",
-		common->tx_chainmask,
-		common->rx_chainmask);
-}
-
-=======
->>>>>>> 3d986b25
 static void ath_node_attach(struct ath_softc *sc, struct ieee80211_sta *sta)
 {
 	struct ath_node *an;
@@ -940,12 +890,7 @@
 	ath_update_txpow(sc);
 	if (ath_startrecv(sc) != 0) {
 		ath_err(common, "Unable to restart recv logic\n");
-<<<<<<< HEAD
-		spin_unlock_bh(&sc->sc_pcu_lock);
-		return;
-=======
 		goto out;
->>>>>>> 3d986b25
 	}
 	if (sc->sc_flags & SC_OP_BEACONS)
 		ath_beacon_config(sc, NULL);	/* restart beacons */
@@ -959,10 +904,7 @@
 	ath9k_hw_set_gpio(ah, ah->led_pin, 0);
 
 	ieee80211_wake_queues(hw);
-<<<<<<< HEAD
-=======
 out:
->>>>>>> 3d986b25
 	spin_unlock_bh(&sc->sc_pcu_lock);
 
 	ath9k_ps_restore(sc);
@@ -1233,9 +1175,6 @@
 	 * 'ATH9K_PM_QOS_DEFAULT_VALUE'.
 	 */
 	pm_qos_update_request(&sc->pm_qos_req, ath9k_pm_qos_value);
-
-	if (ah->caps.pcie_lcr_extsync_en && common->bus_ops->extn_synch_en)
-		common->bus_ops->extn_synch_en(common);
 
 	if (ah->caps.pcie_lcr_extsync_en && common->bus_ops->extn_synch_en)
 		common->bus_ops->extn_synch_en(common);
@@ -1945,13 +1884,6 @@
 		/* Set aggregation protection mode parameters */
 		sc->config.ath_aggr_prot = 0;
 
-<<<<<<< HEAD
-		/* Only legacy IBSS for now */
-		if (vif->type == NL80211_IFTYPE_ADHOC)
-			ath_update_chainmask(sc, 0);
-
-=======
->>>>>>> 3d986b25
 		ath_dbg(common, ATH_DBG_CONFIG, "BSSID: %pM aid: 0x%x\n",
 			common->curbssid, common->curaid);
 
