/******************************************************************************
 *
 * This file is provided under a dual BSD/GPLv2 license.  When using or
 * redistributing this file, you may do so under either license.
 *
 * GPL LICENSE SUMMARY
 *
 * Copyright(c) 2007 - 2013 Intel Corporation. All rights reserved.
 *
 * This program is free software; you can redistribute it and/or modify
 * it under the terms of version 2 of the GNU General Public License as
 * published by the Free Software Foundation.
 *
 * This program is distributed in the hope that it will be useful, but
 * WITHOUT ANY WARRANTY; without even the implied warranty of
 * MERCHANTABILITY or FITNESS FOR A PARTICULAR PURPOSE.  See the GNU
 * General Public License for more details.
 *
 * You should have received a copy of the GNU General Public License
 * along with this program; if not, write to the Free Software
 * Foundation, Inc., 51 Franklin Street, Fifth Floor, Boston, MA 02110,
 * USA
 *
 * The full GNU General Public License is included in this distribution
 * in the file called LICENSE.GPL.
 *
 * Contact Information:
 *  Intel Linux Wireless <ilw@linux.intel.com>
 * Intel Corporation, 5200 N.E. Elam Young Parkway, Hillsboro, OR 97124-6497
 *
 * BSD LICENSE
 *
 * Copyright(c) 2005 - 2013 Intel Corporation. All rights reserved.
 * All rights reserved.
 *
 * Redistribution and use in source and binary forms, with or without
 * modification, are permitted provided that the following conditions
 * are met:
 *
 *  * Redistributions of source code must retain the above copyright
 *    notice, this list of conditions and the following disclaimer.
 *  * Redistributions in binary form must reproduce the above copyright
 *    notice, this list of conditions and the following disclaimer in
 *    the documentation and/or other materials provided with the
 *    distribution.
 *  * Neither the name Intel Corporation nor the names of its
 *    contributors may be used to endorse or promote products derived
 *    from this software without specific prior written permission.
 *
 * THIS SOFTWARE IS PROVIDED BY THE COPYRIGHT HOLDERS AND CONTRIBUTORS
 * "AS IS" AND ANY EXPRESS OR IMPLIED WARRANTIES, INCLUDING, BUT NOT
 * LIMITED TO, THE IMPLIED WARRANTIES OF MERCHANTABILITY AND FITNESS FOR
 * A PARTICULAR PURPOSE ARE DISCLAIMED. IN NO EVENT SHALL THE COPYRIGHT
 * OWNER OR CONTRIBUTORS BE LIABLE FOR ANY DIRECT, INDIRECT, INCIDENTAL,
 * SPECIAL, EXEMPLARY, OR CONSEQUENTIAL DAMAGES (INCLUDING, BUT NOT
 * LIMITED TO, PROCUREMENT OF SUBSTITUTE GOODS OR SERVICES; LOSS OF USE,
 * DATA, OR PROFITS; OR BUSINESS INTERRUPTION) HOWEVER CAUSED AND ON ANY
 * THEORY OF LIABILITY, WHETHER IN CONTRACT, STRICT LIABILITY, OR TORT
 * (INCLUDING NEGLIGENCE OR OTHERWISE) ARISING IN ANY WAY OUT OF THE USE
 * OF THIS SOFTWARE, EVEN IF ADVISED OF THE POSSIBILITY OF SUCH DAMAGE.
 *
 *****************************************************************************/
#include <linux/pci.h>
#include <linux/pci-aspm.h>
#include <linux/interrupt.h>
#include <linux/debugfs.h>
#include <linux/sched.h>
#include <linux/bitops.h>
#include <linux/gfp.h>

#include "iwl-drv.h"
#include "iwl-trans.h"
#include "iwl-csr.h"
#include "iwl-prph.h"
#include "iwl-agn-hw.h"
#include "internal.h"

static void __iwl_trans_pcie_set_bits_mask(struct iwl_trans *trans,
						  u32 reg, u32 mask, u32 value)
{
	u32 v;

#ifdef CONFIG_IWLWIFI_DEBUG
	WARN_ON_ONCE(value & ~mask);
#endif

	v = iwl_read32(trans, reg);
	v &= ~mask;
	v |= value;
	iwl_write32(trans, reg, v);
}

static inline void __iwl_trans_pcie_clear_bit(struct iwl_trans *trans,
					      u32 reg, u32 mask)
{
	__iwl_trans_pcie_set_bits_mask(trans, reg, mask, 0);
}

static inline void __iwl_trans_pcie_set_bit(struct iwl_trans *trans,
					    u32 reg, u32 mask)
{
	__iwl_trans_pcie_set_bits_mask(trans, reg, mask, mask);
}

static void iwl_pcie_set_pwr(struct iwl_trans *trans, bool vaux)
{
	if (vaux && pci_pme_capable(to_pci_dev(trans->dev), PCI_D3cold))
		iwl_set_bits_mask_prph(trans, APMG_PS_CTRL_REG,
				       APMG_PS_CTRL_VAL_PWR_SRC_VAUX,
				       ~APMG_PS_CTRL_MSK_PWR_SRC);
	else
		iwl_set_bits_mask_prph(trans, APMG_PS_CTRL_REG,
				       APMG_PS_CTRL_VAL_PWR_SRC_VMAIN,
				       ~APMG_PS_CTRL_MSK_PWR_SRC);
}

/* PCI registers */
#define PCI_CFG_RETRY_TIMEOUT	0x041

static void iwl_pcie_apm_config(struct iwl_trans *trans)
{
	struct iwl_trans_pcie *trans_pcie = IWL_TRANS_GET_PCIE_TRANS(trans);
	u16 lctl;

	/*
	 * HW bug W/A for instability in PCIe bus L0S->L1 transition.
	 * Check if BIOS (or OS) enabled L1-ASPM on this device.
	 * If so (likely), disable L0S, so device moves directly L0->L1;
	 *    costs negligible amount of power savings.
	 * If not (unlikely), enable L0S, so there is at least some
	 *    power savings, even without L1.
	 */
	pcie_capability_read_word(trans_pcie->pci_dev, PCI_EXP_LNKCTL, &lctl);
	if (lctl & PCI_EXP_LNKCTL_ASPM_L1) {
		/* L1-ASPM enabled; disable(!) L0S */
		iwl_set_bit(trans, CSR_GIO_REG, CSR_GIO_REG_VAL_L0S_ENABLED);
		dev_info(trans->dev, "L1 Enabled; Disabling L0S\n");
	} else {
		/* L1-ASPM disabled; enable(!) L0S */
		iwl_clear_bit(trans, CSR_GIO_REG, CSR_GIO_REG_VAL_L0S_ENABLED);
		dev_info(trans->dev, "L1 Disabled; Enabling L0S\n");
	}
	trans->pm_support = !(lctl & PCI_EXP_LNKCTL_ASPM_L0S);
}

/*
 * Start up NIC's basic functionality after it has been reset
 * (e.g. after platform boot, or shutdown via iwl_pcie_apm_stop())
 * NOTE:  This does not load uCode nor start the embedded processor
 */
static int iwl_pcie_apm_init(struct iwl_trans *trans)
{
	struct iwl_trans_pcie *trans_pcie = IWL_TRANS_GET_PCIE_TRANS(trans);
	int ret = 0;
	IWL_DEBUG_INFO(trans, "Init card's basic functions\n");

	/*
	 * Use "set_bit" below rather than "write", to preserve any hardware
	 * bits already set by default after reset.
	 */

	/* Disable L0S exit timer (platform NMI Work/Around) */
	iwl_set_bit(trans, CSR_GIO_CHICKEN_BITS,
		    CSR_GIO_CHICKEN_BITS_REG_BIT_DIS_L0S_EXIT_TIMER);

	/*
	 * Disable L0s without affecting L1;
	 *  don't wait for ICH L0s (ICH bug W/A)
	 */
	iwl_set_bit(trans, CSR_GIO_CHICKEN_BITS,
		    CSR_GIO_CHICKEN_BITS_REG_BIT_L1A_NO_L0S_RX);

	/* Set FH wait threshold to maximum (HW error during stress W/A) */
	iwl_set_bit(trans, CSR_DBG_HPET_MEM_REG, CSR_DBG_HPET_MEM_REG_VAL);

	/*
	 * Enable HAP INTA (interrupt from management bus) to
	 * wake device's PCI Express link L1a -> L0s
	 */
	iwl_set_bit(trans, CSR_HW_IF_CONFIG_REG,
		    CSR_HW_IF_CONFIG_REG_BIT_HAP_WAKE_L1A);

	iwl_pcie_apm_config(trans);

	/* Configure analog phase-lock-loop before activating to D0A */
	if (trans->cfg->base_params->pll_cfg_val)
		iwl_set_bit(trans, CSR_ANA_PLL_CFG,
			    trans->cfg->base_params->pll_cfg_val);

	/*
	 * Set "initialization complete" bit to move adapter from
	 * D0U* --> D0A* (powered-up active) state.
	 */
	iwl_set_bit(trans, CSR_GP_CNTRL, CSR_GP_CNTRL_REG_FLAG_INIT_DONE);

	/*
	 * Wait for clock stabilization; once stabilized, access to
	 * device-internal resources is supported, e.g. iwl_write_prph()
	 * and accesses to uCode SRAM.
	 */
	ret = iwl_poll_bit(trans, CSR_GP_CNTRL,
			   CSR_GP_CNTRL_REG_FLAG_MAC_CLOCK_READY,
			   CSR_GP_CNTRL_REG_FLAG_MAC_CLOCK_READY, 25000);
	if (ret < 0) {
		IWL_DEBUG_INFO(trans, "Failed to init the card\n");
		goto out;
	}

	/*
	 * Enable DMA clock and wait for it to stabilize.
	 *
	 * Write to "CLK_EN_REG"; "1" bits enable clocks, while "0" bits
	 * do not disable clocks.  This preserves any hardware bits already
	 * set by default in "CLK_CTRL_REG" after reset.
	 */
	iwl_write_prph(trans, APMG_CLK_EN_REG, APMG_CLK_VAL_DMA_CLK_RQT);
	udelay(20);

	/* Disable L1-Active */
	iwl_set_bits_prph(trans, APMG_PCIDEV_STT_REG,
			  APMG_PCIDEV_STT_VAL_L1_ACT_DIS);

	set_bit(STATUS_DEVICE_ENABLED, &trans_pcie->status);

out:
	return ret;
}

static int iwl_pcie_apm_stop_master(struct iwl_trans *trans)
{
	int ret = 0;

	/* stop device's busmaster DMA activity */
	iwl_set_bit(trans, CSR_RESET, CSR_RESET_REG_FLAG_STOP_MASTER);

	ret = iwl_poll_bit(trans, CSR_RESET,
			   CSR_RESET_REG_FLAG_MASTER_DISABLED,
			   CSR_RESET_REG_FLAG_MASTER_DISABLED, 100);
	if (ret)
		IWL_WARN(trans, "Master Disable Timed Out, 100 usec\n");

	IWL_DEBUG_INFO(trans, "stop master\n");

	return ret;
}

static void iwl_pcie_apm_stop(struct iwl_trans *trans)
{
	struct iwl_trans_pcie *trans_pcie = IWL_TRANS_GET_PCIE_TRANS(trans);
	IWL_DEBUG_INFO(trans, "Stop card, put in low power state\n");

	clear_bit(STATUS_DEVICE_ENABLED, &trans_pcie->status);

	/* Stop device's DMA activity */
	iwl_pcie_apm_stop_master(trans);

	/* Reset the entire device */
	iwl_set_bit(trans, CSR_RESET, CSR_RESET_REG_FLAG_SW_RESET);

	udelay(10);

	/*
	 * Clear "initialization complete" bit to move adapter from
	 * D0A* (powered-up Active) --> D0U* (Uninitialized) state.
	 */
	iwl_clear_bit(trans, CSR_GP_CNTRL,
		      CSR_GP_CNTRL_REG_FLAG_INIT_DONE);
}

static int iwl_pcie_nic_init(struct iwl_trans *trans)
{
	struct iwl_trans_pcie *trans_pcie = IWL_TRANS_GET_PCIE_TRANS(trans);
	unsigned long flags;

	/* nic_init */
	spin_lock_irqsave(&trans_pcie->irq_lock, flags);
	iwl_pcie_apm_init(trans);

	/* Set interrupt coalescing calibration timer to default (512 usecs) */
	iwl_write8(trans, CSR_INT_COALESCING, IWL_HOST_INT_CALIB_TIMEOUT_DEF);

	spin_unlock_irqrestore(&trans_pcie->irq_lock, flags);

	iwl_pcie_set_pwr(trans, false);

	iwl_op_mode_nic_config(trans->op_mode);

	/* Allocate the RX queue, or reset if it is already allocated */
	iwl_pcie_rx_init(trans);

	/* Allocate or reset and init all Tx and Command queues */
	if (iwl_pcie_tx_init(trans))
		return -ENOMEM;

	if (trans->cfg->base_params->shadow_reg_enable) {
		/* enable shadow regs in HW */
		iwl_set_bit(trans, CSR_MAC_SHADOW_REG_CTRL, 0x800FFFFF);
		IWL_DEBUG_INFO(trans, "Enabling shadow registers in device\n");
	}

	return 0;
}

#define HW_READY_TIMEOUT (50)

/* Note: returns poll_bit return value, which is >= 0 if success */
static int iwl_pcie_set_hw_ready(struct iwl_trans *trans)
{
	int ret;

	iwl_set_bit(trans, CSR_HW_IF_CONFIG_REG,
		    CSR_HW_IF_CONFIG_REG_BIT_NIC_READY);

	/* See if we got it */
	ret = iwl_poll_bit(trans, CSR_HW_IF_CONFIG_REG,
			   CSR_HW_IF_CONFIG_REG_BIT_NIC_READY,
			   CSR_HW_IF_CONFIG_REG_BIT_NIC_READY,
			   HW_READY_TIMEOUT);

	IWL_DEBUG_INFO(trans, "hardware%s ready\n", ret < 0 ? " not" : "");
	return ret;
}

/* Note: returns standard 0/-ERROR code */
static int iwl_pcie_prepare_card_hw(struct iwl_trans *trans)
{
	int ret;
	int t = 0;

	IWL_DEBUG_INFO(trans, "iwl_trans_prepare_card_hw enter\n");

	ret = iwl_pcie_set_hw_ready(trans);
	/* If the card is ready, exit 0 */
	if (ret >= 0)
		return 0;

	/* If HW is not ready, prepare the conditions to check again */
	iwl_set_bit(trans, CSR_HW_IF_CONFIG_REG,
		    CSR_HW_IF_CONFIG_REG_PREPARE);

	do {
		ret = iwl_pcie_set_hw_ready(trans);
		if (ret >= 0)
			return 0;

		usleep_range(200, 1000);
		t += 200;
	} while (t < 150000);

	return ret;
}

/*
 * ucode
 */
static int iwl_pcie_load_firmware_chunk(struct iwl_trans *trans, u32 dst_addr,
				   dma_addr_t phy_addr, u32 byte_cnt)
{
	struct iwl_trans_pcie *trans_pcie = IWL_TRANS_GET_PCIE_TRANS(trans);
	int ret;

	trans_pcie->ucode_write_complete = false;

	iwl_write_direct32(trans,
			   FH_TCSR_CHNL_TX_CONFIG_REG(FH_SRVC_CHNL),
			   FH_TCSR_TX_CONFIG_REG_VAL_DMA_CHNL_PAUSE);

	iwl_write_direct32(trans,
			   FH_SRVC_CHNL_SRAM_ADDR_REG(FH_SRVC_CHNL),
			   dst_addr);

	iwl_write_direct32(trans,
			   FH_TFDIB_CTRL0_REG(FH_SRVC_CHNL),
			   phy_addr & FH_MEM_TFDIB_DRAM_ADDR_LSB_MSK);

	iwl_write_direct32(trans,
			   FH_TFDIB_CTRL1_REG(FH_SRVC_CHNL),
			   (iwl_get_dma_hi_addr(phy_addr)
				<< FH_MEM_TFDIB_REG1_ADDR_BITSHIFT) | byte_cnt);

	iwl_write_direct32(trans,
			   FH_TCSR_CHNL_TX_BUF_STS_REG(FH_SRVC_CHNL),
			   1 << FH_TCSR_CHNL_TX_BUF_STS_REG_POS_TB_NUM |
			   1 << FH_TCSR_CHNL_TX_BUF_STS_REG_POS_TB_IDX |
			   FH_TCSR_CHNL_TX_BUF_STS_REG_VAL_TFDB_VALID);

	iwl_write_direct32(trans,
			   FH_TCSR_CHNL_TX_CONFIG_REG(FH_SRVC_CHNL),
			   FH_TCSR_TX_CONFIG_REG_VAL_DMA_CHNL_ENABLE	|
			   FH_TCSR_TX_CONFIG_REG_VAL_DMA_CREDIT_DISABLE	|
			   FH_TCSR_TX_CONFIG_REG_VAL_CIRQ_HOST_ENDTFD);

	ret = wait_event_timeout(trans_pcie->ucode_write_waitq,
				 trans_pcie->ucode_write_complete, 5 * HZ);
	if (!ret) {
		IWL_ERR(trans, "Failed to load firmware chunk!\n");
		return -ETIMEDOUT;
	}

	return 0;
}

static int iwl_pcie_load_section(struct iwl_trans *trans, u8 section_num,
			    const struct fw_desc *section)
{
	u8 *v_addr;
	dma_addr_t p_addr;
	u32 offset;
	int ret = 0;

	IWL_DEBUG_FW(trans, "[%d] uCode section being loaded...\n",
		     section_num);

	v_addr = dma_alloc_coherent(trans->dev, PAGE_SIZE, &p_addr, GFP_KERNEL);
	if (!v_addr)
		return -ENOMEM;

	for (offset = 0; offset < section->len; offset += PAGE_SIZE) {
		u32 copy_size;

		copy_size = min_t(u32, PAGE_SIZE, section->len - offset);

		memcpy(v_addr, (u8 *)section->data + offset, copy_size);
		ret = iwl_pcie_load_firmware_chunk(trans,
						   section->offset + offset,
						   p_addr, copy_size);
		if (ret) {
			IWL_ERR(trans,
				"Could not load the [%d] uCode section\n",
				section_num);
			break;
		}
	}

	dma_free_coherent(trans->dev, PAGE_SIZE, v_addr, p_addr);
	return ret;
}

static int iwl_pcie_load_given_ucode(struct iwl_trans *trans,
				const struct fw_img *image)
{
	int i, ret = 0;

	for (i = 0; i < IWL_UCODE_SECTION_MAX; i++) {
		if (!image->sec[i].data)
			break;

		ret = iwl_pcie_load_section(trans, i, &image->sec[i]);
		if (ret)
			return ret;
	}

	/* Remove all resets to allow NIC to operate */
	iwl_write32(trans, CSR_RESET, 0);

	return 0;
}

static int iwl_trans_pcie_start_fw(struct iwl_trans *trans,
				   const struct fw_img *fw, bool run_in_rfkill)
{
	struct iwl_trans_pcie *trans_pcie = IWL_TRANS_GET_PCIE_TRANS(trans);
	int ret;
	bool hw_rfkill;

	/* This may fail if AMT took ownership of the device */
	if (iwl_pcie_prepare_card_hw(trans)) {
		IWL_WARN(trans, "Exit HW not ready\n");
		return -EIO;
	}

	clear_bit(STATUS_FW_ERROR, &trans_pcie->status);

	iwl_enable_rfkill_int(trans);

	/* If platform's RF_KILL switch is NOT set to KILL */
	hw_rfkill = iwl_is_rfkill_set(trans);
	iwl_op_mode_hw_rf_kill(trans->op_mode, hw_rfkill);
	if (hw_rfkill && !run_in_rfkill)
		return -ERFKILL;

	iwl_write32(trans, CSR_INT, 0xFFFFFFFF);

	ret = iwl_pcie_nic_init(trans);
	if (ret) {
		IWL_ERR(trans, "Unable to init nic\n");
		return ret;
	}

	/* make sure rfkill handshake bits are cleared */
	iwl_write32(trans, CSR_UCODE_DRV_GP1_CLR, CSR_UCODE_SW_BIT_RFKILL);
	iwl_write32(trans, CSR_UCODE_DRV_GP1_CLR,
		    CSR_UCODE_DRV_GP1_BIT_CMD_BLOCKED);

	/* clear (again), then enable host interrupts */
	iwl_write32(trans, CSR_INT, 0xFFFFFFFF);
	iwl_enable_interrupts(trans);

	/* really make sure rfkill handshake bits are cleared */
	iwl_write32(trans, CSR_UCODE_DRV_GP1_CLR, CSR_UCODE_SW_BIT_RFKILL);
	iwl_write32(trans, CSR_UCODE_DRV_GP1_CLR, CSR_UCODE_SW_BIT_RFKILL);

	/* Load the given image to the HW */
	return iwl_pcie_load_given_ucode(trans, fw);
}

static void iwl_trans_pcie_fw_alive(struct iwl_trans *trans, u32 scd_addr)
{
	iwl_pcie_reset_ict(trans);
	iwl_pcie_tx_start(trans, scd_addr);
}

static void iwl_trans_pcie_stop_device(struct iwl_trans *trans)
{
	struct iwl_trans_pcie *trans_pcie = IWL_TRANS_GET_PCIE_TRANS(trans);
	unsigned long flags;

	/* tell the device to stop sending interrupts */
	spin_lock_irqsave(&trans_pcie->irq_lock, flags);
	iwl_disable_interrupts(trans);
	spin_unlock_irqrestore(&trans_pcie->irq_lock, flags);

	/* device going down, Stop using ICT table */
	iwl_pcie_disable_ict(trans);

	/*
	 * If a HW restart happens during firmware loading,
	 * then the firmware loading might call this function
	 * and later it might be called again due to the
	 * restart. So don't process again if the device is
	 * already dead.
	 */
	if (test_bit(STATUS_DEVICE_ENABLED, &trans_pcie->status)) {
		iwl_pcie_tx_stop(trans);
		iwl_pcie_rx_stop(trans);

		/* Power-down device's busmaster DMA clocks */
		iwl_write_prph(trans, APMG_CLK_DIS_REG,
			       APMG_CLK_VAL_DMA_CLK_RQT);
		udelay(5);
	}

	/* Make sure (redundant) we've released our request to stay awake */
	iwl_clear_bit(trans, CSR_GP_CNTRL,
		      CSR_GP_CNTRL_REG_FLAG_MAC_ACCESS_REQ);

	/* Stop the device, and put it in low power state */
	iwl_pcie_apm_stop(trans);

	/* Upon stop, the APM issues an interrupt if HW RF kill is set.
	 * Clean again the interrupt here
	 */
	spin_lock_irqsave(&trans_pcie->irq_lock, flags);
	iwl_disable_interrupts(trans);
	spin_unlock_irqrestore(&trans_pcie->irq_lock, flags);

	iwl_enable_rfkill_int(trans);

	/* stop and reset the on-board processor */
	iwl_write32(trans, CSR_RESET, CSR_RESET_REG_FLAG_NEVO_RESET);

	/* clear all status bits */
	clear_bit(STATUS_HCMD_ACTIVE, &trans_pcie->status);
	clear_bit(STATUS_INT_ENABLED, &trans_pcie->status);
	clear_bit(STATUS_DEVICE_ENABLED, &trans_pcie->status);
	clear_bit(STATUS_TPOWER_PMI, &trans_pcie->status);
	clear_bit(STATUS_RFKILL, &trans_pcie->status);
}

static void iwl_trans_pcie_d3_suspend(struct iwl_trans *trans)
{
	/* let the ucode operate on its own */
	iwl_write32(trans, CSR_UCODE_DRV_GP1_SET,
		    CSR_UCODE_DRV_GP1_BIT_D3_CFG_COMPLETE);

	iwl_disable_interrupts(trans);
	iwl_pcie_disable_ict(trans);

	iwl_clear_bit(trans, CSR_GP_CNTRL,
		      CSR_GP_CNTRL_REG_FLAG_MAC_ACCESS_REQ);
	iwl_clear_bit(trans, CSR_GP_CNTRL,
		      CSR_GP_CNTRL_REG_FLAG_INIT_DONE);

	/*
	 * reset TX queues -- some of their registers reset during S3
	 * so if we don't reset everything here the D3 image would try
	 * to execute some invalid memory upon resume
	 */
	iwl_trans_pcie_tx_reset(trans);

	iwl_pcie_set_pwr(trans, true);
}

static int iwl_trans_pcie_d3_resume(struct iwl_trans *trans,
				    enum iwl_d3_status *status)
{
	u32 val;
	int ret;

	iwl_pcie_set_pwr(trans, false);
<<<<<<< HEAD

	val = iwl_read32(trans, CSR_RESET);
	if (val & CSR_RESET_REG_FLAG_NEVO_RESET) {
		*status = IWL_D3_STATUS_RESET;
		return 0;
	}

	/*
	 * Also enables interrupts - none will happen as the device doesn't
	 * know we're waking it up, only when the opmode actually tells it
	 * after this call.
	 */
	iwl_pcie_reset_ict(trans);

	iwl_set_bit(trans, CSR_GP_CNTRL, CSR_GP_CNTRL_REG_FLAG_MAC_ACCESS_REQ);
	iwl_set_bit(trans, CSR_GP_CNTRL, CSR_GP_CNTRL_REG_FLAG_INIT_DONE);

=======

	val = iwl_read32(trans, CSR_RESET);
	if (val & CSR_RESET_REG_FLAG_NEVO_RESET) {
		*status = IWL_D3_STATUS_RESET;
		return 0;
	}

	/*
	 * Also enables interrupts - none will happen as the device doesn't
	 * know we're waking it up, only when the opmode actually tells it
	 * after this call.
	 */
	iwl_pcie_reset_ict(trans);

	iwl_set_bit(trans, CSR_GP_CNTRL, CSR_GP_CNTRL_REG_FLAG_MAC_ACCESS_REQ);
	iwl_set_bit(trans, CSR_GP_CNTRL, CSR_GP_CNTRL_REG_FLAG_INIT_DONE);

>>>>>>> 9e97d14b
	ret = iwl_poll_bit(trans, CSR_GP_CNTRL,
			   CSR_GP_CNTRL_REG_FLAG_MAC_CLOCK_READY,
			   CSR_GP_CNTRL_REG_FLAG_MAC_CLOCK_READY,
			   25000);
	if (ret) {
		IWL_ERR(trans, "Failed to resume the device (mac ready)\n");
		return ret;
	}
<<<<<<< HEAD

	iwl_trans_pcie_tx_reset(trans);

=======

	iwl_trans_pcie_tx_reset(trans);

>>>>>>> 9e97d14b
	ret = iwl_pcie_rx_init(trans);
	if (ret) {
		IWL_ERR(trans, "Failed to resume the device (RX reset)\n");
		return ret;
	}

	iwl_write32(trans, CSR_UCODE_DRV_GP1_CLR,
		    CSR_UCODE_DRV_GP1_BIT_D3_CFG_COMPLETE);

	*status = IWL_D3_STATUS_ALIVE;
	return 0;
}

static int iwl_trans_pcie_start_hw(struct iwl_trans *trans)
{
	bool hw_rfkill;
	int err;

	err = iwl_pcie_prepare_card_hw(trans);
	if (err) {
		IWL_ERR(trans, "Error while preparing HW: %d\n", err);
		return err;
	}

	iwl_pcie_apm_init(trans);

	/* From now on, the op_mode will be kept updated about RF kill state */
	iwl_enable_rfkill_int(trans);

	hw_rfkill = iwl_is_rfkill_set(trans);
	iwl_op_mode_hw_rf_kill(trans->op_mode, hw_rfkill);

	return 0;
}

static void iwl_trans_pcie_stop_hw(struct iwl_trans *trans,
				   bool op_mode_leaving)
{
	struct iwl_trans_pcie *trans_pcie = IWL_TRANS_GET_PCIE_TRANS(trans);
	bool hw_rfkill;
	unsigned long flags;

	spin_lock_irqsave(&trans_pcie->irq_lock, flags);
	iwl_disable_interrupts(trans);
	spin_unlock_irqrestore(&trans_pcie->irq_lock, flags);

	iwl_pcie_apm_stop(trans);

	spin_lock_irqsave(&trans_pcie->irq_lock, flags);
	iwl_disable_interrupts(trans);
	spin_unlock_irqrestore(&trans_pcie->irq_lock, flags);

	iwl_pcie_disable_ict(trans);

	if (!op_mode_leaving) {
		/*
		 * Even if we stop the HW, we still want the RF kill
		 * interrupt
		 */
		iwl_enable_rfkill_int(trans);

		/*
		 * Check again since the RF kill state may have changed while
		 * all the interrupts were disabled, in this case we couldn't
		 * receive the RF kill interrupt and update the state in the
		 * op_mode.
		 */
		hw_rfkill = iwl_is_rfkill_set(trans);
		iwl_op_mode_hw_rf_kill(trans->op_mode, hw_rfkill);
	}
}

static void iwl_trans_pcie_write8(struct iwl_trans *trans, u32 ofs, u8 val)
{
	writeb(val, IWL_TRANS_GET_PCIE_TRANS(trans)->hw_base + ofs);
}

static void iwl_trans_pcie_write32(struct iwl_trans *trans, u32 ofs, u32 val)
{
	writel(val, IWL_TRANS_GET_PCIE_TRANS(trans)->hw_base + ofs);
}

static u32 iwl_trans_pcie_read32(struct iwl_trans *trans, u32 ofs)
{
	return readl(IWL_TRANS_GET_PCIE_TRANS(trans)->hw_base + ofs);
}

static u32 iwl_trans_pcie_read_prph(struct iwl_trans *trans, u32 reg)
{
	iwl_trans_pcie_write32(trans, HBUS_TARG_PRPH_RADDR, reg | (3 << 24));
	return iwl_trans_pcie_read32(trans, HBUS_TARG_PRPH_RDAT);
}

static void iwl_trans_pcie_write_prph(struct iwl_trans *trans, u32 addr,
				      u32 val)
{
	iwl_trans_pcie_write32(trans, HBUS_TARG_PRPH_WADDR,
			       ((addr & 0x0000FFFF) | (3 << 24)));
	iwl_trans_pcie_write32(trans, HBUS_TARG_PRPH_WDAT, val);
}

static void iwl_trans_pcie_configure(struct iwl_trans *trans,
				     const struct iwl_trans_config *trans_cfg)
{
	struct iwl_trans_pcie *trans_pcie = IWL_TRANS_GET_PCIE_TRANS(trans);

	trans_pcie->cmd_queue = trans_cfg->cmd_queue;
	trans_pcie->cmd_fifo = trans_cfg->cmd_fifo;
	if (WARN_ON(trans_cfg->n_no_reclaim_cmds > MAX_NO_RECLAIM_CMDS))
		trans_pcie->n_no_reclaim_cmds = 0;
	else
		trans_pcie->n_no_reclaim_cmds = trans_cfg->n_no_reclaim_cmds;
	if (trans_pcie->n_no_reclaim_cmds)
		memcpy(trans_pcie->no_reclaim_cmds, trans_cfg->no_reclaim_cmds,
		       trans_pcie->n_no_reclaim_cmds * sizeof(u8));

	trans_pcie->rx_buf_size_8k = trans_cfg->rx_buf_size_8k;
	if (trans_pcie->rx_buf_size_8k)
		trans_pcie->rx_page_order = get_order(8 * 1024);
	else
		trans_pcie->rx_page_order = get_order(4 * 1024);

	trans_pcie->wd_timeout =
		msecs_to_jiffies(trans_cfg->queue_watchdog_timeout);

	trans_pcie->command_names = trans_cfg->command_names;
	trans_pcie->bc_table_dword = trans_cfg->bc_table_dword;
}

void iwl_trans_pcie_free(struct iwl_trans *trans)
{
	struct iwl_trans_pcie *trans_pcie = IWL_TRANS_GET_PCIE_TRANS(trans);

	synchronize_irq(trans_pcie->pci_dev->irq);
<<<<<<< HEAD
	tasklet_kill(&trans_pcie->irq_tasklet);
=======
>>>>>>> 9e97d14b

	iwl_pcie_tx_free(trans);
	iwl_pcie_rx_free(trans);

	free_irq(trans_pcie->pci_dev->irq, trans);
	iwl_pcie_free_ict(trans);

	pci_disable_msi(trans_pcie->pci_dev);
	iounmap(trans_pcie->hw_base);
	pci_release_regions(trans_pcie->pci_dev);
	pci_disable_device(trans_pcie->pci_dev);
	kmem_cache_destroy(trans->dev_cmd_pool);

	kfree(trans);
}

static void iwl_trans_pcie_set_pmi(struct iwl_trans *trans, bool state)
{
	struct iwl_trans_pcie *trans_pcie = IWL_TRANS_GET_PCIE_TRANS(trans);

	if (state)
		set_bit(STATUS_TPOWER_PMI, &trans_pcie->status);
	else
		clear_bit(STATUS_TPOWER_PMI, &trans_pcie->status);
}

#ifdef CONFIG_PM_SLEEP
static int iwl_trans_pcie_suspend(struct iwl_trans *trans)
{
	return 0;
}

static int iwl_trans_pcie_resume(struct iwl_trans *trans)
{
	bool hw_rfkill;

	iwl_enable_rfkill_int(trans);

	hw_rfkill = iwl_is_rfkill_set(trans);
	iwl_op_mode_hw_rf_kill(trans->op_mode, hw_rfkill);

	return 0;
}
#endif /* CONFIG_PM_SLEEP */

static bool iwl_trans_pcie_grab_nic_access(struct iwl_trans *trans, bool silent,
						unsigned long *flags)
{
	int ret;
	struct iwl_trans_pcie *pcie_trans = IWL_TRANS_GET_PCIE_TRANS(trans);
	spin_lock_irqsave(&pcie_trans->reg_lock, *flags);

	/* this bit wakes up the NIC */
	__iwl_trans_pcie_set_bit(trans, CSR_GP_CNTRL,
				 CSR_GP_CNTRL_REG_FLAG_MAC_ACCESS_REQ);

	/*
	 * These bits say the device is running, and should keep running for
	 * at least a short while (at least as long as MAC_ACCESS_REQ stays 1),
	 * but they do not indicate that embedded SRAM is restored yet;
	 * 3945 and 4965 have volatile SRAM, and must save/restore contents
	 * to/from host DRAM when sleeping/waking for power-saving.
	 * Each direction takes approximately 1/4 millisecond; with this
	 * overhead, it's a good idea to grab and hold MAC_ACCESS_REQUEST if a
	 * series of register accesses are expected (e.g. reading Event Log),
	 * to keep device from sleeping.
	 *
	 * CSR_UCODE_DRV_GP1 register bit MAC_SLEEP == 0 indicates that
	 * SRAM is okay/restored.  We don't check that here because this call
	 * is just for hardware register access; but GP1 MAC_SLEEP check is a
	 * good idea before accessing 3945/4965 SRAM (e.g. reading Event Log).
	 *
	 * 5000 series and later (including 1000 series) have non-volatile SRAM,
	 * and do not save/restore SRAM when power cycling.
	 */
	ret = iwl_poll_bit(trans, CSR_GP_CNTRL,
			   CSR_GP_CNTRL_REG_VAL_MAC_ACCESS_EN,
			   (CSR_GP_CNTRL_REG_FLAG_MAC_CLOCK_READY |
			    CSR_GP_CNTRL_REG_FLAG_GOING_TO_SLEEP), 15000);
	if (unlikely(ret < 0)) {
		iwl_write32(trans, CSR_RESET, CSR_RESET_REG_FLAG_FORCE_NMI);
		if (!silent) {
			u32 val = iwl_read32(trans, CSR_GP_CNTRL);
			WARN_ONCE(1,
				  "Timeout waiting for hardware access (CSR_GP_CNTRL 0x%08x)\n",
				  val);
			spin_unlock_irqrestore(&pcie_trans->reg_lock, *flags);
			return false;
		}
	}

	/*
	 * Fool sparse by faking we release the lock - sparse will
	 * track nic_access anyway.
	 */
	__release(&pcie_trans->reg_lock);
	return true;
}

static void iwl_trans_pcie_release_nic_access(struct iwl_trans *trans,
					      unsigned long *flags)
{
	struct iwl_trans_pcie *pcie_trans = IWL_TRANS_GET_PCIE_TRANS(trans);

	lockdep_assert_held(&pcie_trans->reg_lock);

	/*
	 * Fool sparse by faking we acquiring the lock - sparse will
	 * track nic_access anyway.
	 */
	__acquire(&pcie_trans->reg_lock);

	__iwl_trans_pcie_clear_bit(trans, CSR_GP_CNTRL,
				   CSR_GP_CNTRL_REG_FLAG_MAC_ACCESS_REQ);
	/*
	 * Above we read the CSR_GP_CNTRL register, which will flush
	 * any previous writes, but we need the write that clears the
	 * MAC_ACCESS_REQ bit to be performed before any other writes
	 * scheduled on different CPUs (after we drop reg_lock).
	 */
	mmiowb();
	spin_unlock_irqrestore(&pcie_trans->reg_lock, *flags);
}

static int iwl_trans_pcie_read_mem(struct iwl_trans *trans, u32 addr,
				   void *buf, int dwords)
{
	unsigned long flags;
	int offs, ret = 0;
	u32 *vals = buf;

	if (iwl_trans_grab_nic_access(trans, false, &flags)) {
		iwl_write32(trans, HBUS_TARG_MEM_RADDR, addr);
		for (offs = 0; offs < dwords; offs++)
			vals[offs] = iwl_read32(trans, HBUS_TARG_MEM_RDAT);
		iwl_trans_release_nic_access(trans, &flags);
	} else {
		ret = -EBUSY;
	}
	return ret;
}

static int iwl_trans_pcie_write_mem(struct iwl_trans *trans, u32 addr,
				    void *buf, int dwords)
{
	unsigned long flags;
	int offs, ret = 0;
	u32 *vals = buf;

	if (iwl_trans_grab_nic_access(trans, false, &flags)) {
		iwl_write32(trans, HBUS_TARG_MEM_WADDR, addr);
		for (offs = 0; offs < dwords; offs++)
			iwl_write32(trans, HBUS_TARG_MEM_WDAT,
				    vals ? vals[offs] : 0);
		iwl_trans_release_nic_access(trans, &flags);
	} else {
		ret = -EBUSY;
	}
	return ret;
}

#define IWL_FLUSH_WAIT_MS	2000

static int iwl_trans_pcie_wait_txq_empty(struct iwl_trans *trans)
{
	struct iwl_trans_pcie *trans_pcie = IWL_TRANS_GET_PCIE_TRANS(trans);
	struct iwl_txq *txq;
	struct iwl_queue *q;
	int cnt;
	unsigned long now = jiffies;
	u32 scd_sram_addr;
	u8 buf[16];
	int ret = 0;

	/* waiting for all the tx frames complete might take a while */
	for (cnt = 0; cnt < trans->cfg->base_params->num_of_queues; cnt++) {
		if (cnt == trans_pcie->cmd_queue)
			continue;
		txq = &trans_pcie->txq[cnt];
		q = &txq->q;
		while (q->read_ptr != q->write_ptr && !time_after(jiffies,
		       now + msecs_to_jiffies(IWL_FLUSH_WAIT_MS)))
			msleep(1);

		if (q->read_ptr != q->write_ptr) {
			IWL_ERR(trans,
				"fail to flush all tx fifo queues Q %d\n", cnt);
			ret = -ETIMEDOUT;
			break;
		}
	}

	if (!ret)
		return 0;

	IWL_ERR(trans, "Current SW read_ptr %d write_ptr %d\n",
		txq->q.read_ptr, txq->q.write_ptr);

	scd_sram_addr = trans_pcie->scd_base_addr +
			SCD_TX_STTS_QUEUE_OFFSET(txq->q.id);
	iwl_trans_read_mem_bytes(trans, scd_sram_addr, buf, sizeof(buf));

	iwl_print_hex_error(trans, buf, sizeof(buf));

	for (cnt = 0; cnt < FH_TCSR_CHNL_NUM; cnt++)
		IWL_ERR(trans, "FH TRBs(%d) = 0x%08x\n", cnt,
			iwl_read_direct32(trans, FH_TX_TRB_REG(cnt)));

	for (cnt = 0; cnt < trans->cfg->base_params->num_of_queues; cnt++) {
		u32 status = iwl_read_prph(trans, SCD_QUEUE_STATUS_BITS(cnt));
		u8 fifo = (status >> SCD_QUEUE_STTS_REG_POS_TXF) & 0x7;
		bool active = !!(status & BIT(SCD_QUEUE_STTS_REG_POS_ACTIVE));
		u32 tbl_dw =
			iwl_trans_read_mem32(trans, trans_pcie->scd_base_addr +
					     SCD_TRANS_TBL_OFFSET_QUEUE(cnt));

		if (cnt & 0x1)
			tbl_dw = (tbl_dw & 0xFFFF0000) >> 16;
		else
			tbl_dw = tbl_dw & 0x0000FFFF;

		IWL_ERR(trans,
			"Q %d is %sactive and mapped to fifo %d ra_tid 0x%04x [%d,%d]\n",
			cnt, active ? "" : "in", fifo, tbl_dw,
			iwl_read_prph(trans,
				      SCD_QUEUE_RDPTR(cnt)) & (txq->q.n_bd - 1),
			iwl_read_prph(trans, SCD_QUEUE_WRPTR(cnt)));
	}

	return ret;
}

static void iwl_trans_pcie_set_bits_mask(struct iwl_trans *trans, u32 reg,
					 u32 mask, u32 value)
{
	struct iwl_trans_pcie *trans_pcie = IWL_TRANS_GET_PCIE_TRANS(trans);
	unsigned long flags;

	spin_lock_irqsave(&trans_pcie->reg_lock, flags);
	__iwl_trans_pcie_set_bits_mask(trans, reg, mask, value);
	spin_unlock_irqrestore(&trans_pcie->reg_lock, flags);
}

static const char *get_fh_string(int cmd)
{
#define IWL_CMD(x) case x: return #x
	switch (cmd) {
	IWL_CMD(FH_RSCSR_CHNL0_STTS_WPTR_REG);
	IWL_CMD(FH_RSCSR_CHNL0_RBDCB_BASE_REG);
	IWL_CMD(FH_RSCSR_CHNL0_WPTR);
	IWL_CMD(FH_MEM_RCSR_CHNL0_CONFIG_REG);
	IWL_CMD(FH_MEM_RSSR_SHARED_CTRL_REG);
	IWL_CMD(FH_MEM_RSSR_RX_STATUS_REG);
	IWL_CMD(FH_MEM_RSSR_RX_ENABLE_ERR_IRQ2DRV);
	IWL_CMD(FH_TSSR_TX_STATUS_REG);
	IWL_CMD(FH_TSSR_TX_ERROR_REG);
	default:
		return "UNKNOWN";
	}
#undef IWL_CMD
}

int iwl_pcie_dump_fh(struct iwl_trans *trans, char **buf)
{
	int i;
	static const u32 fh_tbl[] = {
		FH_RSCSR_CHNL0_STTS_WPTR_REG,
		FH_RSCSR_CHNL0_RBDCB_BASE_REG,
		FH_RSCSR_CHNL0_WPTR,
		FH_MEM_RCSR_CHNL0_CONFIG_REG,
		FH_MEM_RSSR_SHARED_CTRL_REG,
		FH_MEM_RSSR_RX_STATUS_REG,
		FH_MEM_RSSR_RX_ENABLE_ERR_IRQ2DRV,
		FH_TSSR_TX_STATUS_REG,
		FH_TSSR_TX_ERROR_REG
	};

#ifdef CONFIG_IWLWIFI_DEBUGFS
	if (buf) {
		int pos = 0;
		size_t bufsz = ARRAY_SIZE(fh_tbl) * 48 + 40;

		*buf = kmalloc(bufsz, GFP_KERNEL);
		if (!*buf)
			return -ENOMEM;

		pos += scnprintf(*buf + pos, bufsz - pos,
				"FH register values:\n");

		for (i = 0; i < ARRAY_SIZE(fh_tbl); i++)
			pos += scnprintf(*buf + pos, bufsz - pos,
				"  %34s: 0X%08x\n",
				get_fh_string(fh_tbl[i]),
				iwl_read_direct32(trans, fh_tbl[i]));

		return pos;
	}
#endif

	IWL_ERR(trans, "FH register values:\n");
	for (i = 0; i <  ARRAY_SIZE(fh_tbl); i++)
		IWL_ERR(trans, "  %34s: 0X%08x\n",
			get_fh_string(fh_tbl[i]),
			iwl_read_direct32(trans, fh_tbl[i]));

	return 0;
}

static const char *get_csr_string(int cmd)
{
#define IWL_CMD(x) case x: return #x
	switch (cmd) {
	IWL_CMD(CSR_HW_IF_CONFIG_REG);
	IWL_CMD(CSR_INT_COALESCING);
	IWL_CMD(CSR_INT);
	IWL_CMD(CSR_INT_MASK);
	IWL_CMD(CSR_FH_INT_STATUS);
	IWL_CMD(CSR_GPIO_IN);
	IWL_CMD(CSR_RESET);
	IWL_CMD(CSR_GP_CNTRL);
	IWL_CMD(CSR_HW_REV);
	IWL_CMD(CSR_EEPROM_REG);
	IWL_CMD(CSR_EEPROM_GP);
	IWL_CMD(CSR_OTP_GP_REG);
	IWL_CMD(CSR_GIO_REG);
	IWL_CMD(CSR_GP_UCODE_REG);
	IWL_CMD(CSR_GP_DRIVER_REG);
	IWL_CMD(CSR_UCODE_DRV_GP1);
	IWL_CMD(CSR_UCODE_DRV_GP2);
	IWL_CMD(CSR_LED_REG);
	IWL_CMD(CSR_DRAM_INT_TBL_REG);
	IWL_CMD(CSR_GIO_CHICKEN_BITS);
	IWL_CMD(CSR_ANA_PLL_CFG);
	IWL_CMD(CSR_HW_REV_WA_REG);
	IWL_CMD(CSR_DBG_HPET_MEM_REG);
	default:
		return "UNKNOWN";
	}
#undef IWL_CMD
}

void iwl_pcie_dump_csr(struct iwl_trans *trans)
{
	int i;
	static const u32 csr_tbl[] = {
		CSR_HW_IF_CONFIG_REG,
		CSR_INT_COALESCING,
		CSR_INT,
		CSR_INT_MASK,
		CSR_FH_INT_STATUS,
		CSR_GPIO_IN,
		CSR_RESET,
		CSR_GP_CNTRL,
		CSR_HW_REV,
		CSR_EEPROM_REG,
		CSR_EEPROM_GP,
		CSR_OTP_GP_REG,
		CSR_GIO_REG,
		CSR_GP_UCODE_REG,
		CSR_GP_DRIVER_REG,
		CSR_UCODE_DRV_GP1,
		CSR_UCODE_DRV_GP2,
		CSR_LED_REG,
		CSR_DRAM_INT_TBL_REG,
		CSR_GIO_CHICKEN_BITS,
		CSR_ANA_PLL_CFG,
		CSR_HW_REV_WA_REG,
		CSR_DBG_HPET_MEM_REG
	};
	IWL_ERR(trans, "CSR values:\n");
	IWL_ERR(trans, "(2nd byte of CSR_INT_COALESCING is "
		"CSR_INT_PERIODIC_REG)\n");
	for (i = 0; i <  ARRAY_SIZE(csr_tbl); i++) {
		IWL_ERR(trans, "  %25s: 0X%08x\n",
			get_csr_string(csr_tbl[i]),
			iwl_read32(trans, csr_tbl[i]));
	}
}

#ifdef CONFIG_IWLWIFI_DEBUGFS
/* create and remove of files */
#define DEBUGFS_ADD_FILE(name, parent, mode) do {			\
	if (!debugfs_create_file(#name, mode, parent, trans,		\
				 &iwl_dbgfs_##name##_ops))		\
		goto err;						\
} while (0)

/* file operation */
#define DEBUGFS_READ_FUNC(name)                                         \
static ssize_t iwl_dbgfs_##name##_read(struct file *file,               \
					char __user *user_buf,          \
					size_t count, loff_t *ppos);

#define DEBUGFS_WRITE_FUNC(name)                                        \
static ssize_t iwl_dbgfs_##name##_write(struct file *file,              \
					const char __user *user_buf,    \
					size_t count, loff_t *ppos);

#define DEBUGFS_READ_FILE_OPS(name)					\
	DEBUGFS_READ_FUNC(name);					\
static const struct file_operations iwl_dbgfs_##name##_ops = {		\
	.read = iwl_dbgfs_##name##_read,				\
	.open = simple_open,						\
	.llseek = generic_file_llseek,					\
};

#define DEBUGFS_WRITE_FILE_OPS(name)                                    \
	DEBUGFS_WRITE_FUNC(name);                                       \
static const struct file_operations iwl_dbgfs_##name##_ops = {          \
	.write = iwl_dbgfs_##name##_write,                              \
	.open = simple_open,						\
	.llseek = generic_file_llseek,					\
};

#define DEBUGFS_READ_WRITE_FILE_OPS(name)				\
	DEBUGFS_READ_FUNC(name);					\
	DEBUGFS_WRITE_FUNC(name);					\
static const struct file_operations iwl_dbgfs_##name##_ops = {		\
	.write = iwl_dbgfs_##name##_write,				\
	.read = iwl_dbgfs_##name##_read,				\
	.open = simple_open,						\
	.llseek = generic_file_llseek,					\
};

static ssize_t iwl_dbgfs_tx_queue_read(struct file *file,
				       char __user *user_buf,
				       size_t count, loff_t *ppos)
{
	struct iwl_trans *trans = file->private_data;
	struct iwl_trans_pcie *trans_pcie = IWL_TRANS_GET_PCIE_TRANS(trans);
	struct iwl_txq *txq;
	struct iwl_queue *q;
	char *buf;
	int pos = 0;
	int cnt;
	int ret;
	size_t bufsz;

	bufsz = sizeof(char) * 64 * trans->cfg->base_params->num_of_queues;

	if (!trans_pcie->txq)
		return -EAGAIN;

	buf = kzalloc(bufsz, GFP_KERNEL);
	if (!buf)
		return -ENOMEM;

	for (cnt = 0; cnt < trans->cfg->base_params->num_of_queues; cnt++) {
		txq = &trans_pcie->txq[cnt];
		q = &txq->q;
		pos += scnprintf(buf + pos, bufsz - pos,
				"hwq %.2d: read=%u write=%u use=%d stop=%d\n",
				cnt, q->read_ptr, q->write_ptr,
				!!test_bit(cnt, trans_pcie->queue_used),
				!!test_bit(cnt, trans_pcie->queue_stopped));
	}
	ret = simple_read_from_buffer(user_buf, count, ppos, buf, pos);
	kfree(buf);
	return ret;
}

static ssize_t iwl_dbgfs_rx_queue_read(struct file *file,
				       char __user *user_buf,
				       size_t count, loff_t *ppos)
{
	struct iwl_trans *trans = file->private_data;
	struct iwl_trans_pcie *trans_pcie = IWL_TRANS_GET_PCIE_TRANS(trans);
	struct iwl_rxq *rxq = &trans_pcie->rxq;
	char buf[256];
	int pos = 0;
	const size_t bufsz = sizeof(buf);

	pos += scnprintf(buf + pos, bufsz - pos, "read: %u\n",
						rxq->read);
	pos += scnprintf(buf + pos, bufsz - pos, "write: %u\n",
						rxq->write);
	pos += scnprintf(buf + pos, bufsz - pos, "free_count: %u\n",
						rxq->free_count);
	if (rxq->rb_stts) {
		pos += scnprintf(buf + pos, bufsz - pos, "closed_rb_num: %u\n",
			 le16_to_cpu(rxq->rb_stts->closed_rb_num) &  0x0FFF);
	} else {
		pos += scnprintf(buf + pos, bufsz - pos,
					"closed_rb_num: Not Allocated\n");
	}
	return simple_read_from_buffer(user_buf, count, ppos, buf, pos);
}

static ssize_t iwl_dbgfs_interrupt_read(struct file *file,
					char __user *user_buf,
					size_t count, loff_t *ppos)
{
	struct iwl_trans *trans = file->private_data;
	struct iwl_trans_pcie *trans_pcie = IWL_TRANS_GET_PCIE_TRANS(trans);
	struct isr_statistics *isr_stats = &trans_pcie->isr_stats;

	int pos = 0;
	char *buf;
	int bufsz = 24 * 64; /* 24 items * 64 char per item */
	ssize_t ret;

	buf = kzalloc(bufsz, GFP_KERNEL);
	if (!buf)
		return -ENOMEM;

	pos += scnprintf(buf + pos, bufsz - pos,
			"Interrupt Statistics Report:\n");

	pos += scnprintf(buf + pos, bufsz - pos, "HW Error:\t\t\t %u\n",
		isr_stats->hw);
	pos += scnprintf(buf + pos, bufsz - pos, "SW Error:\t\t\t %u\n",
		isr_stats->sw);
	if (isr_stats->sw || isr_stats->hw) {
		pos += scnprintf(buf + pos, bufsz - pos,
			"\tLast Restarting Code:  0x%X\n",
			isr_stats->err_code);
	}
#ifdef CONFIG_IWLWIFI_DEBUG
	pos += scnprintf(buf + pos, bufsz - pos, "Frame transmitted:\t\t %u\n",
		isr_stats->sch);
	pos += scnprintf(buf + pos, bufsz - pos, "Alive interrupt:\t\t %u\n",
		isr_stats->alive);
#endif
	pos += scnprintf(buf + pos, bufsz - pos,
		"HW RF KILL switch toggled:\t %u\n", isr_stats->rfkill);

	pos += scnprintf(buf + pos, bufsz - pos, "CT KILL:\t\t\t %u\n",
		isr_stats->ctkill);

	pos += scnprintf(buf + pos, bufsz - pos, "Wakeup Interrupt:\t\t %u\n",
		isr_stats->wakeup);

	pos += scnprintf(buf + pos, bufsz - pos,
		"Rx command responses:\t\t %u\n", isr_stats->rx);

	pos += scnprintf(buf + pos, bufsz - pos, "Tx/FH interrupt:\t\t %u\n",
		isr_stats->tx);

	pos += scnprintf(buf + pos, bufsz - pos, "Unexpected INTA:\t\t %u\n",
		isr_stats->unhandled);

	ret = simple_read_from_buffer(user_buf, count, ppos, buf, pos);
	kfree(buf);
	return ret;
}

static ssize_t iwl_dbgfs_interrupt_write(struct file *file,
					 const char __user *user_buf,
					 size_t count, loff_t *ppos)
{
	struct iwl_trans *trans = file->private_data;
	struct iwl_trans_pcie *trans_pcie = IWL_TRANS_GET_PCIE_TRANS(trans);
	struct isr_statistics *isr_stats = &trans_pcie->isr_stats;

	char buf[8];
	int buf_size;
	u32 reset_flag;

	memset(buf, 0, sizeof(buf));
	buf_size = min(count, sizeof(buf) -  1);
	if (copy_from_user(buf, user_buf, buf_size))
		return -EFAULT;
	if (sscanf(buf, "%x", &reset_flag) != 1)
		return -EFAULT;
	if (reset_flag == 0)
		memset(isr_stats, 0, sizeof(*isr_stats));

	return count;
}

static ssize_t iwl_dbgfs_csr_write(struct file *file,
				   const char __user *user_buf,
				   size_t count, loff_t *ppos)
{
	struct iwl_trans *trans = file->private_data;
	char buf[8];
	int buf_size;
	int csr;

	memset(buf, 0, sizeof(buf));
	buf_size = min(count, sizeof(buf) -  1);
	if (copy_from_user(buf, user_buf, buf_size))
		return -EFAULT;
	if (sscanf(buf, "%d", &csr) != 1)
		return -EFAULT;

	iwl_pcie_dump_csr(trans);

	return count;
}

static ssize_t iwl_dbgfs_fh_reg_read(struct file *file,
				     char __user *user_buf,
				     size_t count, loff_t *ppos)
{
	struct iwl_trans *trans = file->private_data;
	char *buf = NULL;
	int pos = 0;
	ssize_t ret = -EFAULT;

	ret = pos = iwl_pcie_dump_fh(trans, &buf);
	if (buf) {
		ret = simple_read_from_buffer(user_buf,
					      count, ppos, buf, pos);
		kfree(buf);
	}

	return ret;
}

static ssize_t iwl_dbgfs_fw_restart_write(struct file *file,
					  const char __user *user_buf,
					  size_t count, loff_t *ppos)
{
	struct iwl_trans *trans = file->private_data;

	if (!trans->op_mode)
		return -EAGAIN;

	local_bh_disable();
	iwl_op_mode_nic_error(trans->op_mode);
	local_bh_enable();

	return count;
}

DEBUGFS_READ_WRITE_FILE_OPS(interrupt);
DEBUGFS_READ_FILE_OPS(fh_reg);
DEBUGFS_READ_FILE_OPS(rx_queue);
DEBUGFS_READ_FILE_OPS(tx_queue);
DEBUGFS_WRITE_FILE_OPS(csr);
DEBUGFS_WRITE_FILE_OPS(fw_restart);

/*
 * Create the debugfs files and directories
 *
 */
static int iwl_trans_pcie_dbgfs_register(struct iwl_trans *trans,
					 struct dentry *dir)
{
	DEBUGFS_ADD_FILE(rx_queue, dir, S_IRUSR);
	DEBUGFS_ADD_FILE(tx_queue, dir, S_IRUSR);
	DEBUGFS_ADD_FILE(interrupt, dir, S_IWUSR | S_IRUSR);
	DEBUGFS_ADD_FILE(csr, dir, S_IWUSR);
	DEBUGFS_ADD_FILE(fh_reg, dir, S_IRUSR);
	DEBUGFS_ADD_FILE(fw_restart, dir, S_IWUSR);
	return 0;

err:
	IWL_ERR(trans, "failed to create the trans debugfs entry\n");
	return -ENOMEM;
}
#else
static int iwl_trans_pcie_dbgfs_register(struct iwl_trans *trans,
					 struct dentry *dir)
{
	return 0;
}
#endif /*CONFIG_IWLWIFI_DEBUGFS */

static const struct iwl_trans_ops trans_ops_pcie = {
	.start_hw = iwl_trans_pcie_start_hw,
	.stop_hw = iwl_trans_pcie_stop_hw,
	.fw_alive = iwl_trans_pcie_fw_alive,
	.start_fw = iwl_trans_pcie_start_fw,
	.stop_device = iwl_trans_pcie_stop_device,

	.d3_suspend = iwl_trans_pcie_d3_suspend,
	.d3_resume = iwl_trans_pcie_d3_resume,

	.send_cmd = iwl_trans_pcie_send_hcmd,

	.tx = iwl_trans_pcie_tx,
	.reclaim = iwl_trans_pcie_reclaim,

	.txq_disable = iwl_trans_pcie_txq_disable,
	.txq_enable = iwl_trans_pcie_txq_enable,

	.dbgfs_register = iwl_trans_pcie_dbgfs_register,

	.wait_tx_queue_empty = iwl_trans_pcie_wait_txq_empty,

#ifdef CONFIG_PM_SLEEP
	.suspend = iwl_trans_pcie_suspend,
	.resume = iwl_trans_pcie_resume,
#endif
	.write8 = iwl_trans_pcie_write8,
	.write32 = iwl_trans_pcie_write32,
	.read32 = iwl_trans_pcie_read32,
	.read_prph = iwl_trans_pcie_read_prph,
	.write_prph = iwl_trans_pcie_write_prph,
	.read_mem = iwl_trans_pcie_read_mem,
	.write_mem = iwl_trans_pcie_write_mem,
	.configure = iwl_trans_pcie_configure,
	.set_pmi = iwl_trans_pcie_set_pmi,
	.grab_nic_access = iwl_trans_pcie_grab_nic_access,
	.release_nic_access = iwl_trans_pcie_release_nic_access,
	.set_bits_mask = iwl_trans_pcie_set_bits_mask,
};

struct iwl_trans *iwl_trans_pcie_alloc(struct pci_dev *pdev,
				       const struct pci_device_id *ent,
				       const struct iwl_cfg *cfg)
{
	struct iwl_trans_pcie *trans_pcie;
	struct iwl_trans *trans;
	u16 pci_cmd;
	int err;

	trans = kzalloc(sizeof(struct iwl_trans) +
			sizeof(struct iwl_trans_pcie), GFP_KERNEL);

	if (!trans)
		return NULL;

	trans_pcie = IWL_TRANS_GET_PCIE_TRANS(trans);

	trans->ops = &trans_ops_pcie;
	trans->cfg = cfg;
	trans_lockdep_init(trans);
	trans_pcie->trans = trans;
	spin_lock_init(&trans_pcie->irq_lock);
	spin_lock_init(&trans_pcie->reg_lock);
	init_waitqueue_head(&trans_pcie->ucode_write_waitq);

	/* W/A - seems to solve weird behavior. We need to remove this if we
	 * don't want to stay in L1 all the time. This wastes a lot of power */
	pci_disable_link_state(pdev, PCIE_LINK_STATE_L0S | PCIE_LINK_STATE_L1 |
			       PCIE_LINK_STATE_CLKPM);

	if (pci_enable_device(pdev)) {
		err = -ENODEV;
		goto out_no_pci;
	}

	pci_set_master(pdev);

	err = pci_set_dma_mask(pdev, DMA_BIT_MASK(36));
	if (!err)
		err = pci_set_consistent_dma_mask(pdev, DMA_BIT_MASK(36));
	if (err) {
		err = pci_set_dma_mask(pdev, DMA_BIT_MASK(32));
		if (!err)
			err = pci_set_consistent_dma_mask(pdev,
							  DMA_BIT_MASK(32));
		/* both attempts failed: */
		if (err) {
			dev_err(&pdev->dev, "No suitable DMA available\n");
			goto out_pci_disable_device;
		}
	}

	err = pci_request_regions(pdev, DRV_NAME);
	if (err) {
		dev_err(&pdev->dev, "pci_request_regions failed\n");
		goto out_pci_disable_device;
	}

	trans_pcie->hw_base = pci_ioremap_bar(pdev, 0);
	if (!trans_pcie->hw_base) {
		dev_err(&pdev->dev, "pci_ioremap_bar failed\n");
		err = -ENODEV;
		goto out_pci_release_regions;
	}

	/* We disable the RETRY_TIMEOUT register (0x41) to keep
	 * PCI Tx retries from interfering with C3 CPU state */
	pci_write_config_byte(pdev, PCI_CFG_RETRY_TIMEOUT, 0x00);

	err = pci_enable_msi(pdev);
	if (err) {
		dev_err(&pdev->dev, "pci_enable_msi failed(0X%x)\n", err);
		/* enable rfkill interrupt: hw bug w/a */
		pci_read_config_word(pdev, PCI_COMMAND, &pci_cmd);
		if (pci_cmd & PCI_COMMAND_INTX_DISABLE) {
			pci_cmd &= ~PCI_COMMAND_INTX_DISABLE;
			pci_write_config_word(pdev, PCI_COMMAND, pci_cmd);
		}
	}

	trans->dev = &pdev->dev;
	trans_pcie->pci_dev = pdev;
	trans->hw_rev = iwl_read32(trans, CSR_HW_REV);
	trans->hw_id = (pdev->device << 16) + pdev->subsystem_device;
	snprintf(trans->hw_id_str, sizeof(trans->hw_id_str),
		 "PCI ID: 0x%04X:0x%04X", pdev->device, pdev->subsystem_device);

	/* Initialize the wait queue for commands */
	init_waitqueue_head(&trans_pcie->wait_command_queue);

	snprintf(trans->dev_cmd_pool_name, sizeof(trans->dev_cmd_pool_name),
		 "iwl_cmd_pool:%s", dev_name(trans->dev));

	trans->dev_cmd_headroom = 0;
	trans->dev_cmd_pool =
		kmem_cache_create(trans->dev_cmd_pool_name,
				  sizeof(struct iwl_device_cmd)
				  + trans->dev_cmd_headroom,
				  sizeof(void *),
				  SLAB_HWCACHE_ALIGN,
				  NULL);

	if (!trans->dev_cmd_pool)
		goto out_pci_disable_msi;

	trans_pcie->inta_mask = CSR_INI_SET_MASK;

<<<<<<< HEAD
	tasklet_init(&trans_pcie->irq_tasklet, (void (*)(unsigned long))
		     iwl_pcie_tasklet, (unsigned long)trans);

	if (iwl_pcie_alloc_ict(trans))
		goto out_free_cmd_pool;

	err = request_irq(pdev->irq, iwl_pcie_isr_ict,
			  IRQF_SHARED, DRV_NAME, trans);
	if (err) {
=======
	if (iwl_pcie_alloc_ict(trans))
		goto out_free_cmd_pool;

	if (request_threaded_irq(pdev->irq, iwl_pcie_isr_ict,
				 iwl_pcie_irq_handler,
				 IRQF_SHARED, DRV_NAME, trans)) {
>>>>>>> 9e97d14b
		IWL_ERR(trans, "Error allocating IRQ %d\n", pdev->irq);
		goto out_free_ict;
	}

	return trans;

out_free_ict:
	iwl_pcie_free_ict(trans);
out_free_cmd_pool:
	kmem_cache_destroy(trans->dev_cmd_pool);
out_pci_disable_msi:
	pci_disable_msi(pdev);
out_pci_release_regions:
	pci_release_regions(pdev);
out_pci_disable_device:
	pci_disable_device(pdev);
out_no_pci:
	kfree(trans);
	return NULL;
}<|MERGE_RESOLUTION|>--- conflicted
+++ resolved
@@ -598,7 +598,6 @@
 	int ret;
 
 	iwl_pcie_set_pwr(trans, false);
-<<<<<<< HEAD
 
 	val = iwl_read32(trans, CSR_RESET);
 	if (val & CSR_RESET_REG_FLAG_NEVO_RESET) {
@@ -616,25 +615,6 @@
 	iwl_set_bit(trans, CSR_GP_CNTRL, CSR_GP_CNTRL_REG_FLAG_MAC_ACCESS_REQ);
 	iwl_set_bit(trans, CSR_GP_CNTRL, CSR_GP_CNTRL_REG_FLAG_INIT_DONE);
 
-=======
-
-	val = iwl_read32(trans, CSR_RESET);
-	if (val & CSR_RESET_REG_FLAG_NEVO_RESET) {
-		*status = IWL_D3_STATUS_RESET;
-		return 0;
-	}
-
-	/*
-	 * Also enables interrupts - none will happen as the device doesn't
-	 * know we're waking it up, only when the opmode actually tells it
-	 * after this call.
-	 */
-	iwl_pcie_reset_ict(trans);
-
-	iwl_set_bit(trans, CSR_GP_CNTRL, CSR_GP_CNTRL_REG_FLAG_MAC_ACCESS_REQ);
-	iwl_set_bit(trans, CSR_GP_CNTRL, CSR_GP_CNTRL_REG_FLAG_INIT_DONE);
-
->>>>>>> 9e97d14b
 	ret = iwl_poll_bit(trans, CSR_GP_CNTRL,
 			   CSR_GP_CNTRL_REG_FLAG_MAC_CLOCK_READY,
 			   CSR_GP_CNTRL_REG_FLAG_MAC_CLOCK_READY,
@@ -643,15 +623,9 @@
 		IWL_ERR(trans, "Failed to resume the device (mac ready)\n");
 		return ret;
 	}
-<<<<<<< HEAD
 
 	iwl_trans_pcie_tx_reset(trans);
 
-=======
-
-	iwl_trans_pcie_tx_reset(trans);
-
->>>>>>> 9e97d14b
 	ret = iwl_pcie_rx_init(trans);
 	if (ret) {
 		IWL_ERR(trans, "Failed to resume the device (RX reset)\n");
@@ -786,10 +760,6 @@
 	struct iwl_trans_pcie *trans_pcie = IWL_TRANS_GET_PCIE_TRANS(trans);
 
 	synchronize_irq(trans_pcie->pci_dev->irq);
-<<<<<<< HEAD
-	tasklet_kill(&trans_pcie->irq_tasklet);
-=======
->>>>>>> 9e97d14b
 
 	iwl_pcie_tx_free(trans);
 	iwl_pcie_rx_free(trans);
@@ -1597,24 +1567,12 @@
 
 	trans_pcie->inta_mask = CSR_INI_SET_MASK;
 
-<<<<<<< HEAD
-	tasklet_init(&trans_pcie->irq_tasklet, (void (*)(unsigned long))
-		     iwl_pcie_tasklet, (unsigned long)trans);
-
-	if (iwl_pcie_alloc_ict(trans))
-		goto out_free_cmd_pool;
-
-	err = request_irq(pdev->irq, iwl_pcie_isr_ict,
-			  IRQF_SHARED, DRV_NAME, trans);
-	if (err) {
-=======
 	if (iwl_pcie_alloc_ict(trans))
 		goto out_free_cmd_pool;
 
 	if (request_threaded_irq(pdev->irq, iwl_pcie_isr_ict,
 				 iwl_pcie_irq_handler,
 				 IRQF_SHARED, DRV_NAME, trans)) {
->>>>>>> 9e97d14b
 		IWL_ERR(trans, "Error allocating IRQ %d\n", pdev->irq);
 		goto out_free_ict;
 	}
