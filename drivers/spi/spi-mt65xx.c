--- conflicted
+++ resolved
@@ -619,14 +619,9 @@
 	struct mtk_spi *mdata = spi_master_get_devdata(master);
 
 	mdata->cur_transfer = xfer;
-<<<<<<< HEAD
-	mdata->xfer_len = xfer->len;
-	mtk_spi_prepare_transfer(master, xfer, spi);
-=======
 	mdata->xfer_len = min(MTK_SPI_MAX_FIFO_SIZE, xfer->len);
 	mdata->num_xfered = 0;
-	mtk_spi_prepare_transfer(master, xfer);
->>>>>>> 07ca3368
+	mtk_spi_prepare_transfer(master, xfer, spi);
 	mtk_spi_setup_packet(master);
 
 	cnt = xfer->len / 4;
@@ -756,10 +751,6 @@
 					remainder);
 			}
 		}
-<<<<<<< HEAD
-		spi_finalize_current_transfer(master);
-		spi_debug("The last fifo transfer Done.\n");
-=======
 
 		mdata->num_xfered += mdata->xfer_len;
 		if (mdata->num_xfered == trans->len) {
@@ -786,7 +777,6 @@
 
 		mtk_spi_enable_transfer(master);
 
->>>>>>> 07ca3368
 		return IRQ_HANDLED;
 	}
 
