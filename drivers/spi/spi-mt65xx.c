--- conflicted
+++ resolved
@@ -623,17 +623,6 @@
 	mtk_spi_prepare_transfer(master, xfer, spi);
 	mtk_spi_setup_packet(master);
 
-<<<<<<< HEAD
-	cnt = xfer->len / 4;
-	if (xfer->tx_buf)
-		iowrite32_rep(mdata->base + SPI_TX_DATA_REG, xfer->tx_buf, cnt);
-
-	remainder = xfer->len % 4;
-	if (xfer->tx_buf && remainder > 0) {
-		reg_val = 0;
-		memcpy(&reg_val, xfer->tx_buf + (cnt * 4), remainder);
-		writel(reg_val, mdata->base + SPI_TX_DATA_REG);
-=======
 	if (xfer->tx_buf) {
 		cnt = xfer->len / 4;
 		iowrite32_rep(mdata->base + SPI_TX_DATA_REG, xfer->tx_buf, cnt);
@@ -643,7 +632,6 @@
 			memcpy(&reg_val, xfer->tx_buf + (cnt * 4), remainder);
 			writel(reg_val, mdata->base + SPI_TX_DATA_REG);
 		}
->>>>>>> 64927c42
 	}
 
 	spi_debug("spi setting Done.Dump reg before Transfer start:\n");
