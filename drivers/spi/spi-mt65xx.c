--- conflicted
+++ resolved
@@ -21,13 +21,10 @@
 #include <linux/module.h>
 #include <linux/of.h>
 #include <linux/of_gpio.h>
-#include <linux/of_address.h>
 #include <linux/platform_device.h>
 #include <linux/platform_data/spi-mt65xx.h>
 #include <linux/pm_runtime.h>
 #include <linux/spi/spi.h>
-#include <linux/dma-mapping.h>
-
 
 #define SPI_CFG0_REG                      0x0000
 #define SPI_CFG1_REG                      0x0004
@@ -37,11 +34,8 @@
 #define SPI_RX_DATA_REG                   0x0014
 #define SPI_CMD_REG                       0x0018
 #define SPI_STATUS0_REG                   0x001c
-#define SPI_STATUS1_REG                   0x0020
 #define SPI_PAD_SEL_REG                   0x0024
 #define SPI_CFG2_REG                      0x0028
-#define SPI_TX_SRC_REG_64                 0x002c
-#define SPI_RX_DST_REG_64                 0x0030
 
 #define SPI_CFG0_SCK_HIGH_OFFSET          0
 #define SPI_CFG0_SCK_LOW_OFFSET           8
@@ -54,7 +48,7 @@
 #define SPI_CFG1_CS_IDLE_OFFSET           0
 #define SPI_CFG1_PACKET_LOOP_OFFSET       8
 #define SPI_CFG1_PACKET_LENGTH_OFFSET     16
-#define SPI_CFG1_GET_TICK_DLY_OFFSET      29
+#define SPI_CFG1_GET_TICK_DLY_OFFSET      30
 
 #define SPI_CFG1_CS_IDLE_MASK             0xff
 #define SPI_CFG1_PACKET_LOOP_MASK         0xff00
@@ -87,28 +81,17 @@
 
 #define MTK_SPI_MAX_FIFO_SIZE 32U
 #define MTK_SPI_PACKET_SIZE 1024
-#define ADDRSHIFT_R_OFFSET  (6)
-#define ADDRSHIFT_R_MASK    (0xFFFFF03F)
-#define ADDRSHIFT_W_MASK    (0xFFFFFFC0)
-#define MTK_SPI_32BIS_MASK  (0xFFFFFFFF)
-#define MTK_SPI_32BIS_SHIFT (32)
-
-#define DMA_ADDR_BITS		(36)
 
 struct mtk_spi_compatible {
 	bool need_pad_sel;
 	/* Must explicitly send dummy Tx bytes to do Rx only transfer */
 	bool must_tx;
-	/* some IC design adjust register define */
+	/* some IC design adjust cfg register to enhance time accuracy */
 	bool enhance_timing;
-	/*some chip support 8GB DRAM access, there are two kinds solutions*/
-	bool dma8g_peri_ext;
-	bool dma8g_spi_ext;
 };
 
 struct mtk_spi {
 	void __iomem *base;
-	void __iomem *peri_regs;
 	u32 state;
 	int pad_num;
 	u32 *pad_sel;
@@ -119,33 +102,11 @@
 	struct scatterlist *tx_sgl, *rx_sgl;
 	u32 tx_sgl_len, rx_sgl_len;
 	const struct mtk_spi_compatible *dev_comp;
-	u32 dram_8gb_offset;
 };
 
 static const struct mtk_spi_compatible mtk_common_compat;
 
 static const struct mtk_spi_compatible mt2712_compat = {
-	.must_tx = true,
-};
-
-static const struct mtk_spi_compatible mt3967_compat = {
-	.need_pad_sel = true,
-	.enhance_timing = true,
-	.dma8g_spi_ext = true,
-	.must_tx = true,
-};
-
-static const struct mtk_spi_compatible mt6758_compat = {
-	.need_pad_sel = true,
-	.enhance_timing = true,
-	.dma8g_peri_ext = true,
-	.must_tx = true,
-};
-
-static const struct mtk_spi_compatible mt6765_compat = {
-	.need_pad_sel = true,
-	.enhance_timing = true,
-	.dma8g_spi_ext = true,
 	.must_tx = true,
 };
 
@@ -157,12 +118,6 @@
 static const struct mtk_spi_compatible mt8173_compat = {
 	.need_pad_sel = true,
 	.must_tx = true,
-};
-
-static const struct mtk_spi_compatible mt8183_compat = {
-	.need_pad_sel = true,
-	.must_tx = true,
-	.enhance_timing = true,
 };
 
 /*
@@ -174,11 +129,6 @@
 	.tx_mlsb = 1,
 	.cs_pol = 0,
 	.sample_sel = 0,
-
-	.cs_setuptime = 0,
-	.cs_holdtime = 0,
-	.cs_idletime = 0,
-	.deassert_mode = 0,
 };
 
 static const struct of_device_id mtk_spi_of_match[] = {
@@ -188,17 +138,8 @@
 	{ .compatible = "mediatek,mt2712-spi",
 		.data = (void *)&mt2712_compat,
 	},
-	{ .compatible = "mediatek,mt3967-spi",
-		.data = (void *)&mt3967_compat,
-	},
 	{ .compatible = "mediatek,mt6589-spi",
 		.data = (void *)&mtk_common_compat,
-	},
-	{ .compatible = "mediatek,mt6758-spi",
-		.data = (void *)&mt6758_compat,
-	},
-	{ .compatible = "mediatek,mt6765-spi",
-		.data = (void *)&mt6765_compat,
 	},
 	{ .compatible = "mediatek,mt7622-spi",
 		.data = (void *)&mt7622_compat,
@@ -206,109 +147,13 @@
 	{ .compatible = "mediatek,mt8135-spi",
 		.data = (void *)&mtk_common_compat,
 	},
-	{ .compatible = "mediatek,mt8167-spi",
-		.data = (void *)&mt2712_compat,
-	},
 	{ .compatible = "mediatek,mt8173-spi",
 		.data = (void *)&mt8173_compat,
-	},
-	{ .compatible = "mediatek,mt8183-spi",
-		.data = (void *)&mt8183_compat,
 	},
 	{}
 };
 MODULE_DEVICE_TABLE(of, mtk_spi_of_match);
 
-#define LOG_CLOSE   0
-#define LOG_OPEN    1
-u8 spi_log_status = LOG_CLOSE;
-
-#define spi_debug(fmt, args...) do { \
-	if (spi_log_status == LOG_OPEN) {\
-		pr_info("[spi]%s() " fmt, __func__, ##args);\
-	} \
-} while (0)
-
-static ssize_t spi_log_show(struct device *dev, struct device_attribute *attr,
-			char *buf)
-{
-	char buf_temp[50] = { 0 };
-
-	if (buf == NULL) {
-		pr_notice("%s() *buf is NULL\n", __func__);
-		return -EINVAL;
-	}
-
-	snprintf(buf_temp, sizeof(buf_temp), "Now spi log %s.\n",
-		(spi_log_status == LOG_CLOSE)?"disabled":"enabled");
-	strncat(buf, buf_temp, strlen(buf_temp));
-
-	return strlen(buf);
-}
-
-static ssize_t spi_log_store(struct device *dev, struct device_attribute *attr,
-		const char *buf, size_t count)
-{
-	if (strlen(buf) < 1) {
-		pr_notice("%s() Invalid input!\n", __func__);
-		return -EINVAL;
-	}
-
-	pr_info("[spi]%s buflen:%zu buf:%s\n", __func__, strlen(buf), buf);
-	if (!strncmp(buf, "1", 1)) {
-		pr_info("[spi]%s Now enable spi log\n", __func__);
-		spi_log_status = LOG_OPEN;
-	} else if (!strncmp(buf, "0", 1)) {
-		pr_info("[spi]%s Now disable spi log\n", __func__);
-		spi_log_status = LOG_CLOSE;
-	} else
-		pr_info("[spi]%s invalid parameter.Plz Input 1 or 0\n",
-			__func__);
-
-	return count;
-}
-
-static DEVICE_ATTR(spi_log, 0644, spi_log_show, spi_log_store);
-
-static void spi_dump_reg(struct mtk_spi *mdata)
-{
-	spi_debug("||**************%s**************||\n", __func__);
-	spi_debug("cfg0:0x%.8x\n", readl(mdata->base + SPI_CFG0_REG));
-	spi_debug("cfg1:0x%.8x\n", readl(mdata->base + SPI_CFG1_REG));
-	spi_debug("cfg2:0x%.8x\n", readl(mdata->base + SPI_CFG2_REG));
-	spi_debug("cmd :0x%.8x\n", readl(mdata->base + SPI_CMD_REG));
-	spi_debug("tx_s:0x%.8x\n", readl(mdata->base + SPI_TX_SRC_REG));
-	spi_debug("rx_d:0x%.8x\n", readl(mdata->base + SPI_RX_DST_REG));
-	spi_debug("status1:0x%.8x\n", readl(mdata->base + SPI_STATUS1_REG));
-	spi_debug("pad_sel:0x%.8x\n", readl(mdata->base + SPI_PAD_SEL_REG));
-	spi_debug("||**************%s end**************||\n", __func__);
-}
-
-static void spi_dump_config(struct spi_master *master, struct spi_message *msg)
-{
-	struct spi_device *spi = msg->spi;
-	struct mtk_chip_config *chip_config = spi->controller_data;
-	struct mtk_spi *mdata = spi_master_get_devdata(master);
-
-	spi_debug("||**************%s**************||\n", __func__);
-	spi_debug("chip_config->spi_mode:0x%.4x\n", spi->mode);
-	spi_debug("chip_config->tx_mlsb:%d.\n", chip_config->tx_mlsb);
-	spi_debug("chip_config->rx_mlsb:%d.\n", chip_config->rx_mlsb);
-	spi_debug("chip_config->cs_pol:%d.\n", chip_config->cs_pol);
-	spi_debug("chip_config->sample_sel:%d\n", chip_config->sample_sel);
-	spi_debug("chip_config->cs_setuptime=%d\n",
-			chip_config->cs_setuptime);
-	spi_debug("chip_config->cs_holdtime=%d\n",
-			chip_config->cs_holdtime);
-	spi_debug("chip_config->cs_idletime=%d\n",
-			chip_config->cs_idletime);
-	spi_debug("chip_config->deassert_mode=%d\n",
-			chip_config->deassert_mode);
-	spi_debug("chip_config->chip_select:%d,chip_config->pad_sel:%d\n",
-			spi->chip_select, mdata->pad_sel[spi->chip_select]);
-	spi_debug("||**************%s end**************||\n", __func__);
-}
-
 static void mtk_spi_reset(struct mtk_spi *mdata)
 {
 	u32 reg_val;
@@ -334,9 +179,6 @@
 
 	cpha = spi->mode & SPI_CPHA ? 1 : 0;
 	cpol = spi->mode & SPI_CPOL ? 1 : 0;
-
-	spi_debug("cpha:%d cpol:%d. chip_config as below\n", cpha, cpol);
-	spi_dump_config(master, msg);
 
 	reg_val = readl(mdata->base + SPI_CMD_REG);
 	if (cpha)
@@ -385,10 +227,7 @@
 	reg_val &= ~(SPI_CMD_TX_DMA | SPI_CMD_RX_DMA);
 
 	/* disable deassert mode */
-	if (chip_config->deassert_mode == 1)
-		reg_val |= SPI_CMD_DEASSERT;
-	else
-		reg_val &= ~SPI_CMD_DEASSERT;
+	reg_val &= ~SPI_CMD_DEASSERT;
 
 	writel(reg_val, mdata->base + SPI_CMD_REG);
 
@@ -403,14 +242,8 @@
 static void mtk_spi_set_cs(struct spi_device *spi, bool enable)
 {
 	u32 reg_val;
-	int ret;
 	struct mtk_spi *mdata = spi_master_get_devdata(spi->master);
 
-	ret = clk_prepare_enable(mdata->spi_clk);
-	if (ret < 0) {
-		pr_info("failed to enable spi_clk (%d)\n", ret);
-		return;
-	}
 	reg_val = readl(mdata->base + SPI_CMD_REG);
 	if (!enable) {
 		reg_val |= SPI_CMD_PAUSE_EN;
@@ -421,16 +254,13 @@
 		mdata->state = MTK_SPI_IDLE;
 		mtk_spi_reset(mdata);
 	}
-	clk_disable_unprepare(mdata->spi_clk);
 }
 
 static void mtk_spi_prepare_transfer(struct spi_master *master,
-			struct spi_transfer *xfer, struct spi_device *spi)
+				     struct spi_transfer *xfer)
 {
 	u32 spi_clk_hz, div, sck_time, cs_time, reg_val = 0;
 	struct mtk_spi *mdata = spi_master_get_devdata(master);
-	u32 cs_setuptime, cs_holdtime, cs_idletime = 0;
-	struct mtk_chip_config *chip_config = spi->controller_data;
 
 	spi_clk_hz = clk_get_rate(mdata->spi_clk);
 	if (xfer->speed_hz < spi_clk_hz / 2)
@@ -440,21 +270,6 @@
 
 	sck_time = (div + 1) / 2;
 	cs_time = sck_time * 2;
-
-	if (chip_config->cs_setuptime)
-		cs_setuptime = chip_config->cs_setuptime;
-	else
-		cs_setuptime = cs_time;
-
-	if (chip_config->cs_holdtime)
-		cs_holdtime = chip_config->cs_holdtime;
-	else
-		cs_holdtime = cs_time;
-
-	if (chip_config->cs_idletime)
-		cs_idletime = chip_config->cs_idletime;
-	else
-		cs_idletime = cs_time;
 
 	if (mdata->dev_comp->enhance_timing) {
 		reg_val |= (((sck_time - 1) & 0xffff)
@@ -462,28 +277,23 @@
 		reg_val |= (((sck_time - 1) & 0xffff)
 			   << SPI_ADJUST_CFG0_SCK_LOW_OFFSET);
 		writel(reg_val, mdata->base + SPI_CFG2_REG);
-
-		reg_val = 0;
-		reg_val |= (((cs_holdtime - 1) & 0xffff)
+		reg_val |= (((cs_time - 1) & 0xffff)
 			   << SPI_ADJUST_CFG0_CS_HOLD_OFFSET);
-		reg_val |= (((cs_setuptime - 1) & 0xffff)
+		reg_val |= (((cs_time - 1) & 0xffff)
 			   << SPI_ADJUST_CFG0_CS_SETUP_OFFSET);
 		writel(reg_val, mdata->base + SPI_CFG0_REG);
 	} else {
 		reg_val |= (((sck_time - 1) & 0xff)
 			   << SPI_CFG0_SCK_HIGH_OFFSET);
-		reg_val |= (((sck_time - 1) & 0xff) <<
-			SPI_CFG0_SCK_LOW_OFFSET);
-		reg_val |= (((cs_holdtime - 1) & 0xff) <<
-			SPI_CFG0_CS_HOLD_OFFSET);
-		reg_val |= (((cs_setuptime - 1) & 0xff) <<
-			SPI_CFG0_CS_SETUP_OFFSET);
+		reg_val |= (((sck_time - 1) & 0xff) << SPI_CFG0_SCK_LOW_OFFSET);
+		reg_val |= (((cs_time - 1) & 0xff) << SPI_CFG0_CS_HOLD_OFFSET);
+		reg_val |= (((cs_time - 1) & 0xff) << SPI_CFG0_CS_SETUP_OFFSET);
 		writel(reg_val, mdata->base + SPI_CFG0_REG);
 	}
 
 	reg_val = readl(mdata->base + SPI_CFG1_REG);
 	reg_val &= ~SPI_CFG1_CS_IDLE_MASK;
-	reg_val |= (((cs_idletime - 1) & 0xff) << SPI_CFG1_CS_IDLE_OFFSET);
+	reg_val |= (((cs_time - 1) & 0xff) << SPI_CFG1_CS_IDLE_OFFSET);
 	writel(reg_val, mdata->base + SPI_CFG1_REG);
 }
 
@@ -558,56 +368,12 @@
 static void mtk_spi_setup_dma_addr(struct spi_master *master,
 				   struct spi_transfer *xfer)
 {
-	u32 addr_ext;
-	struct mtk_spi *mdata = spi_master_get_devdata(master);
-
-	spi_debug("xfer->tx_dma:0x%llx,xfer->rx_dma:0x%llx\n",
-		(uint64_t)xfer->tx_dma, (uint64_t)xfer->rx_dma);
-	if (mdata->dev_comp->dma8g_peri_ext) {
-		if (mdata->tx_sgl) {
-			addr_ext = readl(mdata->peri_regs +
-				mdata->dram_8gb_offset);
-			addr_ext = ((addr_ext & (ADDRSHIFT_W_MASK)) |
-				(u32)(cpu_to_le64(xfer->tx_dma) / SZ_1G));
-			writel(addr_ext,
-				mdata->dram_8gb_offset + mdata->peri_regs);
-			writel((u32)(cpu_to_le64(xfer->tx_dma) % SZ_1G),
-				mdata->base + SPI_TX_SRC_REG);
-		}
-		if (mdata->rx_sgl) {
-			addr_ext = readl(mdata->peri_regs +
-				mdata->dram_8gb_offset);
-			addr_ext = ((addr_ext & (ADDRSHIFT_R_MASK)) |
-				(u32)((cpu_to_le64(xfer->rx_dma) / SZ_1G)
-				<< ADDRSHIFT_R_OFFSET));
-			writel(addr_ext,
-				mdata->dram_8gb_offset + mdata->peri_regs);
-			writel((u32)(cpu_to_le64(xfer->rx_dma) % SZ_1G),
-				mdata->base + SPI_RX_DST_REG);
-		}
-	} else if (mdata->dev_comp->dma8g_spi_ext) {
-		if (mdata->tx_sgl) {
-			writel((u32)(cpu_to_le64(xfer->tx_dma) &
-			MTK_SPI_32BIS_MASK), mdata->base + SPI_TX_SRC_REG);
-#ifdef CONFIG_ARCH_DMA_ADDR_T_64BIT
-			writel((u32)(cpu_to_le64(xfer->tx_dma) >>
-			MTK_SPI_32BIS_SHIFT), mdata->base + SPI_TX_SRC_REG_64);
-#endif
-		}
-		if (mdata->rx_sgl) {
-			writel((u32)(cpu_to_le64(xfer->rx_dma) &
-			MTK_SPI_32BIS_MASK), mdata->base + SPI_RX_DST_REG);
-#ifdef CONFIG_ARCH_DMA_ADDR_T_64BIT
-			writel((u32)(cpu_to_le64(xfer->rx_dma) >>
-			MTK_SPI_32BIS_SHIFT), mdata->base + SPI_RX_DST_REG_64);
-#endif
-		}
-	} else {
-		if (mdata->tx_sgl)
-			writel(xfer->tx_dma, mdata->base + SPI_TX_SRC_REG);
-		if (mdata->rx_sgl)
-			writel(xfer->rx_dma, mdata->base + SPI_RX_DST_REG);
-	}
+	struct mtk_spi *mdata = spi_master_get_devdata(master);
+
+	if (mdata->tx_sgl)
+		writel(xfer->tx_dma, mdata->base + SPI_TX_SRC_REG);
+	if (mdata->rx_sgl)
+		writel(xfer->rx_dma, mdata->base + SPI_RX_DST_REG);
 }
 
 static int mtk_spi_fifo_transfer(struct spi_master *master,
@@ -619,29 +385,20 @@
 	struct mtk_spi *mdata = spi_master_get_devdata(master);
 
 	mdata->cur_transfer = xfer;
-<<<<<<< HEAD
-	mdata->xfer_len = xfer->len;
-	mtk_spi_prepare_transfer(master, xfer, spi);
-=======
 	mdata->xfer_len = min(MTK_SPI_MAX_FIFO_SIZE, xfer->len);
 	mdata->num_xfered = 0;
 	mtk_spi_prepare_transfer(master, xfer);
->>>>>>> 32bc956b
 	mtk_spi_setup_packet(master);
 
 	cnt = xfer->len / 4;
-	if (xfer->tx_buf)
-		iowrite32_rep(mdata->base + SPI_TX_DATA_REG, xfer->tx_buf, cnt);
+	iowrite32_rep(mdata->base + SPI_TX_DATA_REG, xfer->tx_buf, cnt);
 
 	remainder = xfer->len % 4;
-	if (xfer->tx_buf && remainder > 0) {
+	if (remainder > 0) {
 		reg_val = 0;
 		memcpy(&reg_val, xfer->tx_buf + (cnt * 4), remainder);
 		writel(reg_val, mdata->base + SPI_TX_DATA_REG);
 	}
-
-	spi_debug("spi setting Done.Dump reg before Transfer start:\n");
-	spi_dump_reg(mdata);
 
 	mtk_spi_enable_transfer(master);
 
@@ -662,7 +419,7 @@
 	mdata->cur_transfer = xfer;
 	mdata->num_xfered = 0;
 
-	mtk_spi_prepare_transfer(master, xfer, spi);
+	mtk_spi_prepare_transfer(master, xfer);
 
 	cmd = readl(mdata->base + SPI_CMD_REG);
 	if (xfer->tx_buf)
@@ -688,10 +445,6 @@
 	mtk_spi_update_mdata_len(master);
 	mtk_spi_setup_packet(master);
 	mtk_spi_setup_dma_addr(master, xfer);
-
-	spi_debug("spi setting Done.Dump reg before Transfer start:\n");
-	spi_dump_reg(mdata);
-
 	mtk_spi_enable_transfer(master);
 
 	return 1;
@@ -701,7 +454,6 @@
 				struct spi_device *spi,
 				struct spi_transfer *xfer)
 {
-	spi_debug("xfer->len:%d\n", xfer->len);
 	if (master->can_dma(master, spi, xfer))
 		return mtk_spi_dma_transfer(master, spi, xfer);
 	else
@@ -712,7 +464,10 @@
 			    struct spi_device *spi,
 			    struct spi_transfer *xfer)
 {
-	return xfer->len > MTK_SPI_MAX_FIFO_SIZE;
+	/* Buffers for DMA transactions must be 4-byte aligned */
+	return (xfer->len > MTK_SPI_MAX_FIFO_SIZE &&
+		(unsigned long)xfer->tx_buf % 4 == 0 &&
+		(unsigned long)xfer->rx_buf % 4 == 0);
 }
 
 static int mtk_spi_setup(struct spi_device *spi)
@@ -756,10 +511,6 @@
 					remainder);
 			}
 		}
-<<<<<<< HEAD
-		spi_finalize_current_transfer(master);
-		spi_debug("The last fifo transfer Done.\n");
-=======
 
 		mdata->num_xfered += mdata->xfer_len;
 		if (mdata->num_xfered == trans->len) {
@@ -786,7 +537,6 @@
 
 		mtk_spi_enable_transfer(master);
 
->>>>>>> 32bc956b
 		return IRQ_HANDLED;
 	}
 
@@ -818,11 +568,8 @@
 		writel(cmd, mdata->base + SPI_CMD_REG);
 
 		spi_finalize_current_transfer(master);
-		spi_debug("The last DMA transfer Done.\n");
 		return IRQ_HANDLED;
 	}
-
-	spi_debug("One DMA transfer Done.Start Next\n");
 
 	mtk_spi_update_mdata_len(master);
 	mtk_spi_setup_packet(master);
@@ -838,8 +585,7 @@
 	struct mtk_spi *mdata;
 	const struct of_device_id *of_id;
 	struct resource *res;
-	int i, irq, ret, value;
-	struct device_node *node_pericfg;
+	int i, irq, ret;
 
 	master = spi_alloc_master(&pdev->dev, sizeof(*mdata));
 	if (!master) {
@@ -868,18 +614,6 @@
 	mdata->dev_comp = of_id->data;
 	if (mdata->dev_comp->must_tx)
 		master->flags = SPI_MASTER_MUST_TX;
-
-	ret = of_property_read_u32(pdev->dev.of_node,
-		"mediatek,kthread-rt", &value);
-	if (ret < 0)
-		dev_notice(&pdev->dev,
-			"No 'mediatek,kthread-rt' property\n");
-	else {
-		if (value == 1)
-			master->rt = true;
-		else
-			master->rt = false;
-	}
 
 	if (mdata->dev_comp->need_pad_sel) {
 		mdata->pad_num = of_property_count_u32_elems(
@@ -978,16 +712,15 @@
 		goto err_put_master;
 	}
 
+	clk_disable_unprepare(mdata->spi_clk);
+
 	pm_runtime_enable(&pdev->dev);
 
 	ret = devm_spi_register_master(&pdev->dev, master);
 	if (ret) {
 		dev_err(&pdev->dev, "failed to register master (%d)\n", ret);
-		clk_disable_unprepare(mdata->spi_clk);
 		goto err_disable_runtime_pm;
 	}
-
-	clk_disable_unprepare(mdata->spi_clk);
 
 	if (mdata->dev_comp->need_pad_sel) {
 		if (mdata->pad_num != master->num_chipselect) {
@@ -1019,37 +752,6 @@
 		}
 	}
 
-	if (mdata->dev_comp->dma8g_peri_ext) {
-		node_pericfg = of_find_compatible_node(NULL, NULL,
-				"mediatek,pericfg");
-		if (!node_pericfg) {
-			dev_notice(&pdev->dev, "error: node_pericfg init fail\n");
-			goto err_disable_runtime_pm;
-		}
-		mdata->peri_regs = of_iomap(node_pericfg, 0);
-		if (IS_ERR(*(void **)&(mdata->peri_regs))) {
-			ret = PTR_ERR(*(void **)&mdata->peri_regs);
-			dev_notice(&pdev->dev, "error: ms->peri_regs init fail\n");
-			mdata->peri_regs = NULL;
-			goto err_disable_runtime_pm;
-		}
-		if (of_property_read_u32(pdev->dev.of_node,
-			"mediatek,dram-8gb-offset", &mdata->dram_8gb_offset)) {
-			dev_notice(&pdev->dev, "SPI get dram-8gb-offset failed\n");
-			goto err_disable_runtime_pm;
-		}
-	}
-
-	ret = device_create_file(&pdev->dev, &dev_attr_spi_log);
-	if (ret)
-		dev_notice(&pdev->dev, "SPI sysfs_create_file fail, ret:%d\n",
-			ret);
-
-	ret = dma_set_mask(&pdev->dev, DMA_BIT_MASK(DMA_ADDR_BITS));
-	if (ret)
-		dev_notice(&pdev->dev, "SPI dma_set_mask(%d) failed, ret:%d\n",
-			DMA_ADDR_BITS, ret);
-
 	return 0;
 
 err_disable_runtime_pm:
