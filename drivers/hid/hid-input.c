--- conflicted
+++ resolved
@@ -1118,11 +1118,7 @@
 mapped:
 	/* Mapping failed, bail out */
 	if (!bit)
-<<<<<<< HEAD
-	    return;
-=======
-		return;
->>>>>>> c1013a48
+		return;
 
 	if (device->driver->input_mapped &&
 	    device->driver->input_mapped(device, hidinput, field, usage,
