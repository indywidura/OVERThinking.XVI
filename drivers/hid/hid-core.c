/*
 *  HID support for Linux
 *
 *  Copyright (c) 1999 Andreas Gal
 *  Copyright (c) 2000-2005 Vojtech Pavlik <vojtech@suse.cz>
 *  Copyright (c) 2005 Michael Haboustak <mike-@cinci.rr.com> for Concept2, Inc
 *  Copyright (c) 2006-2012 Jiri Kosina
 */

/*
 * This program is free software; you can redistribute it and/or modify it
 * under the terms of the GNU General Public License as published by the Free
 * Software Foundation; either version 2 of the License, or (at your option)
 * any later version.
 */

#define pr_fmt(fmt) KBUILD_MODNAME ": " fmt

#include <linux/module.h>
#include <linux/slab.h>
#include <linux/init.h>
#include <linux/kernel.h>
#include <linux/list.h>
#include <linux/mm.h>
#include <linux/spinlock.h>
#include <asm/unaligned.h>
#include <asm/byteorder.h>
#include <linux/input.h>
#include <linux/wait.h>
#include <linux/vmalloc.h>
#include <linux/sched.h>
#include <linux/semaphore.h>

#include <linux/hid.h>
#include <linux/hiddev.h>
#include <linux/hid-debug.h>
#include <linux/hidraw.h>

#include "hid-ids.h"

/*
 * Version Information
 */

#define DRIVER_DESC "HID core driver"

int hid_debug = 0;
module_param_named(debug, hid_debug, int, 0600);
MODULE_PARM_DESC(debug, "toggle HID debugging messages");
EXPORT_SYMBOL_GPL(hid_debug);

static int hid_ignore_special_drivers = 0;
module_param_named(ignore_special_drivers, hid_ignore_special_drivers, int, 0600);
MODULE_PARM_DESC(ignore_special_drivers, "Ignore any special drivers and handle all devices by generic driver");

/*
 * Register a new report for a device.
 */

struct hid_report *hid_register_report(struct hid_device *device, unsigned type, unsigned id)
{
	struct hid_report_enum *report_enum = device->report_enum + type;
	struct hid_report *report;

	if (id >= HID_MAX_IDS)
		return NULL;
	if (report_enum->report_id_hash[id])
		return report_enum->report_id_hash[id];

	report = kzalloc(sizeof(struct hid_report), GFP_KERNEL);
	if (!report)
		return NULL;

	if (id != 0)
		report_enum->numbered = 1;

	report->id = id;
	report->type = type;
	report->size = 0;
	report->device = device;
	report_enum->report_id_hash[id] = report;

	list_add_tail(&report->list, &report_enum->report_list);

	return report;
}
EXPORT_SYMBOL_GPL(hid_register_report);

/*
 * Register a new field for this report.
 */

static struct hid_field *hid_register_field(struct hid_report *report, unsigned usages, unsigned values)
{
	struct hid_field *field;

	if (report->maxfield == HID_MAX_FIELDS) {
		hid_err(report->device, "too many fields in report\n");
		return NULL;
	}

	field = kzalloc((sizeof(struct hid_field) +
			 usages * sizeof(struct hid_usage) +
			 values * sizeof(unsigned)), GFP_KERNEL);
	if (!field)
		return NULL;

	field->index = report->maxfield++;
	report->field[field->index] = field;
	field->usage = (struct hid_usage *)(field + 1);
	field->value = (s32 *)(field->usage + usages);
	field->report = report;

	return field;
}

/*
 * Open a collection. The type/usage is pushed on the stack.
 */

static int open_collection(struct hid_parser *parser, unsigned type)
{
	struct hid_collection *collection;
	unsigned usage;

	usage = parser->local.usage[0];

	if (parser->collection_stack_ptr == HID_COLLECTION_STACK_SIZE) {
		hid_err(parser->device, "collection stack overflow\n");
		return -EINVAL;
	}

	if (parser->device->maxcollection == parser->device->collection_size) {
		collection = kmalloc(sizeof(struct hid_collection) *
				parser->device->collection_size * 2, GFP_KERNEL);
		if (collection == NULL) {
			hid_err(parser->device, "failed to reallocate collection array\n");
			return -ENOMEM;
		}
		memcpy(collection, parser->device->collection,
			sizeof(struct hid_collection) *
			parser->device->collection_size);
		memset(collection + parser->device->collection_size, 0,
			sizeof(struct hid_collection) *
			parser->device->collection_size);
		kfree(parser->device->collection);
		parser->device->collection = collection;
		parser->device->collection_size *= 2;
	}

	parser->collection_stack[parser->collection_stack_ptr++] =
		parser->device->maxcollection;

	collection = parser->device->collection +
		parser->device->maxcollection++;
	collection->type = type;
	collection->usage = usage;
	collection->level = parser->collection_stack_ptr - 1;

	if (type == HID_COLLECTION_APPLICATION)
		parser->device->maxapplication++;

	return 0;
}

/*
 * Close a collection.
 */

static int close_collection(struct hid_parser *parser)
{
	if (!parser->collection_stack_ptr) {
		hid_err(parser->device, "collection stack underflow\n");
		return -EINVAL;
	}
	parser->collection_stack_ptr--;
	return 0;
}

/*
 * Climb up the stack, search for the specified collection type
 * and return the usage.
 */

static unsigned hid_lookup_collection(struct hid_parser *parser, unsigned type)
{
	struct hid_collection *collection = parser->device->collection;
	int n;

	for (n = parser->collection_stack_ptr - 1; n >= 0; n--) {
		unsigned index = parser->collection_stack[n];
		if (collection[index].type == type)
			return collection[index].usage;
	}
	return 0; /* we know nothing about this usage type */
}

/*
 * Concatenate usage which defines 16 bits or less with the
 * currently defined usage page to form a 32 bit usage
 */

static void complete_usage(struct hid_parser *parser, unsigned int index)
{
	parser->local.usage[index] &= 0xFFFF;
	parser->local.usage[index] |=
		(parser->global.usage_page & 0xFFFF) << 16;
}

/*
 * Add a usage to the temporary parser table.
 */

static int hid_add_usage(struct hid_parser *parser, unsigned usage)
{
	if (parser->local.usage_index >= HID_MAX_USAGES) {
		hid_err(parser->device, "usage index exceeded\n");
		return -1;
	}
	parser->local.usage[parser->local.usage_index] = usage;
<<<<<<< HEAD
=======

	/*
	 * If Usage item only includes usage id, concatenate it with
	 * currently defined usage page
	 */
	if (size <= 2)
		complete_usage(parser, parser->local.usage_index);

	parser->local.usage_size[parser->local.usage_index] = size;
>>>>>>> 07ca3368
	parser->local.collection_index[parser->local.usage_index] =
		parser->collection_stack_ptr ?
		parser->collection_stack[parser->collection_stack_ptr - 1] : 0;
	parser->local.usage_index++;
	return 0;
}

/*
 * Register a new field for this report.
 */

static int hid_add_field(struct hid_parser *parser, unsigned report_type, unsigned flags)
{
	struct hid_report *report;
	struct hid_field *field;
	unsigned usages;
	unsigned offset;
	unsigned i;

	report = hid_register_report(parser->device, report_type, parser->global.report_id);
	if (!report) {
		hid_err(parser->device, "hid_register_report failed\n");
		return -1;
	}

	/* Handle both signed and unsigned cases properly */
	if ((parser->global.logical_minimum < 0 &&
		parser->global.logical_maximum <
		parser->global.logical_minimum) ||
		(parser->global.logical_minimum >= 0 &&
		(__u32)parser->global.logical_maximum <
		(__u32)parser->global.logical_minimum)) {
		dbg_hid("logical range invalid 0x%x 0x%x\n",
			parser->global.logical_minimum,
			parser->global.logical_maximum);
		return -1;
	}

	offset = report->size;
	report->size += parser->global.report_size * parser->global.report_count;

	if (!parser->local.usage_index) /* Ignore padding fields */
		return 0;

	usages = max_t(unsigned, parser->local.usage_index,
				 parser->global.report_count);

	field = hid_register_field(report, usages, parser->global.report_count);
	if (!field)
		return 0;

	field->physical = hid_lookup_collection(parser, HID_COLLECTION_PHYSICAL);
	field->logical = hid_lookup_collection(parser, HID_COLLECTION_LOGICAL);
	field->application = hid_lookup_collection(parser, HID_COLLECTION_APPLICATION);

	for (i = 0; i < usages; i++) {
		unsigned j = i;
		/* Duplicate the last usage we parsed if we have excess values */
		if (i >= parser->local.usage_index)
			j = parser->local.usage_index - 1;
		field->usage[i].hid = parser->local.usage[j];
		field->usage[i].collection_index =
			parser->local.collection_index[j];
		field->usage[i].usage_index = i;
	}

	field->maxusage = usages;
	field->flags = flags;
	field->report_offset = offset;
	field->report_type = report_type;
	field->report_size = parser->global.report_size;
	field->report_count = parser->global.report_count;
	field->logical_minimum = parser->global.logical_minimum;
	field->logical_maximum = parser->global.logical_maximum;
	field->physical_minimum = parser->global.physical_minimum;
	field->physical_maximum = parser->global.physical_maximum;
	field->unit_exponent = parser->global.unit_exponent;
	field->unit = parser->global.unit;

	return 0;
}

/*
 * Read data value from item.
 */

static u32 item_udata(struct hid_item *item)
{
	switch (item->size) {
	case 1: return item->data.u8;
	case 2: return item->data.u16;
	case 4: return item->data.u32;
	}
	return 0;
}

static s32 item_sdata(struct hid_item *item)
{
	switch (item->size) {
	case 1: return item->data.s8;
	case 2: return item->data.s16;
	case 4: return item->data.s32;
	}
	return 0;
}

/*
 * Process a global item.
 */

static int hid_parser_global(struct hid_parser *parser, struct hid_item *item)
{
	__s32 raw_value;
	switch (item->tag) {
	case HID_GLOBAL_ITEM_TAG_PUSH:

		if (parser->global_stack_ptr == HID_GLOBAL_STACK_SIZE) {
			hid_err(parser->device, "global environment stack overflow\n");
			return -1;
		}

		memcpy(parser->global_stack + parser->global_stack_ptr++,
			&parser->global, sizeof(struct hid_global));
		return 0;

	case HID_GLOBAL_ITEM_TAG_POP:

		if (!parser->global_stack_ptr) {
			hid_err(parser->device, "global environment stack underflow\n");
			return -1;
		}

		memcpy(&parser->global, parser->global_stack +
			--parser->global_stack_ptr, sizeof(struct hid_global));
		return 0;

	case HID_GLOBAL_ITEM_TAG_USAGE_PAGE:
		parser->global.usage_page = item_udata(item);
		return 0;

	case HID_GLOBAL_ITEM_TAG_LOGICAL_MINIMUM:
		parser->global.logical_minimum = item_sdata(item);
		return 0;

	case HID_GLOBAL_ITEM_TAG_LOGICAL_MAXIMUM:
		if (parser->global.logical_minimum < 0)
			parser->global.logical_maximum = item_sdata(item);
		else
			parser->global.logical_maximum = item_udata(item);
		return 0;

	case HID_GLOBAL_ITEM_TAG_PHYSICAL_MINIMUM:
		parser->global.physical_minimum = item_sdata(item);
		return 0;

	case HID_GLOBAL_ITEM_TAG_PHYSICAL_MAXIMUM:
		if (parser->global.physical_minimum < 0)
			parser->global.physical_maximum = item_sdata(item);
		else
			parser->global.physical_maximum = item_udata(item);
		return 0;

	case HID_GLOBAL_ITEM_TAG_UNIT_EXPONENT:
		/* Many devices provide unit exponent as a two's complement
		 * nibble due to the common misunderstanding of HID
		 * specification 1.11, 6.2.2.7 Global Items. Attempt to handle
		 * both this and the standard encoding. */
		raw_value = item_sdata(item);
		if (!(raw_value & 0xfffffff0))
			parser->global.unit_exponent = hid_snto32(raw_value, 4);
		else
			parser->global.unit_exponent = raw_value;
		return 0;

	case HID_GLOBAL_ITEM_TAG_UNIT:
		parser->global.unit = item_udata(item);
		return 0;

	case HID_GLOBAL_ITEM_TAG_REPORT_SIZE:
		parser->global.report_size = item_udata(item);
		if (parser->global.report_size > 128) {
			hid_err(parser->device, "invalid report_size %d\n",
					parser->global.report_size);
			return -1;
		}
		return 0;

	case HID_GLOBAL_ITEM_TAG_REPORT_COUNT:
		parser->global.report_count = item_udata(item);
		if (parser->global.report_count > HID_MAX_USAGES) {
			hid_err(parser->device, "invalid report_count %d\n",
					parser->global.report_count);
			return -1;
		}
		return 0;

	case HID_GLOBAL_ITEM_TAG_REPORT_ID:
		parser->global.report_id = item_udata(item);
		if (parser->global.report_id == 0 ||
		    parser->global.report_id >= HID_MAX_IDS) {
			hid_err(parser->device, "report_id %u is invalid\n",
				parser->global.report_id);
			return -1;
		}
		return 0;

	default:
		hid_err(parser->device, "unknown global tag 0x%x\n", item->tag);
		return -1;
	}
}

/*
 * Process a local item.
 */

static int hid_parser_local(struct hid_parser *parser, struct hid_item *item)
{
	__u32 data;
	unsigned n;
	__u32 count;

	data = item_udata(item);

	switch (item->tag) {
	case HID_LOCAL_ITEM_TAG_DELIMITER:

		if (data) {
			/*
			 * We treat items before the first delimiter
			 * as global to all usage sets (branch 0).
			 * In the moment we process only these global
			 * items and the first delimiter set.
			 */
			if (parser->local.delimiter_depth != 0) {
				hid_err(parser->device, "nested delimiters\n");
				return -1;
			}
			parser->local.delimiter_depth++;
			parser->local.delimiter_branch++;
		} else {
			if (parser->local.delimiter_depth < 1) {
				hid_err(parser->device, "bogus close delimiter\n");
				return -1;
			}
			parser->local.delimiter_depth--;
		}
		return 0;

	case HID_LOCAL_ITEM_TAG_USAGE:

		if (parser->local.delimiter_branch > 1) {
			dbg_hid("alternative usage ignored\n");
			return 0;
		}

		if (item->size <= 2)
			data = (parser->global.usage_page << 16) + data;

		return hid_add_usage(parser, data);

	case HID_LOCAL_ITEM_TAG_USAGE_MINIMUM:

		if (parser->local.delimiter_branch > 1) {
			dbg_hid("alternative usage ignored\n");
			return 0;
		}

		if (item->size <= 2)
			data = (parser->global.usage_page << 16) + data;

		parser->local.usage_minimum = data;
		return 0;

	case HID_LOCAL_ITEM_TAG_USAGE_MAXIMUM:

		if (parser->local.delimiter_branch > 1) {
			dbg_hid("alternative usage ignored\n");
			return 0;
		}

		if (item->size <= 2)
			data = (parser->global.usage_page << 16) + data;

		count = data - parser->local.usage_minimum;
		if (count + parser->local.usage_index >= HID_MAX_USAGES) {
			/*
			 * We do not warn if the name is not set, we are
			 * actually pre-scanning the device.
			 */
			if (dev_name(&parser->device->dev))
				hid_warn(parser->device,
					 "ignoring exceeding usage max\n");
			data = HID_MAX_USAGES - parser->local.usage_index +
				parser->local.usage_minimum - 1;
			if (data <= 0) {
				hid_err(parser->device,
					"no more usage index available\n");
				return -1;
			}
		}

		for (n = parser->local.usage_minimum; n <= data; n++)
			if (hid_add_usage(parser, n)) {
				dbg_hid("hid_add_usage failed\n");
				return -1;
			}
		return 0;

	default:

		dbg_hid("unknown local item tag 0x%x\n", item->tag);
		return 0;
	}
	return 0;
}

/*
<<<<<<< HEAD
=======
 * Concatenate Usage Pages into Usages where relevant:
 * As per specification, 6.2.2.8: "When the parser encounters a main item it
 * concatenates the last declared Usage Page with a Usage to form a complete
 * usage value."
 */

static void hid_concatenate_last_usage_page(struct hid_parser *parser)
{
	int i;
	unsigned int usage_page;
	unsigned int current_page;

	if (!parser->local.usage_index)
		return;

	usage_page = parser->global.usage_page;

	/*
	 * Concatenate usage page again only if last declared Usage Page
	 * has not been already used in previous usages concatenation
	 */
	for (i = parser->local.usage_index - 1; i >= 0; i--) {
		if (parser->local.usage_size[i] > 2)
			/* Ignore extended usages */
			continue;

		current_page = parser->local.usage[i] >> 16;
		if (current_page == usage_page)
			break;

		complete_usage(parser, i);
	}
}

/*
>>>>>>> 07ca3368
 * Process a main item.
 */

static int hid_parser_main(struct hid_parser *parser, struct hid_item *item)
{
	__u32 data;
	int ret;

<<<<<<< HEAD
=======
	hid_concatenate_last_usage_page(parser);

>>>>>>> 07ca3368
	data = item_udata(item);

	switch (item->tag) {
	case HID_MAIN_ITEM_TAG_BEGIN_COLLECTION:
		ret = open_collection(parser, data & 0xff);
		break;
	case HID_MAIN_ITEM_TAG_END_COLLECTION:
		ret = close_collection(parser);
		break;
	case HID_MAIN_ITEM_TAG_INPUT:
		ret = hid_add_field(parser, HID_INPUT_REPORT, data);
		break;
	case HID_MAIN_ITEM_TAG_OUTPUT:
		ret = hid_add_field(parser, HID_OUTPUT_REPORT, data);
		break;
	case HID_MAIN_ITEM_TAG_FEATURE:
		ret = hid_add_field(parser, HID_FEATURE_REPORT, data);
		break;
	default:
		hid_err(parser->device, "unknown main item tag 0x%x\n", item->tag);
		ret = 0;
	}

	memset(&parser->local, 0, sizeof(parser->local));	/* Reset the local parser environment */

	return ret;
}

/*
 * Process a reserved item.
 */

static int hid_parser_reserved(struct hid_parser *parser, struct hid_item *item)
{
	dbg_hid("reserved item type, tag 0x%x\n", item->tag);
	return 0;
}

/*
 * Free a report and all registered fields. The field->usage and
 * field->value table's are allocated behind the field, so we need
 * only to free(field) itself.
 */

static void hid_free_report(struct hid_report *report)
{
	unsigned n;

	for (n = 0; n < report->maxfield; n++)
		kfree(report->field[n]);
	kfree(report);
}

/*
 * Close report. This function returns the device
 * state to the point prior to hid_open_report().
 */
static void hid_close_report(struct hid_device *device)
{
	unsigned i, j;

	for (i = 0; i < HID_REPORT_TYPES; i++) {
		struct hid_report_enum *report_enum = device->report_enum + i;

		for (j = 0; j < HID_MAX_IDS; j++) {
			struct hid_report *report = report_enum->report_id_hash[j];
			if (report)
				hid_free_report(report);
		}
		memset(report_enum, 0, sizeof(*report_enum));
		INIT_LIST_HEAD(&report_enum->report_list);
	}

	kfree(device->rdesc);
	device->rdesc = NULL;
	device->rsize = 0;

	kfree(device->collection);
	device->collection = NULL;
	device->collection_size = 0;
	device->maxcollection = 0;
	device->maxapplication = 0;

	device->status &= ~HID_STAT_PARSED;
}

/*
 * Free a device structure, all reports, and all fields.
 */

static void hid_device_release(struct device *dev)
{
	struct hid_device *hid = to_hid_device(dev);

	hid_close_report(hid);
	kfree(hid->dev_rdesc);
	kfree(hid);
}

/*
 * Fetch a report description item from the data stream. We support long
 * items, though they are not used yet.
 */

static u8 *fetch_item(__u8 *start, __u8 *end, struct hid_item *item)
{
	u8 b;

	if ((end - start) <= 0)
		return NULL;

	b = *start++;

	item->type = (b >> 2) & 3;
	item->tag  = (b >> 4) & 15;

	if (item->tag == HID_ITEM_TAG_LONG) {

		item->format = HID_ITEM_FORMAT_LONG;

		if ((end - start) < 2)
			return NULL;

		item->size = *start++;
		item->tag  = *start++;

		if ((end - start) < item->size)
			return NULL;

		item->data.longdata = start;
		start += item->size;
		return start;
	}

	item->format = HID_ITEM_FORMAT_SHORT;
	item->size = b & 3;

	switch (item->size) {
	case 0:
		return start;

	case 1:
		if ((end - start) < 1)
			return NULL;
		item->data.u8 = *start++;
		return start;

	case 2:
		if ((end - start) < 2)
			return NULL;
		item->data.u16 = get_unaligned_le16(start);
		start = (__u8 *)((__le16 *)start + 1);
		return start;

	case 3:
		item->size++;
		if ((end - start) < 4)
			return NULL;
		item->data.u32 = get_unaligned_le32(start);
		start = (__u8 *)((__le32 *)start + 1);
		return start;
	}

	return NULL;
}

static void hid_scan_input_usage(struct hid_parser *parser, u32 usage)
{
	struct hid_device *hid = parser->device;

	if (usage == HID_DG_CONTACTID)
		hid->group = HID_GROUP_MULTITOUCH;
}

static void hid_scan_feature_usage(struct hid_parser *parser, u32 usage)
{
	if (usage == 0xff0000c5 && parser->global.report_count == 256 &&
	    parser->global.report_size == 8)
		parser->scan_flags |= HID_SCAN_FLAG_MT_WIN_8;
}

static void hid_scan_collection(struct hid_parser *parser, unsigned type)
{
	struct hid_device *hid = parser->device;
	int i;

	if (((parser->global.usage_page << 16) == HID_UP_SENSOR) &&
	    type == HID_COLLECTION_PHYSICAL)
		hid->group = HID_GROUP_SENSOR_HUB;

	if (hid->vendor == USB_VENDOR_ID_MICROSOFT &&
	    hid->product == USB_DEVICE_ID_MS_POWER_COVER &&
	    hid->group == HID_GROUP_MULTITOUCH)
		hid->group = HID_GROUP_GENERIC;

	if ((parser->global.usage_page << 16) == HID_UP_GENDESK)
		for (i = 0; i < parser->local.usage_index; i++)
			if (parser->local.usage[i] == HID_GD_POINTER)
				parser->scan_flags |= HID_SCAN_FLAG_GD_POINTER;

	if ((parser->global.usage_page << 16) >= HID_UP_MSVENDOR)
		parser->scan_flags |= HID_SCAN_FLAG_VENDOR_SPECIFIC;
}

static int hid_scan_main(struct hid_parser *parser, struct hid_item *item)
{
	__u32 data;
	int i;

<<<<<<< HEAD
=======
	hid_concatenate_last_usage_page(parser);

>>>>>>> 07ca3368
	data = item_udata(item);

	switch (item->tag) {
	case HID_MAIN_ITEM_TAG_BEGIN_COLLECTION:
		hid_scan_collection(parser, data & 0xff);
		break;
	case HID_MAIN_ITEM_TAG_END_COLLECTION:
		break;
	case HID_MAIN_ITEM_TAG_INPUT:
		/* ignore constant inputs, they will be ignored by hid-input */
		if (data & HID_MAIN_ITEM_CONSTANT)
			break;
		for (i = 0; i < parser->local.usage_index; i++)
			hid_scan_input_usage(parser, parser->local.usage[i]);
		break;
	case HID_MAIN_ITEM_TAG_OUTPUT:
		break;
	case HID_MAIN_ITEM_TAG_FEATURE:
		for (i = 0; i < parser->local.usage_index; i++)
			hid_scan_feature_usage(parser, parser->local.usage[i]);
		break;
	}

	/* Reset the local parser environment */
	memset(&parser->local, 0, sizeof(parser->local));

	return 0;
}

/*
 * Scan a report descriptor before the device is added to the bus.
 * Sets device groups and other properties that determine what driver
 * to load.
 */
static int hid_scan_report(struct hid_device *hid)
{
	struct hid_parser *parser;
	struct hid_item item;
	__u8 *start = hid->dev_rdesc;
	__u8 *end = start + hid->dev_rsize;
	static int (*dispatch_type[])(struct hid_parser *parser,
				      struct hid_item *item) = {
		hid_scan_main,
		hid_parser_global,
		hid_parser_local,
		hid_parser_reserved
	};

	parser = vzalloc(sizeof(struct hid_parser));
	if (!parser)
		return -ENOMEM;

	parser->device = hid;
	hid->group = HID_GROUP_GENERIC;

	/*
	 * The parsing is simpler than the one in hid_open_report() as we should
	 * be robust against hid errors. Those errors will be raised by
	 * hid_open_report() anyway.
	 */
	while ((start = fetch_item(start, end, &item)) != NULL)
		dispatch_type[item.type](parser, &item);

	/*
	 * Handle special flags set during scanning.
	 */
	if ((parser->scan_flags & HID_SCAN_FLAG_MT_WIN_8) &&
	    (hid->group == HID_GROUP_MULTITOUCH))
		hid->group = HID_GROUP_MULTITOUCH_WIN_8;

	/*
	 * Vendor specific handlings
	 */
	switch (hid->vendor) {
	case USB_VENDOR_ID_WACOM:
		hid->group = HID_GROUP_WACOM;
		break;
	case USB_VENDOR_ID_SYNAPTICS:
		if (hid->group == HID_GROUP_GENERIC)
			if ((parser->scan_flags & HID_SCAN_FLAG_VENDOR_SPECIFIC)
			    && (parser->scan_flags & HID_SCAN_FLAG_GD_POINTER))
				/*
				 * hid-rmi should take care of them,
				 * not hid-generic
				 */
				hid->group = HID_GROUP_RMI;
		break;
	}

	/* fall back to generic driver in case specific driver doesn't exist */
	switch (hid->group) {
	case HID_GROUP_MULTITOUCH_WIN_8:
		/* fall-through */
	case HID_GROUP_MULTITOUCH:
		if (!IS_ENABLED(CONFIG_HID_MULTITOUCH))
			hid->group = HID_GROUP_GENERIC;
		break;
	case HID_GROUP_SENSOR_HUB:
		if (!IS_ENABLED(CONFIG_HID_SENSOR_HUB))
			hid->group = HID_GROUP_GENERIC;
		break;
	case HID_GROUP_RMI:
		if (!IS_ENABLED(CONFIG_HID_RMI))
			hid->group = HID_GROUP_GENERIC;
		break;
	case HID_GROUP_WACOM:
		if (!IS_ENABLED(CONFIG_HID_WACOM))
			hid->group = HID_GROUP_GENERIC;
		break;
	case HID_GROUP_LOGITECH_DJ_DEVICE:
		if (!IS_ENABLED(CONFIG_HID_LOGITECH_DJ))
			hid->group = HID_GROUP_GENERIC;
		break;
	}
	vfree(parser);
	return 0;
}

/**
 * hid_parse_report - parse device report
 *
 * @device: hid device
 * @start: report start
 * @size: report size
 *
 * Allocate the device report as read by the bus driver. This function should
 * only be called from parse() in ll drivers.
 */
int hid_parse_report(struct hid_device *hid, __u8 *start, unsigned size)
{
	hid->dev_rdesc = kmemdup(start, size, GFP_KERNEL);
	if (!hid->dev_rdesc)
		return -ENOMEM;
	hid->dev_rsize = size;
	return 0;
}
EXPORT_SYMBOL_GPL(hid_parse_report);

static const char * const hid_report_names[] = {
	"HID_INPUT_REPORT",
	"HID_OUTPUT_REPORT",
	"HID_FEATURE_REPORT",
};
/**
 * hid_validate_values - validate existing device report's value indexes
 *
 * @device: hid device
 * @type: which report type to examine
 * @id: which report ID to examine (0 for first)
 * @field_index: which report field to examine
 * @report_counts: expected number of values
 *
 * Validate the number of values in a given field of a given report, after
 * parsing.
 */
struct hid_report *hid_validate_values(struct hid_device *hid,
				       unsigned int type, unsigned int id,
				       unsigned int field_index,
				       unsigned int report_counts)
{
	struct hid_report *report;

	if (type > HID_FEATURE_REPORT) {
		hid_err(hid, "invalid HID report type %u\n", type);
		return NULL;
	}

	if (id >= HID_MAX_IDS) {
		hid_err(hid, "invalid HID report id %u\n", id);
		return NULL;
	}

	/*
	 * Explicitly not using hid_get_report() here since it depends on
	 * ->numbered being checked, which may not always be the case when
	 * drivers go to access report values.
	 */
	if (id == 0) {
		/*
		 * Validating on id 0 means we should examine the first
		 * report in the list.
		 */
		report = list_entry(
				hid->report_enum[type].report_list.next,
				struct hid_report, list);
	} else {
		report = hid->report_enum[type].report_id_hash[id];
	}
	if (!report) {
		hid_err(hid, "missing %s %u\n", hid_report_names[type], id);
		return NULL;
	}
	if (report->maxfield <= field_index) {
		hid_err(hid, "not enough fields in %s %u\n",
			hid_report_names[type], id);
		return NULL;
	}
	if (report->field[field_index]->report_count < report_counts) {
		hid_err(hid, "not enough values in %s %u field %u\n",
			hid_report_names[type], id, field_index);
		return NULL;
	}
	return report;
}
EXPORT_SYMBOL_GPL(hid_validate_values);

/**
 * hid_open_report - open a driver-specific device report
 *
 * @device: hid device
 *
 * Parse a report description into a hid_device structure. Reports are
 * enumerated, fields are attached to these reports.
 * 0 returned on success, otherwise nonzero error value.
 *
 * This function (or the equivalent hid_parse() macro) should only be
 * called from probe() in drivers, before starting the device.
 */
int hid_open_report(struct hid_device *device)
{
	struct hid_parser *parser;
	struct hid_item item;
	unsigned int size;
	__u8 *start;
	__u8 *buf;
	__u8 *end;
	__u8 *next;
	int ret;
	static int (*dispatch_type[])(struct hid_parser *parser,
				      struct hid_item *item) = {
		hid_parser_main,
		hid_parser_global,
		hid_parser_local,
		hid_parser_reserved
	};

	if (WARN_ON(device->status & HID_STAT_PARSED))
		return -EBUSY;

	start = device->dev_rdesc;
	if (WARN_ON(!start))
		return -ENODEV;
	size = device->dev_rsize;

	buf = kmemdup(start, size, GFP_KERNEL);
	if (buf == NULL)
		return -ENOMEM;

	if (device->driver->report_fixup)
		start = device->driver->report_fixup(device, buf, &size);
	else
		start = buf;

	start = kmemdup(start, size, GFP_KERNEL);
	kfree(buf);
	if (start == NULL)
		return -ENOMEM;

	device->rdesc = start;
	device->rsize = size;

	parser = vzalloc(sizeof(struct hid_parser));
	if (!parser) {
		ret = -ENOMEM;
		goto err;
	}

	parser->device = device;

	end = start + size;

	device->collection = kcalloc(HID_DEFAULT_NUM_COLLECTIONS,
				     sizeof(struct hid_collection), GFP_KERNEL);
	if (!device->collection) {
		ret = -ENOMEM;
		goto err;
	}
	device->collection_size = HID_DEFAULT_NUM_COLLECTIONS;

	ret = -EINVAL;
	while ((next = fetch_item(start, end, &item)) != NULL) {
		start = next;

		if (item.format != HID_ITEM_FORMAT_SHORT) {
			hid_err(device, "unexpected long global item\n");
			goto err;
		}

		if (dispatch_type[item.type](parser, &item)) {
			hid_err(device, "item %u %u %u %u parsing failed\n",
				item.format, (unsigned)item.size,
				(unsigned)item.type, (unsigned)item.tag);
			goto err;
		}

		if (start == end) {
			if (parser->collection_stack_ptr) {
				hid_err(device, "unbalanced collection at end of report description\n");
				goto err;
			}
			if (parser->local.delimiter_depth) {
				hid_err(device, "unbalanced delimiter at end of report description\n");
				goto err;
			}
			vfree(parser);
			device->status |= HID_STAT_PARSED;
			return 0;
		}
	}

	hid_err(device, "item fetching failed at offset %u/%u\n",
		size - (unsigned int)(end - start), size);
err:
	vfree(parser);
	hid_close_report(device);
	return ret;
}
EXPORT_SYMBOL_GPL(hid_open_report);

/*
 * Convert a signed n-bit integer to signed 32-bit integer. Common
 * cases are done through the compiler, the screwed things has to be
 * done by hand.
 */

static s32 snto32(__u32 value, unsigned n)
{
	switch (n) {
	case 8:  return ((__s8)value);
	case 16: return ((__s16)value);
	case 32: return ((__s32)value);
	}
	return value & (1 << (n - 1)) ? value | (~0U << n) : value;
}

s32 hid_snto32(__u32 value, unsigned n)
{
	return snto32(value, n);
}
EXPORT_SYMBOL_GPL(hid_snto32);

/*
 * Convert a signed 32-bit integer to a signed n-bit integer.
 */

static u32 s32ton(__s32 value, unsigned n)
{
	s32 a = value >> (n - 1);
	if (a && a != -1)
		return value < 0 ? 1 << (n - 1) : (1 << (n - 1)) - 1;
	return value & ((1 << n) - 1);
}

/*
 * Extract/implement a data field from/to a little endian report (bit array).
 *
 * Code sort-of follows HID spec:
 *     http://www.usb.org/developers/hidpage/HID1_11.pdf
 *
 * While the USB HID spec allows unlimited length bit fields in "report
 * descriptors", most devices never use more than 16 bits.
 * One model of UPS is claimed to report "LINEV" as a 32-bit field.
 * Search linux-kernel and linux-usb-devel archives for "hid-core extract".
 */

static u32 __extract(u8 *report, unsigned offset, int n)
{
	unsigned int idx = offset / 8;
	unsigned int bit_nr = 0;
	unsigned int bit_shift = offset % 8;
	int bits_to_copy = 8 - bit_shift;
	u32 value = 0;
	u32 mask = n < 32 ? (1U << n) - 1 : ~0U;

	while (n > 0) {
		value |= ((u32)report[idx] >> bit_shift) << bit_nr;
		n -= bits_to_copy;
		bit_nr += bits_to_copy;
		bits_to_copy = 8;
		bit_shift = 0;
		idx++;
	}

	return value & mask;
}

u32 hid_field_extract(const struct hid_device *hid, u8 *report,
			unsigned offset, unsigned n)
{
	if (n > 32) {
		hid_warn(hid, "hid_field_extract() called with n (%d) > 32! (%s)\n",
			 n, current->comm);
		n = 32;
	}

	return __extract(report, offset, n);
}
EXPORT_SYMBOL_GPL(hid_field_extract);

/*
 * "implement" : set bits in a little endian bit stream.
 * Same concepts as "extract" (see comments above).
 * The data mangled in the bit stream remains in little endian
 * order the whole time. It make more sense to talk about
 * endianness of register values by considering a register
 * a "cached" copy of the little endian bit stream.
 */

static void __implement(u8 *report, unsigned offset, int n, u32 value)
{
	unsigned int idx = offset / 8;
	unsigned int bit_shift = offset % 8;
	int bits_to_set = 8 - bit_shift;

	while (n - bits_to_set >= 0) {
		report[idx] &= ~(0xff << bit_shift);
		report[idx] |= value << bit_shift;
		value >>= bits_to_set;
		n -= bits_to_set;
		bits_to_set = 8;
		bit_shift = 0;
		idx++;
	}

	/* last nibble */
	if (n) {
		u8 bit_mask = ((1U << n) - 1);
		report[idx] &= ~(bit_mask << bit_shift);
		report[idx] |= value << bit_shift;
	}
}

static void implement(const struct hid_device *hid, u8 *report,
		      unsigned offset, unsigned n, u32 value)
{
	if (unlikely(n > 32)) {
		hid_warn(hid, "%s() called with n (%d) > 32! (%s)\n",
			 __func__, n, current->comm);
		n = 32;
	} else if (n < 32) {
		u32 m = (1U << n) - 1;

		if (unlikely(value > m)) {
			hid_warn(hid,
				 "%s() called with too large value %d (n: %d)! (%s)\n",
				 __func__, value, n, current->comm);
			WARN_ON(1);
			value &= m;
		}
	}

	__implement(report, offset, n, value);
}

/*
 * Search an array for a value.
 */

static int search(__s32 *array, __s32 value, unsigned n)
{
	while (n--) {
		if (*array++ == value)
			return 0;
	}
	return -1;
}

/**
 * hid_match_report - check if driver's raw_event should be called
 *
 * @hid: hid device
 * @report_type: type to match against
 *
 * compare hid->driver->report_table->report_type to report->type
 */
static int hid_match_report(struct hid_device *hid, struct hid_report *report)
{
	const struct hid_report_id *id = hid->driver->report_table;

	if (!id) /* NULL means all */
		return 1;

	for (; id->report_type != HID_TERMINATOR; id++)
		if (id->report_type == HID_ANY_ID ||
				id->report_type == report->type)
			return 1;
	return 0;
}

/**
 * hid_match_usage - check if driver's event should be called
 *
 * @hid: hid device
 * @usage: usage to match against
 *
 * compare hid->driver->usage_table->usage_{type,code} to
 * usage->usage_{type,code}
 */
static int hid_match_usage(struct hid_device *hid, struct hid_usage *usage)
{
	const struct hid_usage_id *id = hid->driver->usage_table;

	if (!id) /* NULL means all */
		return 1;

	for (; id->usage_type != HID_ANY_ID - 1; id++)
		if ((id->usage_hid == HID_ANY_ID ||
				id->usage_hid == usage->hid) &&
				(id->usage_type == HID_ANY_ID ||
				id->usage_type == usage->type) &&
				(id->usage_code == HID_ANY_ID ||
				 id->usage_code == usage->code))
			return 1;
	return 0;
}

static void hid_process_event(struct hid_device *hid, struct hid_field *field,
		struct hid_usage *usage, __s32 value, int interrupt)
{
	struct hid_driver *hdrv = hid->driver;
	int ret;

	if (!list_empty(&hid->debug_list))
		hid_dump_input(hid, usage, value);

	if (hdrv && hdrv->event && hid_match_usage(hid, usage)) {
		ret = hdrv->event(hid, field, usage, value);
		if (ret != 0) {
			if (ret < 0)
				hid_err(hid, "%s's event failed with %d\n",
						hdrv->name, ret);
			return;
		}
	}

	if (hid->claimed & HID_CLAIMED_INPUT)
		hidinput_hid_event(hid, field, usage, value);
	if (hid->claimed & HID_CLAIMED_HIDDEV && interrupt && hid->hiddev_hid_event)
		hid->hiddev_hid_event(hid, field, usage, value);
}

/*
 * Analyse a received field, and fetch the data from it. The field
 * content is stored for next report processing (we do differential
 * reporting to the layer).
 */

static void hid_input_field(struct hid_device *hid, struct hid_field *field,
			    __u8 *data, int interrupt)
{
	unsigned n;
	unsigned count = field->report_count;
	unsigned offset = field->report_offset;
	unsigned size = field->report_size;
	__s32 min = field->logical_minimum;
	__s32 max = field->logical_maximum;
	__s32 *value;

	value = kmalloc(sizeof(__s32) * count, GFP_ATOMIC);
	if (!value)
		return;

	for (n = 0; n < count; n++) {

		value[n] = min < 0 ?
			snto32(hid_field_extract(hid, data, offset + n * size,
			       size), size) :
			hid_field_extract(hid, data, offset + n * size, size);

		/* Ignore report if ErrorRollOver */
		if (!(field->flags & HID_MAIN_ITEM_VARIABLE) &&
		    value[n] >= min && value[n] <= max &&
		    value[n] - min < field->maxusage &&
		    field->usage[value[n] - min].hid == HID_UP_KEYBOARD + 1)
			goto exit;
	}

	for (n = 0; n < count; n++) {

		if (HID_MAIN_ITEM_VARIABLE & field->flags) {
			hid_process_event(hid, field, &field->usage[n], value[n], interrupt);
			continue;
		}

		if (field->value[n] >= min && field->value[n] <= max
			&& field->value[n] - min < field->maxusage
			&& field->usage[field->value[n] - min].hid
			&& search(value, field->value[n], count))
				hid_process_event(hid, field, &field->usage[field->value[n] - min], 0, interrupt);

		if (value[n] >= min && value[n] <= max
			&& value[n] - min < field->maxusage
			&& field->usage[value[n] - min].hid
			&& search(field->value, value[n], count))
				hid_process_event(hid, field, &field->usage[value[n] - min], 1, interrupt);
	}

	memcpy(field->value, value, count * sizeof(__s32));
exit:
	kfree(value);
}

/*
 * Output the field into the report.
 */

static void hid_output_field(const struct hid_device *hid,
			     struct hid_field *field, __u8 *data)
{
	unsigned count = field->report_count;
	unsigned offset = field->report_offset;
	unsigned size = field->report_size;
	unsigned n;

	for (n = 0; n < count; n++) {
		if (field->logical_minimum < 0)	/* signed values */
			implement(hid, data, offset + n * size, size,
				  s32ton(field->value[n], size));
		else				/* unsigned values */
			implement(hid, data, offset + n * size, size,
				  field->value[n]);
	}
}

/*
 * Create a report. 'data' has to be allocated using
 * hid_alloc_report_buf() so that it has proper size.
 */

void hid_output_report(struct hid_report *report, __u8 *data)
{
	unsigned n;

	if (report->id > 0)
		*data++ = report->id;

	memset(data, 0, ((report->size - 1) >> 3) + 1);
	for (n = 0; n < report->maxfield; n++)
		hid_output_field(report->device, report->field[n], data);
}
EXPORT_SYMBOL_GPL(hid_output_report);

/*
 * Allocator for buffer that is going to be passed to hid_output_report()
 */
u8 *hid_alloc_report_buf(struct hid_report *report, gfp_t flags)
{
	/*
	 * 7 extra bytes are necessary to achieve proper functionality
	 * of implement() working on 8 byte chunks
	 */

	u32 len = hid_report_len(report) + 7;

	return kmalloc(len, flags);
}
EXPORT_SYMBOL_GPL(hid_alloc_report_buf);

/*
 * Set a field value. The report this field belongs to has to be
 * created and transferred to the device, to set this value in the
 * device.
 */

int hid_set_field(struct hid_field *field, unsigned offset, __s32 value)
{
	unsigned size;

	if (!field)
		return -1;

	size = field->report_size;

	hid_dump_input(field->report->device, field->usage + offset, value);

	if (offset >= field->report_count) {
		hid_err(field->report->device, "offset (%d) exceeds report_count (%d)\n",
				offset, field->report_count);
		return -1;
	}
	if (field->logical_minimum < 0) {
		if (value != snto32(s32ton(value, size), size)) {
			hid_err(field->report->device, "value %d is out of range\n", value);
			return -1;
		}
	}
	field->value[offset] = value;
	return 0;
}
EXPORT_SYMBOL_GPL(hid_set_field);

static struct hid_report *hid_get_report(struct hid_report_enum *report_enum,
		const u8 *data)
{
	struct hid_report *report;
	unsigned int n = 0;	/* Normally report number is 0 */

	/* Device uses numbered reports, data[0] is report number */
	if (report_enum->numbered)
		n = *data;

	report = report_enum->report_id_hash[n];
	if (report == NULL)
		dbg_hid("undefined report_id %u received\n", n);

	return report;
}

/*
 * Implement a generic .request() callback, using .raw_request()
 * DO NOT USE in hid drivers directly, but through hid_hw_request instead.
 */
void __hid_request(struct hid_device *hid, struct hid_report *report,
		int reqtype)
{
	char *buf;
	int ret;
	u32 len;

	buf = hid_alloc_report_buf(report, GFP_KERNEL);
	if (!buf)
		return;

	len = hid_report_len(report);

	if (reqtype == HID_REQ_SET_REPORT)
		hid_output_report(report, buf);

	ret = hid->ll_driver->raw_request(hid, report->id, buf, len,
					  report->type, reqtype);
	if (ret < 0) {
		dbg_hid("unable to complete request: %d\n", ret);
		goto out;
	}

	if (reqtype == HID_REQ_GET_REPORT)
		hid_input_report(hid, report->type, buf, ret, 0);

out:
	kfree(buf);
}
EXPORT_SYMBOL_GPL(__hid_request);

int hid_report_raw_event(struct hid_device *hid, int type, u8 *data, u32 size,
		int interrupt)
{
	struct hid_report_enum *report_enum = hid->report_enum + type;
	struct hid_report *report;
	struct hid_driver *hdrv;
	unsigned int a;
	u32 rsize, csize = size;
	u8 *cdata = data;
	int ret = 0;

	report = hid_get_report(report_enum, data);
	if (!report)
		goto out;

	if (report_enum->numbered) {
		cdata++;
		csize--;
	}

	rsize = ((report->size - 1) >> 3) + 1;

	if (rsize > HID_MAX_BUFFER_SIZE)
		rsize = HID_MAX_BUFFER_SIZE;

	if (csize < rsize) {
		dbg_hid("report %d is too short, (%d < %d)\n", report->id,
				csize, rsize);
		memset(cdata + csize, 0, rsize - csize);
	}

	if ((hid->claimed & HID_CLAIMED_HIDDEV) && hid->hiddev_report_event)
		hid->hiddev_report_event(hid, report);
	if (hid->claimed & HID_CLAIMED_HIDRAW) {
		ret = hidraw_report_event(hid, data, size);
		if (ret)
			goto out;
	}

	if (hid->claimed != HID_CLAIMED_HIDRAW && report->maxfield) {
		for (a = 0; a < report->maxfield; a++)
			hid_input_field(hid, report->field[a], cdata, interrupt);
		hdrv = hid->driver;
		if (hdrv && hdrv->report)
			hdrv->report(hid, report);
	}

	if (hid->claimed & HID_CLAIMED_INPUT)
		hidinput_report_event(hid, report);
out:
	return ret;
}
EXPORT_SYMBOL_GPL(hid_report_raw_event);

/**
 * hid_input_report - report data from lower layer (usb, bt...)
 *
 * @hid: hid device
 * @type: HID report type (HID_*_REPORT)
 * @data: report contents
 * @size: size of data parameter
 * @interrupt: distinguish between interrupt and control transfers
 *
 * This is data entry for lower layers.
 */
int hid_input_report(struct hid_device *hid, int type, u8 *data, u32 size, int interrupt)
{
	struct hid_report_enum *report_enum;
	struct hid_driver *hdrv;
	struct hid_report *report;
	int ret = 0;

	if (!hid)
		return -ENODEV;

	if (down_trylock(&hid->driver_input_lock))
		return -EBUSY;

	if (!hid->driver) {
		ret = -ENODEV;
		goto unlock;
	}
	report_enum = hid->report_enum + type;
	hdrv = hid->driver;

	if (!size) {
		dbg_hid("empty report\n");
		ret = -1;
		goto unlock;
	}

	/* Avoid unnecessary overhead if debugfs is disabled */
	if (!list_empty(&hid->debug_list))
		hid_dump_report(hid, type, data, size);

	report = hid_get_report(report_enum, data);

	if (!report) {
		ret = -1;
		goto unlock;
	}

	if (hdrv && hdrv->raw_event && hid_match_report(hid, report)) {
		ret = hdrv->raw_event(hid, report, data, size);
		if (ret < 0)
			goto unlock;
	}

	ret = hid_report_raw_event(hid, type, data, size, interrupt);

unlock:
	up(&hid->driver_input_lock);
	return ret;
}
EXPORT_SYMBOL_GPL(hid_input_report);

static bool hid_match_one_id(struct hid_device *hdev,
		const struct hid_device_id *id)
{
	return (id->bus == HID_BUS_ANY || id->bus == hdev->bus) &&
		(id->group == HID_GROUP_ANY || id->group == hdev->group) &&
		(id->vendor == HID_ANY_ID || id->vendor == hdev->vendor) &&
		(id->product == HID_ANY_ID || id->product == hdev->product);
}

const struct hid_device_id *hid_match_id(struct hid_device *hdev,
		const struct hid_device_id *id)
{
	for (; id->bus; id++)
		if (hid_match_one_id(hdev, id))
			return id;

	return NULL;
}

static const struct hid_device_id hid_hiddev_list[] = {
	{ HID_USB_DEVICE(USB_VENDOR_ID_MGE, USB_DEVICE_ID_MGE_UPS) },
	{ HID_USB_DEVICE(USB_VENDOR_ID_MGE, USB_DEVICE_ID_MGE_UPS1) },
	{ }
};

static bool hid_hiddev(struct hid_device *hdev)
{
	return !!hid_match_id(hdev, hid_hiddev_list);
}


static ssize_t
read_report_descriptor(struct file *filp, struct kobject *kobj,
		struct bin_attribute *attr,
		char *buf, loff_t off, size_t count)
{
	struct device *dev = kobj_to_dev(kobj);
	struct hid_device *hdev = to_hid_device(dev);

	if (off >= hdev->rsize)
		return 0;

	if (off + count > hdev->rsize)
		count = hdev->rsize - off;

	memcpy(buf, hdev->rdesc + off, count);

	return count;
}

static ssize_t
show_country(struct device *dev, struct device_attribute *attr,
		char *buf)
{
	struct hid_device *hdev = to_hid_device(dev);

	return sprintf(buf, "%02x\n", hdev->country & 0xff);
}

static struct bin_attribute dev_bin_attr_report_desc = {
	.attr = { .name = "report_descriptor", .mode = 0444 },
	.read = read_report_descriptor,
	.size = HID_MAX_DESCRIPTOR_SIZE,
};

static struct device_attribute dev_attr_country = {
	.attr = { .name = "country", .mode = 0444 },
	.show = show_country,
};

int hid_connect(struct hid_device *hdev, unsigned int connect_mask)
{
	static const char *types[] = { "Device", "Pointer", "Mouse", "Device",
		"Joystick", "Gamepad", "Keyboard", "Keypad",
		"Multi-Axis Controller"
	};
	const char *type, *bus;
	char buf[64] = "";
	unsigned int i;
	int len;
	int ret;

	if (hdev->quirks & HID_QUIRK_HIDDEV_FORCE)
		connect_mask |= (HID_CONNECT_HIDDEV_FORCE | HID_CONNECT_HIDDEV);
	if (hdev->quirks & HID_QUIRK_HIDINPUT_FORCE)
		connect_mask |= HID_CONNECT_HIDINPUT_FORCE;
	if (hdev->bus != BUS_USB)
		connect_mask &= ~HID_CONNECT_HIDDEV;
	if (hid_hiddev(hdev))
		connect_mask |= HID_CONNECT_HIDDEV_FORCE;

	if ((connect_mask & HID_CONNECT_HIDINPUT) && !hidinput_connect(hdev,
				connect_mask & HID_CONNECT_HIDINPUT_FORCE))
		hdev->claimed |= HID_CLAIMED_INPUT;

	if ((connect_mask & HID_CONNECT_HIDDEV) && hdev->hiddev_connect &&
			!hdev->hiddev_connect(hdev,
				connect_mask & HID_CONNECT_HIDDEV_FORCE))
		hdev->claimed |= HID_CLAIMED_HIDDEV;
	if ((connect_mask & HID_CONNECT_HIDRAW) && !hidraw_connect(hdev))
		hdev->claimed |= HID_CLAIMED_HIDRAW;

	if (connect_mask & HID_CONNECT_DRIVER)
		hdev->claimed |= HID_CLAIMED_DRIVER;

	/* Drivers with the ->raw_event callback set are not required to connect
	 * to any other listener. */
	if (!hdev->claimed && !hdev->driver->raw_event) {
		hid_err(hdev, "device has no listeners, quitting\n");
		return -ENODEV;
	}

	if ((hdev->claimed & HID_CLAIMED_INPUT) &&
			(connect_mask & HID_CONNECT_FF) && hdev->ff_init)
		hdev->ff_init(hdev);

	len = 0;
	if (hdev->claimed & HID_CLAIMED_INPUT)
		len += sprintf(buf + len, "input");
	if (hdev->claimed & HID_CLAIMED_HIDDEV)
		len += sprintf(buf + len, "%shiddev%d", len ? "," : "",
				((struct hiddev *)hdev->hiddev)->minor);
	if (hdev->claimed & HID_CLAIMED_HIDRAW)
		len += sprintf(buf + len, "%shidraw%d", len ? "," : "",
				((struct hidraw *)hdev->hidraw)->minor);

	type = "Device";
	for (i = 0; i < hdev->maxcollection; i++) {
		struct hid_collection *col = &hdev->collection[i];
		if (col->type == HID_COLLECTION_APPLICATION &&
		   (col->usage & HID_USAGE_PAGE) == HID_UP_GENDESK &&
		   (col->usage & 0xffff) < ARRAY_SIZE(types)) {
			type = types[col->usage & 0xffff];
			break;
		}
	}

	switch (hdev->bus) {
	case BUS_USB:
		bus = "USB";
		break;
	case BUS_BLUETOOTH:
		bus = "BLUETOOTH";
		break;
	case BUS_I2C:
		bus = "I2C";
		break;
	default:
		bus = "<UNKNOWN>";
	}

	ret = device_create_file(&hdev->dev, &dev_attr_country);
	if (ret)
		hid_warn(hdev,
			 "can't create sysfs country code attribute err: %d\n", ret);

	hid_info(hdev, "%s: %s HID v%x.%02x %s [%s] on %s\n",
		 buf, bus, hdev->version >> 8, hdev->version & 0xff,
		 type, hdev->name, hdev->phys);

	return 0;
}
EXPORT_SYMBOL_GPL(hid_connect);

void hid_disconnect(struct hid_device *hdev)
{
	device_remove_file(&hdev->dev, &dev_attr_country);
	if (hdev->claimed & HID_CLAIMED_INPUT)
		hidinput_disconnect(hdev);
	if (hdev->claimed & HID_CLAIMED_HIDDEV)
		hdev->hiddev_disconnect(hdev);
	if (hdev->claimed & HID_CLAIMED_HIDRAW)
		hidraw_disconnect(hdev);
	hdev->claimed = 0;
}
EXPORT_SYMBOL_GPL(hid_disconnect);

/**
 * hid_hw_start - start underlying HW
 * @hdev: hid device
 * @connect_mask: which outputs to connect, see HID_CONNECT_*
 *
 * Call this in probe function *after* hid_parse. This will setup HW
 * buffers and start the device (if not defeirred to device open).
 * hid_hw_stop must be called if this was successful.
 */
int hid_hw_start(struct hid_device *hdev, unsigned int connect_mask)
{
	int error;

	error = hdev->ll_driver->start(hdev);
	if (error)
		return error;

	if (connect_mask) {
		error = hid_connect(hdev, connect_mask);
		if (error) {
			hdev->ll_driver->stop(hdev);
			return error;
		}
	}

	return 0;
}
EXPORT_SYMBOL_GPL(hid_hw_start);

/**
 * hid_hw_stop - stop underlying HW
 * @hdev: hid device
 *
 * This is usually called from remove function or from probe when something
 * failed and hid_hw_start was called already.
 */
void hid_hw_stop(struct hid_device *hdev)
{
	hid_disconnect(hdev);
	hdev->ll_driver->stop(hdev);
}
EXPORT_SYMBOL_GPL(hid_hw_stop);

/**
 * hid_hw_open - signal underlying HW to start delivering events
 * @hdev: hid device
 *
 * Tell underlying HW to start delivering events from the device.
 * This function should be called sometime after successful call
 * to hid_hiw_start().
 */
int hid_hw_open(struct hid_device *hdev)
{
	int ret;

	ret = mutex_lock_killable(&hdev->ll_open_lock);
	if (ret)
		return ret;

	if (!hdev->ll_open_count++) {
		ret = hdev->ll_driver->open(hdev);
		if (ret)
			hdev->ll_open_count--;
	}

	mutex_unlock(&hdev->ll_open_lock);
	return ret;
}
EXPORT_SYMBOL_GPL(hid_hw_open);

/**
 * hid_hw_close - signal underlaying HW to stop delivering events
 *
 * @hdev: hid device
 *
 * This function indicates that we are not interested in the events
 * from this device anymore. Delivery of events may or may not stop,
 * depending on the number of users still outstanding.
 */
void hid_hw_close(struct hid_device *hdev)
{
	mutex_lock(&hdev->ll_open_lock);
	if (!--hdev->ll_open_count)
		hdev->ll_driver->close(hdev);
	mutex_unlock(&hdev->ll_open_lock);
}
EXPORT_SYMBOL_GPL(hid_hw_close);

/*
 * A list of devices for which there is a specialized driver on HID bus.
 *
 * Please note that for multitouch devices (driven by hid-multitouch driver),
 * there is a proper autodetection and autoloading in place (based on presence
 * of HID_DG_CONTACTID), so those devices don't need to be added to this list,
 * as we are doing the right thing in hid_scan_usage().
 *
 * Autodetection for (USB) HID sensor hubs exists too. If a collection of type
 * physical is found inside a usage page of type sensor, hid-sensor-hub will be
 * used as a driver. See hid_scan_report().
 */
static const struct hid_device_id hid_have_special_driver[] = {
#if IS_ENABLED(CONFIG_HID_A4TECH)
	{ HID_USB_DEVICE(USB_VENDOR_ID_A4TECH, USB_DEVICE_ID_A4TECH_WCP32PU) },
	{ HID_USB_DEVICE(USB_VENDOR_ID_A4TECH, USB_DEVICE_ID_A4TECH_X5_005D) },
	{ HID_USB_DEVICE(USB_VENDOR_ID_A4TECH, USB_DEVICE_ID_A4TECH_RP_649) },
#endif
#if IS_ENABLED(CONFIG_HID_ACCUTOUCH)
	{ HID_USB_DEVICE(USB_VENDOR_ID_ELO, USB_DEVICE_ID_ELO_ACCUTOUCH_2216) },
#endif
#if IS_ENABLED(CONFIG_HID_ACRUX)
	{ HID_USB_DEVICE(USB_VENDOR_ID_ACRUX, 0x0802) },
	{ HID_USB_DEVICE(USB_VENDOR_ID_ACRUX, 0xf705) },
#endif
#if IS_ENABLED(CONFIG_HID_ALPS)
	{ HID_DEVICE(HID_BUS_ANY, HID_GROUP_ANY, USB_VENDOR_ID_ALPS_JP, HID_DEVICE_ID_ALPS_U1_DUAL) },
#endif
#if IS_ENABLED(CONFIG_HID_APPLE)
	{ HID_USB_DEVICE(USB_VENDOR_ID_APPLE, USB_DEVICE_ID_APPLE_MIGHTYMOUSE) },
	{ HID_USB_DEVICE(USB_VENDOR_ID_APPLE, USB_DEVICE_ID_APPLE_FOUNTAIN_ANSI) },
	{ HID_USB_DEVICE(USB_VENDOR_ID_APPLE, USB_DEVICE_ID_APPLE_FOUNTAIN_ISO) },
	{ HID_USB_DEVICE(USB_VENDOR_ID_APPLE, USB_DEVICE_ID_APPLE_GEYSER_ANSI) },
	{ HID_USB_DEVICE(USB_VENDOR_ID_APPLE, USB_DEVICE_ID_APPLE_GEYSER_ISO) },
	{ HID_USB_DEVICE(USB_VENDOR_ID_APPLE, USB_DEVICE_ID_APPLE_GEYSER_JIS) },
	{ HID_USB_DEVICE(USB_VENDOR_ID_APPLE, USB_DEVICE_ID_APPLE_GEYSER3_ANSI) },
	{ HID_USB_DEVICE(USB_VENDOR_ID_APPLE, USB_DEVICE_ID_APPLE_GEYSER3_ISO) },
	{ HID_USB_DEVICE(USB_VENDOR_ID_APPLE, USB_DEVICE_ID_APPLE_GEYSER3_JIS) },
	{ HID_USB_DEVICE(USB_VENDOR_ID_APPLE, USB_DEVICE_ID_APPLE_GEYSER4_ANSI) },
	{ HID_USB_DEVICE(USB_VENDOR_ID_APPLE, USB_DEVICE_ID_APPLE_GEYSER4_ISO) },
	{ HID_USB_DEVICE(USB_VENDOR_ID_APPLE, USB_DEVICE_ID_APPLE_GEYSER4_JIS) },
	{ HID_USB_DEVICE(USB_VENDOR_ID_APPLE, USB_DEVICE_ID_APPLE_ALU_MINI_ANSI) },
	{ HID_USB_DEVICE(USB_VENDOR_ID_APPLE, USB_DEVICE_ID_APPLE_ALU_MINI_ISO) },
	{ HID_USB_DEVICE(USB_VENDOR_ID_APPLE, USB_DEVICE_ID_APPLE_ALU_MINI_JIS) },
	{ HID_USB_DEVICE(USB_VENDOR_ID_APPLE, USB_DEVICE_ID_APPLE_ALU_ANSI) },
	{ HID_USB_DEVICE(USB_VENDOR_ID_APPLE, USB_DEVICE_ID_APPLE_ALU_ISO) },
	{ HID_USB_DEVICE(USB_VENDOR_ID_APPLE, USB_DEVICE_ID_APPLE_ALU_JIS) },
	{ HID_USB_DEVICE(USB_VENDOR_ID_APPLE, USB_DEVICE_ID_APPLE_GEYSER4_HF_ANSI) },
	{ HID_USB_DEVICE(USB_VENDOR_ID_APPLE, USB_DEVICE_ID_APPLE_GEYSER4_HF_ISO) },
	{ HID_USB_DEVICE(USB_VENDOR_ID_APPLE, USB_DEVICE_ID_APPLE_GEYSER4_HF_JIS) },
	{ HID_BLUETOOTH_DEVICE(USB_VENDOR_ID_APPLE, USB_DEVICE_ID_APPLE_ALU_WIRELESS_ANSI) },
	{ HID_BLUETOOTH_DEVICE(USB_VENDOR_ID_APPLE, USB_DEVICE_ID_APPLE_ALU_WIRELESS_ISO) },
	{ HID_BLUETOOTH_DEVICE(USB_VENDOR_ID_APPLE, USB_DEVICE_ID_APPLE_ALU_WIRELESS_JIS) },
	{ HID_USB_DEVICE(USB_VENDOR_ID_APPLE, USB_DEVICE_ID_APPLE_WELLSPRING_ANSI) },
	{ HID_USB_DEVICE(USB_VENDOR_ID_APPLE, USB_DEVICE_ID_APPLE_WELLSPRING_ISO) },
	{ HID_USB_DEVICE(USB_VENDOR_ID_APPLE, USB_DEVICE_ID_APPLE_WELLSPRING_JIS) },
	{ HID_USB_DEVICE(USB_VENDOR_ID_APPLE, USB_DEVICE_ID_APPLE_WELLSPRING2_ANSI) },
	{ HID_USB_DEVICE(USB_VENDOR_ID_APPLE, USB_DEVICE_ID_APPLE_WELLSPRING2_ISO) },
	{ HID_USB_DEVICE(USB_VENDOR_ID_APPLE, USB_DEVICE_ID_APPLE_WELLSPRING2_JIS) },
	{ HID_USB_DEVICE(USB_VENDOR_ID_APPLE, USB_DEVICE_ID_APPLE_WELLSPRING3_ANSI) },
	{ HID_USB_DEVICE(USB_VENDOR_ID_APPLE, USB_DEVICE_ID_APPLE_WELLSPRING3_ISO) },
	{ HID_USB_DEVICE(USB_VENDOR_ID_APPLE, USB_DEVICE_ID_APPLE_WELLSPRING3_JIS) },
	{ HID_USB_DEVICE(USB_VENDOR_ID_APPLE, USB_DEVICE_ID_APPLE_WELLSPRING4_ANSI) },
	{ HID_USB_DEVICE(USB_VENDOR_ID_APPLE, USB_DEVICE_ID_APPLE_WELLSPRING4_ISO) },
	{ HID_USB_DEVICE(USB_VENDOR_ID_APPLE, USB_DEVICE_ID_APPLE_WELLSPRING4_JIS) },
	{ HID_USB_DEVICE(USB_VENDOR_ID_APPLE, USB_DEVICE_ID_APPLE_WELLSPRING4A_ANSI) },
	{ HID_USB_DEVICE(USB_VENDOR_ID_APPLE, USB_DEVICE_ID_APPLE_WELLSPRING4A_ISO) },
	{ HID_USB_DEVICE(USB_VENDOR_ID_APPLE, USB_DEVICE_ID_APPLE_WELLSPRING4A_JIS) },
	{ HID_USB_DEVICE(USB_VENDOR_ID_APPLE, USB_DEVICE_ID_APPLE_WELLSPRING5_ANSI) },
	{ HID_USB_DEVICE(USB_VENDOR_ID_APPLE, USB_DEVICE_ID_APPLE_WELLSPRING5_ISO) },
	{ HID_USB_DEVICE(USB_VENDOR_ID_APPLE, USB_DEVICE_ID_APPLE_WELLSPRING5_JIS) },
	{ HID_USB_DEVICE(USB_VENDOR_ID_APPLE, USB_DEVICE_ID_APPLE_WELLSPRING5A_ANSI) },
	{ HID_USB_DEVICE(USB_VENDOR_ID_APPLE, USB_DEVICE_ID_APPLE_WELLSPRING5A_ISO) },
	{ HID_USB_DEVICE(USB_VENDOR_ID_APPLE, USB_DEVICE_ID_APPLE_WELLSPRING5A_JIS) },
	{ HID_USB_DEVICE(USB_VENDOR_ID_APPLE, USB_DEVICE_ID_APPLE_ALU_REVB_ANSI) },
	{ HID_USB_DEVICE(USB_VENDOR_ID_APPLE, USB_DEVICE_ID_APPLE_ALU_REVB_ISO) },
	{ HID_USB_DEVICE(USB_VENDOR_ID_APPLE, USB_DEVICE_ID_APPLE_ALU_REVB_JIS) },
	{ HID_USB_DEVICE(USB_VENDOR_ID_APPLE, USB_DEVICE_ID_APPLE_WELLSPRING6_ANSI) },
	{ HID_USB_DEVICE(USB_VENDOR_ID_APPLE, USB_DEVICE_ID_APPLE_WELLSPRING6_ISO) },
	{ HID_USB_DEVICE(USB_VENDOR_ID_APPLE, USB_DEVICE_ID_APPLE_WELLSPRING6_JIS) },
	{ HID_USB_DEVICE(USB_VENDOR_ID_APPLE, USB_DEVICE_ID_APPLE_WELLSPRING6A_ANSI) },
	{ HID_USB_DEVICE(USB_VENDOR_ID_APPLE, USB_DEVICE_ID_APPLE_WELLSPRING6A_ISO) },
	{ HID_USB_DEVICE(USB_VENDOR_ID_APPLE, USB_DEVICE_ID_APPLE_WELLSPRING6A_JIS) },
	{ HID_USB_DEVICE(USB_VENDOR_ID_APPLE, USB_DEVICE_ID_APPLE_WELLSPRING7_ANSI) },
	{ HID_USB_DEVICE(USB_VENDOR_ID_APPLE, USB_DEVICE_ID_APPLE_WELLSPRING7_ISO) },
	{ HID_USB_DEVICE(USB_VENDOR_ID_APPLE, USB_DEVICE_ID_APPLE_WELLSPRING7_JIS) },
	{ HID_USB_DEVICE(USB_VENDOR_ID_APPLE, USB_DEVICE_ID_APPLE_WELLSPRING7A_ANSI) },
	{ HID_USB_DEVICE(USB_VENDOR_ID_APPLE, USB_DEVICE_ID_APPLE_WELLSPRING7A_ISO) },
	{ HID_USB_DEVICE(USB_VENDOR_ID_APPLE, USB_DEVICE_ID_APPLE_WELLSPRING7A_JIS) },
	{ HID_USB_DEVICE(USB_VENDOR_ID_APPLE, USB_DEVICE_ID_APPLE_WELLSPRING8_ANSI) },
	{ HID_USB_DEVICE(USB_VENDOR_ID_APPLE, USB_DEVICE_ID_APPLE_WELLSPRING8_ISO) },
	{ HID_USB_DEVICE(USB_VENDOR_ID_APPLE, USB_DEVICE_ID_APPLE_WELLSPRING8_JIS) },
	{ HID_USB_DEVICE(USB_VENDOR_ID_APPLE, USB_DEVICE_ID_APPLE_WELLSPRING9_ANSI) },
	{ HID_USB_DEVICE(USB_VENDOR_ID_APPLE, USB_DEVICE_ID_APPLE_WELLSPRING9_ISO) },
	{ HID_USB_DEVICE(USB_VENDOR_ID_APPLE, USB_DEVICE_ID_APPLE_WELLSPRING9_JIS) },
	{ HID_BLUETOOTH_DEVICE(USB_VENDOR_ID_APPLE, USB_DEVICE_ID_APPLE_ALU_WIRELESS_2009_ANSI) },
	{ HID_BLUETOOTH_DEVICE(USB_VENDOR_ID_APPLE, USB_DEVICE_ID_APPLE_ALU_WIRELESS_2009_ISO) },
	{ HID_BLUETOOTH_DEVICE(USB_VENDOR_ID_APPLE, USB_DEVICE_ID_APPLE_ALU_WIRELESS_2009_JIS) },
	{ HID_BLUETOOTH_DEVICE(USB_VENDOR_ID_APPLE, USB_DEVICE_ID_APPLE_ALU_WIRELESS_2011_ANSI) },
	{ HID_BLUETOOTH_DEVICE(USB_VENDOR_ID_APPLE, USB_DEVICE_ID_APPLE_ALU_WIRELESS_2011_ISO) },
	{ HID_BLUETOOTH_DEVICE(USB_VENDOR_ID_APPLE, USB_DEVICE_ID_APPLE_ALU_WIRELESS_2011_JIS) },
	{ HID_USB_DEVICE(USB_VENDOR_ID_APPLE, USB_DEVICE_ID_APPLE_MAGIC_KEYBOARD_ANSI) },
	{ HID_BLUETOOTH_DEVICE(BT_VENDOR_ID_APPLE, USB_DEVICE_ID_APPLE_MAGIC_KEYBOARD_ANSI) },
	{ HID_USB_DEVICE(USB_VENDOR_ID_APPLE, USB_DEVICE_ID_APPLE_MAGIC_KEYBOARD_NUMPAD_ANSI) },
	{ HID_BLUETOOTH_DEVICE(BT_VENDOR_ID_APPLE, USB_DEVICE_ID_APPLE_MAGIC_KEYBOARD_NUMPAD_ANSI) },
	{ HID_USB_DEVICE(USB_VENDOR_ID_APPLE, USB_DEVICE_ID_APPLE_FOUNTAIN_TP_ONLY) },
	{ HID_USB_DEVICE(USB_VENDOR_ID_APPLE, USB_DEVICE_ID_APPLE_GEYSER1_TP_ONLY) },
#endif
#if IS_ENABLED(CONFIG_HID_APPLEIR)
	{ HID_USB_DEVICE(USB_VENDOR_ID_APPLE, USB_DEVICE_ID_APPLE_IRCONTROL) },
	{ HID_USB_DEVICE(USB_VENDOR_ID_APPLE, USB_DEVICE_ID_APPLE_IRCONTROL2) },
	{ HID_USB_DEVICE(USB_VENDOR_ID_APPLE, USB_DEVICE_ID_APPLE_IRCONTROL3) },
	{ HID_USB_DEVICE(USB_VENDOR_ID_APPLE, USB_DEVICE_ID_APPLE_IRCONTROL4) },
	{ HID_USB_DEVICE(USB_VENDOR_ID_APPLE, USB_DEVICE_ID_APPLE_IRCONTROL5) },
#endif
#if IS_ENABLED(CONFIG_HID_ASUS)
	{ HID_I2C_DEVICE(USB_VENDOR_ID_ASUSTEK, USB_DEVICE_ID_ASUSTEK_I2C_KEYBOARD) },
	{ HID_I2C_DEVICE(USB_VENDOR_ID_ASUSTEK, USB_DEVICE_ID_ASUSTEK_I2C_TOUCHPAD) },
	{ HID_USB_DEVICE(USB_VENDOR_ID_ASUSTEK, USB_DEVICE_ID_ASUSTEK_ROG_KEYBOARD1) },
	{ HID_USB_DEVICE(USB_VENDOR_ID_ASUSTEK, USB_DEVICE_ID_ASUSTEK_ROG_KEYBOARD2) },
	{ HID_USB_DEVICE(USB_VENDOR_ID_ASUSTEK, USB_DEVICE_ID_ASUSTEK_T100_KEYBOARD) },
	{ HID_USB_DEVICE(USB_VENDOR_ID_JESS, USB_DEVICE_ID_ASUS_MD_5112) },
	{ HID_USB_DEVICE(USB_VENDOR_ID_TURBOX, USB_DEVICE_ID_ASUS_MD_5110) },
	{ HID_BLUETOOTH_DEVICE(USB_VENDOR_ID_ASUSTEK, USB_DEVICE_ID_ASUSTEK_T100CHI_KEYBOARD) },
#endif
#if IS_ENABLED(CONFIG_HID_AUREAL)
	{ HID_USB_DEVICE(USB_VENDOR_ID_AUREAL, USB_DEVICE_ID_AUREAL_W01RN) },
#endif
#if IS_ENABLED(CONFIG_HID_BELKIN)
	{ HID_USB_DEVICE(USB_VENDOR_ID_BELKIN, USB_DEVICE_ID_FLIP_KVM) },
	{ HID_USB_DEVICE(USB_VENDOR_ID_LABTEC, USB_DEVICE_ID_LABTEC_WIRELESS_KEYBOARD) },
#endif
#if IS_ENABLED(CONFIG_HID_BETOP_FF)
	{ HID_USB_DEVICE(USB_VENDOR_ID_BETOP_2185BFM, 0x2208) },
	{ HID_USB_DEVICE(USB_VENDOR_ID_BETOP_2185PC, 0x5506) },
	{ HID_USB_DEVICE(USB_VENDOR_ID_BETOP_2185V2PC, 0x1850) },
	{ HID_USB_DEVICE(USB_VENDOR_ID_BETOP_2185V2BFM, 0x5500) },
#endif
#if IS_ENABLED(CONFIG_HID_CHERRY)
	{ HID_USB_DEVICE(USB_VENDOR_ID_CHERRY, USB_DEVICE_ID_CHERRY_CYMOTION) },
	{ HID_USB_DEVICE(USB_VENDOR_ID_CHERRY, USB_DEVICE_ID_CHERRY_CYMOTION_SOLAR) },
#endif
#if IS_ENABLED(CONFIG_HID_CHICONY)
	{ HID_USB_DEVICE(USB_VENDOR_ID_CHICONY, USB_DEVICE_ID_CHICONY_TACTICAL_PAD) },
	{ HID_USB_DEVICE(USB_VENDOR_ID_CHICONY, USB_DEVICE_ID_CHICONY_WIRELESS2) },
	{ HID_USB_DEVICE(USB_VENDOR_ID_CHICONY, USB_DEVICE_ID_ASUS_AK1D) },
	{ HID_USB_DEVICE(USB_VENDOR_ID_CHICONY, USB_DEVICE_ID_CHICONY_ACER_SWITCH12) },
#endif
#if IS_ENABLED(CONFIG_HID_CMEDIA)
	{ HID_USB_DEVICE(USB_VENDOR_ID_CMEDIA, USB_DEVICE_ID_CM6533) },
#endif
#if IS_ENABLED(CONFIG_HID_CORSAIR)
	{ HID_USB_DEVICE(USB_VENDOR_ID_CORSAIR, USB_DEVICE_ID_CORSAIR_K90) },
	{ HID_USB_DEVICE(USB_VENDOR_ID_CORSAIR, USB_DEVICE_ID_CORSAIR_SCIMITAR_PRO_RGB) },
#endif
#if IS_ENABLED(CONFIG_HID_CP2112)
	{ HID_USB_DEVICE(USB_VENDOR_ID_CYGNAL, USB_DEVICE_ID_CYGNAL_CP2112) },
#endif
#if IS_ENABLED(CONFIG_HID_CYPRESS)
	{ HID_USB_DEVICE(USB_VENDOR_ID_CYPRESS, USB_DEVICE_ID_CYPRESS_BARCODE_1) },
	{ HID_USB_DEVICE(USB_VENDOR_ID_CYPRESS, USB_DEVICE_ID_CYPRESS_BARCODE_2) },
	{ HID_USB_DEVICE(USB_VENDOR_ID_CYPRESS, USB_DEVICE_ID_CYPRESS_BARCODE_3) },
	{ HID_USB_DEVICE(USB_VENDOR_ID_CYPRESS, USB_DEVICE_ID_CYPRESS_BARCODE_4) },
	{ HID_USB_DEVICE(USB_VENDOR_ID_CYPRESS, USB_DEVICE_ID_CYPRESS_MOUSE) },
#endif
#if IS_ENABLED(CONFIG_HID_DRAGONRISE)
	{ HID_USB_DEVICE(USB_VENDOR_ID_DRAGONRISE, 0x0006) },
	{ HID_USB_DEVICE(USB_VENDOR_ID_DRAGONRISE, 0x0011) },
#endif
#if IS_ENABLED(CONFIG_HID_ELECOM)
	{ HID_BLUETOOTH_DEVICE(USB_VENDOR_ID_ELECOM, USB_DEVICE_ID_ELECOM_BM084) },
	{ HID_USB_DEVICE(USB_VENDOR_ID_ELECOM, USB_DEVICE_ID_ELECOM_DEFT_WIRED) },
	{ HID_USB_DEVICE(USB_VENDOR_ID_ELECOM, USB_DEVICE_ID_ELECOM_DEFT_WIRELESS) },
	{ HID_USB_DEVICE(USB_VENDOR_ID_ELECOM, USB_DEVICE_ID_ELECOM_HUGE_WIRED) },
	{ HID_USB_DEVICE(USB_VENDOR_ID_ELECOM, USB_DEVICE_ID_ELECOM_HUGE_WIRELESS) },
#endif
#if IS_ENABLED(CONFIG_HID_ELO)
	{ HID_USB_DEVICE(USB_VENDOR_ID_ELO, 0x0009) },
	{ HID_USB_DEVICE(USB_VENDOR_ID_ELO, 0x0030) },
#endif
#if IS_ENABLED(CONFIG_HID_EMS_FF)
	{ HID_USB_DEVICE(USB_VENDOR_ID_EMS, USB_DEVICE_ID_EMS_TRIO_LINKER_PLUS_II) },
#endif
#if IS_ENABLED(CONFIG_HID_EZKEY)
	{ HID_USB_DEVICE(USB_VENDOR_ID_EZKEY, USB_DEVICE_ID_BTC_8193) },
#endif
#if IS_ENABLED(CONFIG_HID_GEMBIRD)
	{ HID_USB_DEVICE(USB_VENDOR_ID_GEMBIRD, USB_DEVICE_ID_GEMBIRD_JPD_DUALFORCE2) },
#endif
#if IS_ENABLED(CONFIG_HID_GFRM)
        { HID_BLUETOOTH_DEVICE(0x58, 0x2000) },
        { HID_BLUETOOTH_DEVICE(0x471, 0x2210) },
#endif
#if IS_ENABLED(CONFIG_HID_GREENASIA)
	{ HID_USB_DEVICE(USB_VENDOR_ID_GREENASIA, 0x0012) },
#endif
#if IS_ENABLED(CONFIG_HID_GT683R)
	{ HID_USB_DEVICE(USB_VENDOR_ID_MSI, USB_DEVICE_ID_MSI_GT683R_LED_PANEL) },
#endif
#if IS_ENABLED(CONFIG_HID_GYRATION)
	{ HID_USB_DEVICE(USB_VENDOR_ID_GYRATION, USB_DEVICE_ID_GYRATION_REMOTE) },
	{ HID_USB_DEVICE(USB_VENDOR_ID_GYRATION, USB_DEVICE_ID_GYRATION_REMOTE_2) },
	{ HID_USB_DEVICE(USB_VENDOR_ID_GYRATION, USB_DEVICE_ID_GYRATION_REMOTE_3) },
#endif
#if IS_ENABLED(CONFIG_HID_HOLTEK)
	{ HID_USB_DEVICE(USB_VENDOR_ID_HOLTEK, USB_DEVICE_ID_HOLTEK_ON_LINE_GRIP) },
	{ HID_USB_DEVICE(USB_VENDOR_ID_HOLTEK_ALT, USB_DEVICE_ID_HOLTEK_ALT_KEYBOARD) },
	{ HID_USB_DEVICE(USB_VENDOR_ID_HOLTEK_ALT, USB_DEVICE_ID_HOLTEK_ALT_MOUSE_A04A) },
	{ HID_USB_DEVICE(USB_VENDOR_ID_HOLTEK_ALT, USB_DEVICE_ID_HOLTEK_ALT_MOUSE_A067) },
	{ HID_USB_DEVICE(USB_VENDOR_ID_HOLTEK_ALT, USB_DEVICE_ID_HOLTEK_ALT_MOUSE_A070) },
	{ HID_USB_DEVICE(USB_VENDOR_ID_HOLTEK_ALT, USB_DEVICE_ID_HOLTEK_ALT_MOUSE_A072) },
	{ HID_USB_DEVICE(USB_VENDOR_ID_HOLTEK_ALT, USB_DEVICE_ID_HOLTEK_ALT_MOUSE_A081) },
	{ HID_USB_DEVICE(USB_VENDOR_ID_HOLTEK_ALT, USB_DEVICE_ID_HOLTEK_ALT_MOUSE_A0C2) },
#endif
#if IS_ENABLED(CONFIG_HID_ICADE)
	{ HID_BLUETOOTH_DEVICE(USB_VENDOR_ID_ION, USB_DEVICE_ID_ICADE) },
#endif
#if IS_ENABLED(CONFIG_HID_ITE)
	{ HID_USB_DEVICE(USB_VENDOR_ID_ITE, USB_DEVICE_ID_ITE8595) },
#endif
#if IS_ENABLED(CONFIG_HID_KENSINGTON)
	{ HID_USB_DEVICE(USB_VENDOR_ID_KENSINGTON, USB_DEVICE_ID_KS_SLIMBLADE) },
#endif
#if IS_ENABLED(CONFIG_HID_KEYTOUCH)
	{ HID_USB_DEVICE(USB_VENDOR_ID_KEYTOUCH, USB_DEVICE_ID_KEYTOUCH_IEC) },
#endif
#if IS_ENABLED(CONFIG_HID_KYE)
	{ HID_USB_DEVICE(USB_VENDOR_ID_KYE, USB_DEVICE_ID_GENIUS_GILA_GAMING_MOUSE) },
	{ HID_USB_DEVICE(USB_VENDOR_ID_KYE, USB_DEVICE_ID_GENIUS_MANTICORE) },
	{ HID_USB_DEVICE(USB_VENDOR_ID_KYE, USB_DEVICE_ID_GENIUS_GX_IMPERATOR) },
	{ HID_USB_DEVICE(USB_VENDOR_ID_KYE, USB_DEVICE_ID_KYE_ERGO_525V) },
	{ HID_USB_DEVICE(USB_VENDOR_ID_KYE, USB_DEVICE_ID_KYE_EASYPEN_I405X) },
	{ HID_USB_DEVICE(USB_VENDOR_ID_KYE, USB_DEVICE_ID_KYE_MOUSEPEN_I608X) },
	{ HID_USB_DEVICE(USB_VENDOR_ID_KYE, USB_DEVICE_ID_KYE_MOUSEPEN_I608X_V2) },
	{ HID_USB_DEVICE(USB_VENDOR_ID_KYE, USB_DEVICE_ID_KYE_EASYPEN_M610X) },
	{ HID_USB_DEVICE(USB_VENDOR_ID_KYE, USB_DEVICE_ID_KYE_PENSKETCH_M912) },
#endif
#if IS_ENABLED(CONFIG_HID_LCPOWER)
	{ HID_USB_DEVICE(USB_VENDOR_ID_LCPOWER, USB_DEVICE_ID_LCPOWER_LC1000 ) },
#endif
#if IS_ENABLED(CONFIG_HID_LED)
	{ HID_USB_DEVICE(USB_VENDOR_ID_DELCOM, USB_DEVICE_ID_DELCOM_VISUAL_IND) },
	{ HID_USB_DEVICE(USB_VENDOR_ID_DREAM_CHEEKY, USB_DEVICE_ID_DREAM_CHEEKY_WN) },
	{ HID_USB_DEVICE(USB_VENDOR_ID_DREAM_CHEEKY, USB_DEVICE_ID_DREAM_CHEEKY_FA) },
	{ HID_USB_DEVICE(USB_VENDOR_ID_MICROCHIP, USB_DEVICE_ID_LUXAFOR) },
	{ HID_USB_DEVICE(USB_VENDOR_ID_RISO_KAGAKU, USB_DEVICE_ID_RI_KA_WEBMAIL) },
	{ HID_USB_DEVICE(USB_VENDOR_ID_THINGM, USB_DEVICE_ID_BLINK1) },
#endif
#if IS_ENABLED(CONFIG_HID_LENOVO)
	{ HID_USB_DEVICE(USB_VENDOR_ID_LENOVO, USB_DEVICE_ID_LENOVO_TPKBD) },
	{ HID_USB_DEVICE(USB_VENDOR_ID_LENOVO, USB_DEVICE_ID_LENOVO_CUSBKBD) },
	{ HID_BLUETOOTH_DEVICE(USB_VENDOR_ID_LENOVO, USB_DEVICE_ID_LENOVO_CBTKBD) },
	{ HID_USB_DEVICE(USB_VENDOR_ID_LENOVO, USB_DEVICE_ID_LENOVO_TPPRODOCK) },
#endif
#if IS_ENABLED(CONFIG_HID_LOGITECH)
	{ HID_USB_DEVICE(USB_VENDOR_ID_LOGITECH, USB_DEVICE_ID_MX3000_RECEIVER) },
	{ HID_USB_DEVICE(USB_VENDOR_ID_LOGITECH, USB_DEVICE_ID_S510_RECEIVER) },
	{ HID_USB_DEVICE(USB_VENDOR_ID_LOGITECH, USB_DEVICE_ID_S510_RECEIVER_2) },
	{ HID_USB_DEVICE(USB_VENDOR_ID_LOGITECH, USB_DEVICE_ID_LOGITECH_RECEIVER) },
	{ HID_USB_DEVICE(USB_VENDOR_ID_LOGITECH, USB_DEVICE_ID_DINOVO_DESKTOP) },
	{ HID_USB_DEVICE(USB_VENDOR_ID_LOGITECH, USB_DEVICE_ID_DINOVO_EDGE) },
	{ HID_USB_DEVICE(USB_VENDOR_ID_LOGITECH, USB_DEVICE_ID_DINOVO_MINI) },
	{ HID_USB_DEVICE(USB_VENDOR_ID_LOGITECH, USB_DEVICE_ID_LOGITECH_ELITE_KBD) },
	{ HID_USB_DEVICE(USB_VENDOR_ID_LOGITECH, USB_DEVICE_ID_LOGITECH_CORDLESS_DESKTOP_LX500) },
	{ HID_USB_DEVICE(USB_VENDOR_ID_LOGITECH, USB_DEVICE_ID_LOGITECH_EXTREME_3D) },
	{ HID_USB_DEVICE(USB_VENDOR_ID_LOGITECH, USB_DEVICE_ID_LOGITECH_DUAL_ACTION) },
	{ HID_USB_DEVICE(USB_VENDOR_ID_LOGITECH, USB_DEVICE_ID_LOGITECH_WHEEL) },
	{ HID_USB_DEVICE(USB_VENDOR_ID_LOGITECH, USB_DEVICE_ID_LOGITECH_RUMBLEPAD_CORD) },
	{ HID_USB_DEVICE(USB_VENDOR_ID_LOGITECH, USB_DEVICE_ID_LOGITECH_RUMBLEPAD) },
	{ HID_USB_DEVICE(USB_VENDOR_ID_LOGITECH, USB_DEVICE_ID_LOGITECH_RUMBLEPAD2_2) },
	{ HID_USB_DEVICE(USB_VENDOR_ID_LOGITECH, USB_DEVICE_ID_LOGITECH_G29_WHEEL) },
	{ HID_USB_DEVICE(USB_VENDOR_ID_LOGITECH, USB_DEVICE_ID_LOGITECH_WINGMAN_F3D) },
	{ HID_USB_DEVICE(USB_VENDOR_ID_LOGITECH, USB_DEVICE_ID_LOGITECH_WINGMAN_FFG ) },
	{ HID_USB_DEVICE(USB_VENDOR_ID_LOGITECH, USB_DEVICE_ID_LOGITECH_FORCE3D_PRO) },
	{ HID_USB_DEVICE(USB_VENDOR_ID_LOGITECH, USB_DEVICE_ID_LOGITECH_FLIGHT_SYSTEM_G940) },
	{ HID_USB_DEVICE(USB_VENDOR_ID_LOGITECH, USB_DEVICE_ID_LOGITECH_MOMO_WHEEL) },
	{ HID_USB_DEVICE(USB_VENDOR_ID_LOGITECH, USB_DEVICE_ID_LOGITECH_MOMO_WHEEL2) },
	{ HID_USB_DEVICE(USB_VENDOR_ID_LOGITECH, USB_DEVICE_ID_LOGITECH_VIBRATION_WHEEL) },
	{ HID_USB_DEVICE(USB_VENDOR_ID_LOGITECH, USB_DEVICE_ID_LOGITECH_DFP_WHEEL) },
	{ HID_USB_DEVICE(USB_VENDOR_ID_LOGITECH, USB_DEVICE_ID_LOGITECH_DFGT_WHEEL) },
	{ HID_USB_DEVICE(USB_VENDOR_ID_LOGITECH, USB_DEVICE_ID_LOGITECH_G25_WHEEL) },
	{ HID_USB_DEVICE(USB_VENDOR_ID_LOGITECH, USB_DEVICE_ID_LOGITECH_G27_WHEEL) },
	{ HID_USB_DEVICE(USB_VENDOR_ID_LOGITECH, USB_DEVICE_ID_LOGITECH_WII_WHEEL) },
	{ HID_USB_DEVICE(USB_VENDOR_ID_LOGITECH, USB_DEVICE_ID_LOGITECH_RUMBLEPAD2) },
	{ HID_USB_DEVICE(USB_VENDOR_ID_LOGITECH, USB_DEVICE_ID_SPACETRAVELLER) },
	{ HID_USB_DEVICE(USB_VENDOR_ID_LOGITECH, USB_DEVICE_ID_SPACENAVIGATOR) },
#endif
#if IS_ENABLED(CONFIG_HID_LOGITECH_HIDPP)
	{ HID_BLUETOOTH_DEVICE(USB_VENDOR_ID_LOGITECH, USB_DEVICE_ID_LOGITECH_T651) },
	{ HID_USB_DEVICE(USB_VENDOR_ID_LOGITECH, USB_DEVICE_ID_LOGITECH_G920_WHEEL) },
#endif
#if IS_ENABLED(CONFIG_HID_LOGITECH_DJ)
	{ HID_USB_DEVICE(USB_VENDOR_ID_LOGITECH, USB_DEVICE_ID_LOGITECH_UNIFYING_RECEIVER) },
	{ HID_USB_DEVICE(USB_VENDOR_ID_LOGITECH, USB_DEVICE_ID_LOGITECH_UNIFYING_RECEIVER_2) },
#endif
#if IS_ENABLED(CONFIG_HID_MAGICMOUSE)
	{ HID_BLUETOOTH_DEVICE(USB_VENDOR_ID_APPLE, USB_DEVICE_ID_APPLE_MAGICMOUSE) },
	{ HID_BLUETOOTH_DEVICE(USB_VENDOR_ID_APPLE, USB_DEVICE_ID_APPLE_MAGICTRACKPAD) },
#endif
#if IS_ENABLED(CONFIG_HID_MAYFLASH)
	{ HID_USB_DEVICE(USB_VENDOR_ID_DRAGONRISE, USB_DEVICE_ID_DRAGONRISE_PS3) },
	{ HID_USB_DEVICE(USB_VENDOR_ID_DRAGONRISE, USB_DEVICE_ID_DRAGONRISE_DOLPHINBAR) },
	{ HID_USB_DEVICE(USB_VENDOR_ID_DRAGONRISE, USB_DEVICE_ID_DRAGONRISE_GAMECUBE1) },
	{ HID_USB_DEVICE(USB_VENDOR_ID_DRAGONRISE, USB_DEVICE_ID_DRAGONRISE_GAMECUBE2) },
#endif
#if IS_ENABLED(CONFIG_HID_MICROSOFT)
	{ HID_USB_DEVICE(USB_VENDOR_ID_MICROSOFT, USB_DEVICE_ID_MS_COMFORT_MOUSE_4500) },
	{ HID_USB_DEVICE(USB_VENDOR_ID_MICROSOFT, USB_DEVICE_ID_MS_COMFORT_KEYBOARD) },
	{ HID_USB_DEVICE(USB_VENDOR_ID_MICROSOFT, USB_DEVICE_ID_SIDEWINDER_GV) },
	{ HID_USB_DEVICE(USB_VENDOR_ID_MICROSOFT, USB_DEVICE_ID_MS_NE4K) },
	{ HID_USB_DEVICE(USB_VENDOR_ID_MICROSOFT, USB_DEVICE_ID_MS_NE4K_JP) },
	{ HID_USB_DEVICE(USB_VENDOR_ID_MICROSOFT, USB_DEVICE_ID_MS_NE7K) },
	{ HID_USB_DEVICE(USB_VENDOR_ID_MICROSOFT, USB_DEVICE_ID_MS_LK6K) },
	{ HID_USB_DEVICE(USB_VENDOR_ID_MICROSOFT, USB_DEVICE_ID_MS_PRESENTER_8K_USB) },
	{ HID_USB_DEVICE(USB_VENDOR_ID_MICROSOFT, USB_DEVICE_ID_MS_DIGITAL_MEDIA_3K) },
	{ HID_USB_DEVICE(USB_VENDOR_ID_MICROSOFT, USB_DEVICE_ID_WIRELESS_OPTICAL_DESKTOP_3_0) },
	{ HID_USB_DEVICE(USB_VENDOR_ID_MICROSOFT, USB_DEVICE_ID_MS_OFFICE_KB) },
	{ HID_USB_DEVICE(USB_VENDOR_ID_MICROSOFT, USB_DEVICE_ID_MS_DIGITAL_MEDIA_7K) },
	{ HID_USB_DEVICE(USB_VENDOR_ID_MICROSOFT, USB_DEVICE_ID_MS_DIGITAL_MEDIA_600) },
	{ HID_USB_DEVICE(USB_VENDOR_ID_MICROSOFT, USB_DEVICE_ID_MS_DIGITAL_MEDIA_3KV1) },
	{ HID_USB_DEVICE(USB_VENDOR_ID_MICROSOFT, USB_DEVICE_ID_MS_POWER_COVER) },
	{ HID_BLUETOOTH_DEVICE(USB_VENDOR_ID_MICROSOFT, USB_DEVICE_ID_MS_PRESENTER_8K_BT) },
#endif
#if IS_ENABLED(CONFIG_HID_MONTEREY)
	{ HID_USB_DEVICE(USB_VENDOR_ID_MONTEREY, USB_DEVICE_ID_GENIUS_KB29E) },
#endif
#if IS_ENABLED(CONFIG_HID_MULTITOUCH)
	{ HID_USB_DEVICE(USB_VENDOR_ID_LG, USB_DEVICE_ID_LG_MELFAS_MT) },
#endif
#if IS_ENABLED(CONFIG_HID_WIIMOTE)
	{ HID_BLUETOOTH_DEVICE(USB_VENDOR_ID_NINTENDO, USB_DEVICE_ID_NINTENDO_WIIMOTE) },
	{ HID_BLUETOOTH_DEVICE(USB_VENDOR_ID_NINTENDO, USB_DEVICE_ID_NINTENDO_WIIMOTE2) },
#endif
#if IS_ENABLED(CONFIG_HID_NTI)
	{ HID_USB_DEVICE(USB_VENDOR_ID_NTI, USB_DEVICE_ID_USB_SUN) },
#endif
#if IS_ENABLED(CONFIG_HID_NINTENDO)
	{ HID_USB_DEVICE(USB_VENDOR_ID_NINTENDO,
		USB_DEVICE_ID_NINTENDO_PROCON) },
	{ HID_BLUETOOTH_DEVICE(USB_VENDOR_ID_NINTENDO,
		USB_DEVICE_ID_NINTENDO_PROCON) },
	{ HID_BLUETOOTH_DEVICE(USB_VENDOR_ID_NINTENDO,
		USB_DEVICE_ID_NINTENDO_JOYCONL) },
	{ HID_BLUETOOTH_DEVICE(USB_VENDOR_ID_NINTENDO,
		USB_DEVICE_ID_NINTENDO_JOYCONR) },
#endif
#if IS_ENABLED(CONFIG_HID_NTRIG)
	{ HID_USB_DEVICE(USB_VENDOR_ID_NTRIG, USB_DEVICE_ID_NTRIG_TOUCH_SCREEN) },
	{ HID_USB_DEVICE(USB_VENDOR_ID_NTRIG, USB_DEVICE_ID_NTRIG_TOUCH_SCREEN_1) },
	{ HID_USB_DEVICE(USB_VENDOR_ID_NTRIG, USB_DEVICE_ID_NTRIG_TOUCH_SCREEN_2) },
	{ HID_USB_DEVICE(USB_VENDOR_ID_NTRIG, USB_DEVICE_ID_NTRIG_TOUCH_SCREEN_3) },
	{ HID_USB_DEVICE(USB_VENDOR_ID_NTRIG, USB_DEVICE_ID_NTRIG_TOUCH_SCREEN_4) },
	{ HID_USB_DEVICE(USB_VENDOR_ID_NTRIG, USB_DEVICE_ID_NTRIG_TOUCH_SCREEN_5) },
	{ HID_USB_DEVICE(USB_VENDOR_ID_NTRIG, USB_DEVICE_ID_NTRIG_TOUCH_SCREEN_6) },
	{ HID_USB_DEVICE(USB_VENDOR_ID_NTRIG, USB_DEVICE_ID_NTRIG_TOUCH_SCREEN_7) },
	{ HID_USB_DEVICE(USB_VENDOR_ID_NTRIG, USB_DEVICE_ID_NTRIG_TOUCH_SCREEN_8) },
	{ HID_USB_DEVICE(USB_VENDOR_ID_NTRIG, USB_DEVICE_ID_NTRIG_TOUCH_SCREEN_9) },
	{ HID_USB_DEVICE(USB_VENDOR_ID_NTRIG, USB_DEVICE_ID_NTRIG_TOUCH_SCREEN_10) },
	{ HID_USB_DEVICE(USB_VENDOR_ID_NTRIG, USB_DEVICE_ID_NTRIG_TOUCH_SCREEN_11) },
	{ HID_USB_DEVICE(USB_VENDOR_ID_NTRIG, USB_DEVICE_ID_NTRIG_TOUCH_SCREEN_12) },
	{ HID_USB_DEVICE(USB_VENDOR_ID_NTRIG, USB_DEVICE_ID_NTRIG_TOUCH_SCREEN_13) },
	{ HID_USB_DEVICE(USB_VENDOR_ID_NTRIG, USB_DEVICE_ID_NTRIG_TOUCH_SCREEN_14) },
	{ HID_USB_DEVICE(USB_VENDOR_ID_NTRIG, USB_DEVICE_ID_NTRIG_TOUCH_SCREEN_15) },
	{ HID_USB_DEVICE(USB_VENDOR_ID_NTRIG, USB_DEVICE_ID_NTRIG_TOUCH_SCREEN_16) },
	{ HID_USB_DEVICE(USB_VENDOR_ID_NTRIG, USB_DEVICE_ID_NTRIG_TOUCH_SCREEN_17) },
	{ HID_USB_DEVICE(USB_VENDOR_ID_NTRIG, USB_DEVICE_ID_NTRIG_TOUCH_SCREEN_18) },
#endif
#if IS_ENABLED(CONFIG_HID_ORTEK)
	{ HID_USB_DEVICE(USB_VENDOR_ID_ORTEK, USB_DEVICE_ID_ORTEK_PKB1700) },
	{ HID_USB_DEVICE(USB_VENDOR_ID_ORTEK, USB_DEVICE_ID_ORTEK_WKB2000) },
	{ HID_USB_DEVICE(USB_VENDOR_ID_ORTEK, USB_DEVICE_ID_ORTEK_IHOME_IMAC_A210S) },
	{ HID_USB_DEVICE(USB_VENDOR_ID_SKYCABLE, USB_DEVICE_ID_SKYCABLE_WIRELESS_PRESENTER) },
#endif
#if IS_ENABLED(CONFIG_HID_PANTHERLORD)
	{ HID_USB_DEVICE(USB_VENDOR_ID_GAMERON, USB_DEVICE_ID_GAMERON_DUAL_PSX_ADAPTOR) },
	{ HID_USB_DEVICE(USB_VENDOR_ID_GAMERON, USB_DEVICE_ID_GAMERON_DUAL_PCS_ADAPTOR) },
	{ HID_USB_DEVICE(USB_VENDOR_ID_GREENASIA, 0x0003) },
	{ HID_USB_DEVICE(USB_VENDOR_ID_JESS2, USB_DEVICE_ID_JESS2_COLOR_RUMBLE_PAD) },
#endif
#if IS_ENABLED(CONFIG_HID_PENMOUNT)
	{ HID_USB_DEVICE(USB_VENDOR_ID_PENMOUNT, USB_DEVICE_ID_PENMOUNT_6000) },
#endif
#if IS_ENABLED(CONFIG_HID_PETALYNX)
	{ HID_USB_DEVICE(USB_VENDOR_ID_PETALYNX, USB_DEVICE_ID_PETALYNX_MAXTER_REMOTE) },
#endif
#if IS_ENABLED(CONFIG_HID_PICOLCD)
	{ HID_USB_DEVICE(USB_VENDOR_ID_MICROCHIP, USB_DEVICE_ID_PICOLCD) },
	{ HID_USB_DEVICE(USB_VENDOR_ID_MICROCHIP, USB_DEVICE_ID_PICOLCD_BOOTLOADER) },
#endif
#if IS_ENABLED(CONFIG_HID_PLANTRONICS)
	{ HID_USB_DEVICE(USB_VENDOR_ID_PLANTRONICS, HID_ANY_ID) },
#endif
#if IS_ENABLED(CONFIG_HID_PRIMAX)
	{ HID_USB_DEVICE(USB_VENDOR_ID_PRIMAX, USB_DEVICE_ID_PRIMAX_KEYBOARD) },
#endif
#if IS_ENABLED(CONFIG_HID_PRODIKEYS)
	{ HID_USB_DEVICE(USB_VENDOR_ID_CREATIVELABS, USB_DEVICE_ID_PRODIKEYS_PCMIDI) },
#endif
#if IS_ENABLED(CONFIG_HID_RETRODE)
	{ HID_USB_DEVICE(USB_VENDOR_ID_FUTURE_TECHNOLOGY, USB_DEVICE_ID_RETRODE2) },
#endif
#if IS_ENABLED(CONFIG_HID_RMI)
	{ HID_USB_DEVICE(USB_VENDOR_ID_LENOVO, USB_DEVICE_ID_LENOVO_X1_COVER) },
	{ HID_USB_DEVICE(USB_VENDOR_ID_RAZER, USB_DEVICE_ID_RAZER_BLADE_14) },
#endif
#if IS_ENABLED(CONFIG_HID_ROCCAT)
	{ HID_USB_DEVICE(USB_VENDOR_ID_ROCCAT, USB_DEVICE_ID_ROCCAT_ARVO) },
	{ HID_USB_DEVICE(USB_VENDOR_ID_ROCCAT, USB_DEVICE_ID_ROCCAT_ISKU) },
	{ HID_USB_DEVICE(USB_VENDOR_ID_ROCCAT, USB_DEVICE_ID_ROCCAT_ISKUFX) },
	{ HID_USB_DEVICE(USB_VENDOR_ID_ROCCAT, USB_DEVICE_ID_ROCCAT_KONE) },
	{ HID_USB_DEVICE(USB_VENDOR_ID_ROCCAT, USB_DEVICE_ID_ROCCAT_KONEPLUS) },
	{ HID_USB_DEVICE(USB_VENDOR_ID_ROCCAT, USB_DEVICE_ID_ROCCAT_KONEPURE) },
	{ HID_USB_DEVICE(USB_VENDOR_ID_ROCCAT, USB_DEVICE_ID_ROCCAT_KONEPURE_OPTICAL) },
	{ HID_USB_DEVICE(USB_VENDOR_ID_ROCCAT, USB_DEVICE_ID_ROCCAT_KONEXTD) },
	{ HID_USB_DEVICE(USB_VENDOR_ID_ROCCAT, USB_DEVICE_ID_ROCCAT_KOVAPLUS) },
	{ HID_USB_DEVICE(USB_VENDOR_ID_ROCCAT, USB_DEVICE_ID_ROCCAT_LUA) },
	{ HID_USB_DEVICE(USB_VENDOR_ID_ROCCAT, USB_DEVICE_ID_ROCCAT_PYRA_WIRED) },
	{ HID_USB_DEVICE(USB_VENDOR_ID_ROCCAT, USB_DEVICE_ID_ROCCAT_PYRA_WIRELESS) },
	{ HID_USB_DEVICE(USB_VENDOR_ID_ROCCAT, USB_DEVICE_ID_ROCCAT_RYOS_MK) },
	{ HID_USB_DEVICE(USB_VENDOR_ID_ROCCAT, USB_DEVICE_ID_ROCCAT_RYOS_MK_GLOW) },
	{ HID_USB_DEVICE(USB_VENDOR_ID_ROCCAT, USB_DEVICE_ID_ROCCAT_RYOS_MK_PRO) },
	{ HID_USB_DEVICE(USB_VENDOR_ID_ROCCAT, USB_DEVICE_ID_ROCCAT_SAVU) },
#endif
#if IS_ENABLED(CONFIG_HID_SAITEK)
	{ HID_USB_DEVICE(USB_VENDOR_ID_SAITEK, USB_DEVICE_ID_SAITEK_PS1000) },
	{ HID_USB_DEVICE(USB_VENDOR_ID_SAITEK, USB_DEVICE_ID_SAITEK_RAT7_OLD) },
	{ HID_USB_DEVICE(USB_VENDOR_ID_SAITEK, USB_DEVICE_ID_SAITEK_RAT7) },
	{ HID_USB_DEVICE(USB_VENDOR_ID_SAITEK, USB_DEVICE_ID_SAITEK_RAT9) },
	{ HID_USB_DEVICE(USB_VENDOR_ID_SAITEK, USB_DEVICE_ID_SAITEK_MMO7) },
	{ HID_USB_DEVICE(USB_VENDOR_ID_MADCATZ, USB_DEVICE_ID_MADCATZ_RAT5) },
	{ HID_USB_DEVICE(USB_VENDOR_ID_MADCATZ, USB_DEVICE_ID_MADCATZ_RAT9) },
#endif
#if IS_ENABLED(CONFIG_HID_SAMSUNG)
	{ HID_USB_DEVICE(USB_VENDOR_ID_SAMSUNG, USB_DEVICE_ID_SAMSUNG_IR_REMOTE) },
	{ HID_USB_DEVICE(USB_VENDOR_ID_SAMSUNG, USB_DEVICE_ID_SAMSUNG_WIRELESS_KBD_MOUSE) },
#endif
#if IS_ENABLED(CONFIG_HID_SMARTJOYPLUS)
	{ HID_USB_DEVICE(USB_VENDOR_ID_PLAYDOTCOM, USB_DEVICE_ID_PLAYDOTCOM_EMS_USBII) },
	{ HID_USB_DEVICE(USB_VENDOR_ID_WISEGROUP, USB_DEVICE_ID_SMARTJOY_PLUS) },
	{ HID_USB_DEVICE(USB_VENDOR_ID_WISEGROUP, USB_DEVICE_ID_SUPER_JOY_BOX_3) },
	{ HID_USB_DEVICE(USB_VENDOR_ID_WISEGROUP, USB_DEVICE_ID_DUAL_USB_JOYPAD) },
	{ HID_USB_DEVICE(USB_VENDOR_ID_WISEGROUP_LTD, USB_DEVICE_ID_SUPER_JOY_BOX_3_PRO) },
	{ HID_USB_DEVICE(USB_VENDOR_ID_WISEGROUP_LTD, USB_DEVICE_ID_SUPER_DUAL_BOX_PRO) },
	{ HID_USB_DEVICE(USB_VENDOR_ID_WISEGROUP_LTD, USB_DEVICE_ID_SUPER_JOY_BOX_5_PRO) },
#endif
#if IS_ENABLED(CONFIG_HID_SONY)
	{ HID_BLUETOOTH_DEVICE(USB_VENDOR_ID_LOGITECH, USB_DEVICE_ID_LOGITECH_HARMONY_PS3) },
	{ HID_BLUETOOTH_DEVICE(USB_VENDOR_ID_SMK, USB_DEVICE_ID_SMK_PS3_BDREMOTE) },
	{ HID_USB_DEVICE(USB_VENDOR_ID_SONY, USB_DEVICE_ID_SONY_BUZZ_CONTROLLER) },
	{ HID_USB_DEVICE(USB_VENDOR_ID_SONY, USB_DEVICE_ID_SONY_WIRELESS_BUZZ_CONTROLLER) },
	{ HID_USB_DEVICE(USB_VENDOR_ID_SONY, USB_DEVICE_ID_SONY_MOTION_CONTROLLER) },
	{ HID_BLUETOOTH_DEVICE(USB_VENDOR_ID_SONY, USB_DEVICE_ID_SONY_MOTION_CONTROLLER) },
	{ HID_USB_DEVICE(USB_VENDOR_ID_SONY, USB_DEVICE_ID_SONY_NAVIGATION_CONTROLLER) },
	{ HID_BLUETOOTH_DEVICE(USB_VENDOR_ID_SONY, USB_DEVICE_ID_SONY_NAVIGATION_CONTROLLER) },
	{ HID_BLUETOOTH_DEVICE(USB_VENDOR_ID_SONY, USB_DEVICE_ID_SONY_PS3_BDREMOTE) },
	{ HID_USB_DEVICE(USB_VENDOR_ID_SONY, USB_DEVICE_ID_SONY_PS3_CONTROLLER) },
	{ HID_BLUETOOTH_DEVICE(USB_VENDOR_ID_SONY, USB_DEVICE_ID_SONY_PS3_CONTROLLER) },
	{ HID_USB_DEVICE(USB_VENDOR_ID_SONY, USB_DEVICE_ID_SONY_PS4_CONTROLLER) },
	{ HID_BLUETOOTH_DEVICE(USB_VENDOR_ID_SONY, USB_DEVICE_ID_SONY_PS4_CONTROLLER) },
	{ HID_USB_DEVICE(USB_VENDOR_ID_SONY, USB_DEVICE_ID_SONY_PS4_CONTROLLER_2) },
	{ HID_BLUETOOTH_DEVICE(USB_VENDOR_ID_SONY, USB_DEVICE_ID_SONY_PS4_CONTROLLER_2) },
	{ HID_USB_DEVICE(USB_VENDOR_ID_SONY, USB_DEVICE_ID_SONY_PS4_CONTROLLER_DONGLE) },
	{ HID_USB_DEVICE(USB_VENDOR_ID_SONY, USB_DEVICE_ID_SONY_VAIO_VGX_MOUSE) },
	{ HID_USB_DEVICE(USB_VENDOR_ID_SONY, USB_DEVICE_ID_SONY_VAIO_VGP_MOUSE) },
	{ HID_USB_DEVICE(USB_VENDOR_ID_SINO_LITE, USB_DEVICE_ID_SINO_LITE_CONTROLLER) },
#endif
#if IS_ENABLED(CONFIG_HID_SPEEDLINK)
	{ HID_USB_DEVICE(USB_VENDOR_ID_X_TENSIONS, USB_DEVICE_ID_SPEEDLINK_VAD_CEZANNE) },
#endif
#if IS_ENABLED(CONFIG_HID_STEELSERIES)
	{ HID_USB_DEVICE(USB_VENDOR_ID_STEELSERIES, USB_DEVICE_ID_STEELSERIES_SRWS1) },
#endif
#if IS_ENABLED(CONFIG_HID_SUNPLUS)
	{ HID_USB_DEVICE(USB_VENDOR_ID_SUNPLUS, USB_DEVICE_ID_SUNPLUS_WDESKTOP) },
#endif
#if IS_ENABLED(CONFIG_HID_THRUSTMASTER)
	{ HID_USB_DEVICE(USB_VENDOR_ID_THRUSTMASTER, 0xb300) },
	{ HID_USB_DEVICE(USB_VENDOR_ID_THRUSTMASTER, 0xb304) },
	{ HID_USB_DEVICE(USB_VENDOR_ID_THRUSTMASTER, 0xb323) },
	{ HID_USB_DEVICE(USB_VENDOR_ID_THRUSTMASTER, 0xb324) },
	{ HID_USB_DEVICE(USB_VENDOR_ID_THRUSTMASTER, 0xb651) },
	{ HID_USB_DEVICE(USB_VENDOR_ID_THRUSTMASTER, 0xb653) },
	{ HID_USB_DEVICE(USB_VENDOR_ID_THRUSTMASTER, 0xb654) },
	{ HID_USB_DEVICE(USB_VENDOR_ID_THRUSTMASTER, 0xb65a) },
#endif
#if IS_ENABLED(CONFIG_HID_TIVO)
	{ HID_BLUETOOTH_DEVICE(USB_VENDOR_ID_TIVO, USB_DEVICE_ID_TIVO_SLIDE_BT) },
	{ HID_USB_DEVICE(USB_VENDOR_ID_TIVO, USB_DEVICE_ID_TIVO_SLIDE) },
	{ HID_USB_DEVICE(USB_VENDOR_ID_TIVO, USB_DEVICE_ID_TIVO_SLIDE_PRO) },
#endif
#if IS_ENABLED(CONFIG_HID_TOPSEED)
	{ HID_USB_DEVICE(USB_VENDOR_ID_BTC, USB_DEVICE_ID_BTC_EMPREX_REMOTE) },
	{ HID_USB_DEVICE(USB_VENDOR_ID_BTC, USB_DEVICE_ID_BTC_EMPREX_REMOTE_2) },
	{ HID_USB_DEVICE(USB_VENDOR_ID_CHICONY, USB_DEVICE_ID_CHICONY_WIRELESS) },
	{ HID_USB_DEVICE(USB_VENDOR_ID_TOPSEED, USB_DEVICE_ID_TOPSEED_CYBERLINK) },
	{ HID_USB_DEVICE(USB_VENDOR_ID_TOPSEED2, USB_DEVICE_ID_TOPSEED2_RF_COMBO) },
#endif
#if IS_ENABLED(CONFIG_HID_TWINHAN)
	{ HID_USB_DEVICE(USB_VENDOR_ID_TWINHAN, USB_DEVICE_ID_TWINHAN_IR_REMOTE) },
#endif
#if IS_ENABLED(CONFIG_HID_UCLOGIC)
	{ HID_USB_DEVICE(USB_VENDOR_ID_HUION, USB_DEVICE_ID_HUION_TABLET) },
	{ HID_USB_DEVICE(USB_VENDOR_ID_UCLOGIC, USB_DEVICE_ID_HUION_TABLET) },
	{ HID_USB_DEVICE(USB_VENDOR_ID_UCLOGIC, USB_DEVICE_ID_UCLOGIC_TABLET_PF1209) },
	{ HID_USB_DEVICE(USB_VENDOR_ID_UCLOGIC, USB_DEVICE_ID_UCLOGIC_TABLET_WP4030U) },
	{ HID_USB_DEVICE(USB_VENDOR_ID_UCLOGIC, USB_DEVICE_ID_UCLOGIC_TABLET_WP5540U) },
	{ HID_USB_DEVICE(USB_VENDOR_ID_UCLOGIC, USB_DEVICE_ID_UCLOGIC_TABLET_WP8060U) },
	{ HID_USB_DEVICE(USB_VENDOR_ID_UCLOGIC, USB_DEVICE_ID_UCLOGIC_TABLET_WP1062) },
	{ HID_USB_DEVICE(USB_VENDOR_ID_UCLOGIC, USB_DEVICE_ID_UCLOGIC_WIRELESS_TABLET_TWHL850) },
	{ HID_USB_DEVICE(USB_VENDOR_ID_UCLOGIC, USB_DEVICE_ID_UCLOGIC_TABLET_TWHA60) },
	{ HID_USB_DEVICE(USB_VENDOR_ID_UCLOGIC, USB_DEVICE_ID_YIYNOVA_TABLET) },
	{ HID_USB_DEVICE(USB_VENDOR_ID_UCLOGIC, USB_DEVICE_ID_UGEE_TABLET_81) },
	{ HID_USB_DEVICE(USB_VENDOR_ID_UCLOGIC, USB_DEVICE_ID_UGEE_TABLET_45) },
	{ HID_USB_DEVICE(USB_VENDOR_ID_UCLOGIC, USB_DEVICE_ID_UCLOGIC_DRAWIMAGE_G3) },
	{ HID_USB_DEVICE(USB_VENDOR_ID_UGEE, USB_DEVICE_ID_UGEE_TABLET_EX07S) },
	{ HID_USB_DEVICE(USB_VENDOR_ID_UGTIZER, USB_DEVICE_ID_UGTIZER_TABLET_GP0610) },
#endif
#if IS_ENABLED(CONFIG_HID_UDRAW_PS3)
	{ HID_USB_DEVICE(USB_VENDOR_ID_THQ, USB_DEVICE_ID_THQ_PS3_UDRAW) },
#endif
#if IS_ENABLED(CONFIG_HID_WALTOP)
	{ HID_USB_DEVICE(USB_VENDOR_ID_WALTOP, USB_DEVICE_ID_WALTOP_SLIM_TABLET_5_8_INCH) },
	{ HID_USB_DEVICE(USB_VENDOR_ID_WALTOP, USB_DEVICE_ID_WALTOP_SLIM_TABLET_12_1_INCH) },
	{ HID_USB_DEVICE(USB_VENDOR_ID_WALTOP, USB_DEVICE_ID_WALTOP_Q_PAD) },
	{ HID_USB_DEVICE(USB_VENDOR_ID_WALTOP, USB_DEVICE_ID_WALTOP_PID_0038) },
	{ HID_USB_DEVICE(USB_VENDOR_ID_WALTOP, USB_DEVICE_ID_WALTOP_MEDIA_TABLET_10_6_INCH) },
	{ HID_USB_DEVICE(USB_VENDOR_ID_WALTOP, USB_DEVICE_ID_WALTOP_MEDIA_TABLET_14_1_INCH) },
	{ HID_USB_DEVICE(USB_VENDOR_ID_WALTOP, USB_DEVICE_ID_WALTOP_SIRIUS_BATTERY_FREE_TABLET) },
#endif
#if IS_ENABLED(CONFIG_HID_XINMO)
	{ HID_USB_DEVICE(USB_VENDOR_ID_XIN_MO, USB_DEVICE_ID_XIN_MO_DUAL_ARCADE) },
	{ HID_USB_DEVICE(USB_VENDOR_ID_XIN_MO, USB_DEVICE_ID_THT_2P_ARCADE) },
#endif
#if IS_ENABLED(CONFIG_HID_ZEROPLUS)
	{ HID_USB_DEVICE(USB_VENDOR_ID_ZEROPLUS, 0x0005) },
	{ HID_USB_DEVICE(USB_VENDOR_ID_ZEROPLUS, 0x0030) },
#endif
#if IS_ENABLED(CONFIG_HID_ZYDACRON)
	{ HID_USB_DEVICE(USB_VENDOR_ID_ZYDACRON, USB_DEVICE_ID_ZYDACRON_REMOTE_CONTROL) },
#endif
	{ }
};

struct hid_dynid {
	struct list_head list;
	struct hid_device_id id;
};

/**
 * store_new_id - add a new HID device ID to this driver and re-probe devices
 * @driver: target device driver
 * @buf: buffer for scanning device ID data
 * @count: input size
 *
 * Adds a new dynamic hid device ID to this driver,
 * and causes the driver to probe for all devices again.
 */
static ssize_t new_id_store(struct device_driver *drv, const char *buf,
		size_t count)
{
	struct hid_driver *hdrv = to_hid_driver(drv);
	struct hid_dynid *dynid;
	__u32 bus, vendor, product;
	unsigned long driver_data = 0;
	int ret;

	ret = sscanf(buf, "%x %x %x %lx",
			&bus, &vendor, &product, &driver_data);
	if (ret < 3)
		return -EINVAL;

	dynid = kzalloc(sizeof(*dynid), GFP_KERNEL);
	if (!dynid)
		return -ENOMEM;

	dynid->id.bus = bus;
	dynid->id.group = HID_GROUP_ANY;
	dynid->id.vendor = vendor;
	dynid->id.product = product;
	dynid->id.driver_data = driver_data;

	spin_lock(&hdrv->dyn_lock);
	list_add_tail(&dynid->list, &hdrv->dyn_list);
	spin_unlock(&hdrv->dyn_lock);

	ret = driver_attach(&hdrv->driver);

	return ret ? : count;
}
static DRIVER_ATTR_WO(new_id);

static struct attribute *hid_drv_attrs[] = {
	&driver_attr_new_id.attr,
	NULL,
};
ATTRIBUTE_GROUPS(hid_drv);

static void hid_free_dynids(struct hid_driver *hdrv)
{
	struct hid_dynid *dynid, *n;

	spin_lock(&hdrv->dyn_lock);
	list_for_each_entry_safe(dynid, n, &hdrv->dyn_list, list) {
		list_del(&dynid->list);
		kfree(dynid);
	}
	spin_unlock(&hdrv->dyn_lock);
}

static const struct hid_device_id *hid_match_device(struct hid_device *hdev,
		struct hid_driver *hdrv)
{
	struct hid_dynid *dynid;

	spin_lock(&hdrv->dyn_lock);
	list_for_each_entry(dynid, &hdrv->dyn_list, list) {
		if (hid_match_one_id(hdev, &dynid->id)) {
			spin_unlock(&hdrv->dyn_lock);
			return &dynid->id;
		}
	}
	spin_unlock(&hdrv->dyn_lock);

	return hid_match_id(hdev, hdrv->id_table);
}

static int hid_bus_match(struct device *dev, struct device_driver *drv)
{
	struct hid_driver *hdrv = to_hid_driver(drv);
	struct hid_device *hdev = to_hid_device(dev);

	return hid_match_device(hdev, hdrv) != NULL;
}

static int hid_device_probe(struct device *dev)
{
	struct hid_driver *hdrv = to_hid_driver(dev->driver);
	struct hid_device *hdev = to_hid_device(dev);
	const struct hid_device_id *id;
	int ret = 0;

	if (down_interruptible(&hdev->driver_input_lock)) {
		ret = -EINTR;
		goto end;
	}
	hdev->io_started = false;

	if (!hdev->driver) {
		id = hid_match_device(hdev, hdrv);
		if (id == NULL) {
			ret = -ENODEV;
			goto unlock;
		}

		hdev->driver = hdrv;
		if (hdrv->probe) {
			ret = hdrv->probe(hdev, id);
		} else { /* default probe */
			ret = hid_open_report(hdev);
			if (!ret)
				ret = hid_hw_start(hdev, HID_CONNECT_DEFAULT);
		}
		if (ret) {
			hid_close_report(hdev);
			hdev->driver = NULL;
		}
	}
unlock:
	if (!hdev->io_started)
		up(&hdev->driver_input_lock);
end:
	return ret;
}

static int hid_device_remove(struct device *dev)
{
	struct hid_device *hdev = to_hid_device(dev);
	struct hid_driver *hdrv;
	int ret = 0;

	if (down_interruptible(&hdev->driver_input_lock)) {
		ret = -EINTR;
		goto end;
	}
	hdev->io_started = false;

	hdrv = hdev->driver;
	if (hdrv) {
		if (hdrv->remove)
			hdrv->remove(hdev);
		else /* default remove */
			hid_hw_stop(hdev);
		hid_close_report(hdev);
		hdev->driver = NULL;
	}

	if (!hdev->io_started)
		up(&hdev->driver_input_lock);
end:
	return ret;
}

static ssize_t modalias_show(struct device *dev, struct device_attribute *a,
			     char *buf)
{
	struct hid_device *hdev = container_of(dev, struct hid_device, dev);

	return scnprintf(buf, PAGE_SIZE, "hid:b%04Xg%04Xv%08Xp%08X\n",
			 hdev->bus, hdev->group, hdev->vendor, hdev->product);
}
static DEVICE_ATTR_RO(modalias);

static struct attribute *hid_dev_attrs[] = {
	&dev_attr_modalias.attr,
	NULL,
};
static struct bin_attribute *hid_dev_bin_attrs[] = {
	&dev_bin_attr_report_desc,
	NULL
};
static const struct attribute_group hid_dev_group = {
	.attrs = hid_dev_attrs,
	.bin_attrs = hid_dev_bin_attrs,
};
__ATTRIBUTE_GROUPS(hid_dev);

static int hid_uevent(struct device *dev, struct kobj_uevent_env *env)
{
	struct hid_device *hdev = to_hid_device(dev);

	if (add_uevent_var(env, "HID_ID=%04X:%08X:%08X",
			hdev->bus, hdev->vendor, hdev->product))
		return -ENOMEM;

	if (add_uevent_var(env, "HID_NAME=%s", hdev->name))
		return -ENOMEM;

	if (add_uevent_var(env, "HID_PHYS=%s", hdev->phys))
		return -ENOMEM;

	if (add_uevent_var(env, "HID_UNIQ=%s", hdev->uniq))
		return -ENOMEM;

	if (add_uevent_var(env, "MODALIAS=hid:b%04Xg%04Xv%08Xp%08X",
			   hdev->bus, hdev->group, hdev->vendor, hdev->product))
		return -ENOMEM;

	return 0;
}

static struct bus_type hid_bus_type = {
	.name		= "hid",
	.dev_groups	= hid_dev_groups,
	.drv_groups	= hid_drv_groups,
	.match		= hid_bus_match,
	.probe		= hid_device_probe,
	.remove		= hid_device_remove,
	.uevent		= hid_uevent,
};

/* a list of devices that shouldn't be handled by HID core at all */
static const struct hid_device_id hid_ignore_list[] = {
	{ HID_USB_DEVICE(USB_VENDOR_ID_ACECAD, USB_DEVICE_ID_ACECAD_FLAIR) },
	{ HID_USB_DEVICE(USB_VENDOR_ID_ACECAD, USB_DEVICE_ID_ACECAD_302) },
	{ HID_USB_DEVICE(USB_VENDOR_ID_ADS_TECH, USB_DEVICE_ID_ADS_TECH_RADIO_SI470X) },
	{ HID_USB_DEVICE(USB_VENDOR_ID_AIPTEK, USB_DEVICE_ID_AIPTEK_01) },
	{ HID_USB_DEVICE(USB_VENDOR_ID_AIPTEK, USB_DEVICE_ID_AIPTEK_10) },
	{ HID_USB_DEVICE(USB_VENDOR_ID_AIPTEK, USB_DEVICE_ID_AIPTEK_20) },
	{ HID_USB_DEVICE(USB_VENDOR_ID_AIPTEK, USB_DEVICE_ID_AIPTEK_21) },
	{ HID_USB_DEVICE(USB_VENDOR_ID_AIPTEK, USB_DEVICE_ID_AIPTEK_22) },
	{ HID_USB_DEVICE(USB_VENDOR_ID_AIPTEK, USB_DEVICE_ID_AIPTEK_23) },
	{ HID_USB_DEVICE(USB_VENDOR_ID_AIPTEK, USB_DEVICE_ID_AIPTEK_24) },
	{ HID_USB_DEVICE(USB_VENDOR_ID_AIRCABLE, USB_DEVICE_ID_AIRCABLE1) },
	{ HID_USB_DEVICE(USB_VENDOR_ID_ALCOR, USB_DEVICE_ID_ALCOR_USBRS232) },
	{ HID_USB_DEVICE(USB_VENDOR_ID_ASUSTEK, USB_DEVICE_ID_ASUSTEK_LCM)},
	{ HID_USB_DEVICE(USB_VENDOR_ID_ASUSTEK, USB_DEVICE_ID_ASUSTEK_LCM2)},
	{ HID_USB_DEVICE(USB_VENDOR_ID_AVERMEDIA, USB_DEVICE_ID_AVER_FM_MR800) },
	{ HID_USB_DEVICE(USB_VENDOR_ID_AXENTIA, USB_DEVICE_ID_AXENTIA_FM_RADIO) },
	{ HID_USB_DEVICE(USB_VENDOR_ID_BERKSHIRE, USB_DEVICE_ID_BERKSHIRE_PCWD) },
	{ HID_USB_DEVICE(USB_VENDOR_ID_CIDC, 0x0103) },
	{ HID_USB_DEVICE(USB_VENDOR_ID_CYGNAL, USB_DEVICE_ID_CYGNAL_RADIO_SI470X) },
	{ HID_USB_DEVICE(USB_VENDOR_ID_CYGNAL, USB_DEVICE_ID_CYGNAL_RADIO_SI4713) },
	{ HID_USB_DEVICE(USB_VENDOR_ID_CMEDIA, USB_DEVICE_ID_CM109) },
	{ HID_USB_DEVICE(USB_VENDOR_ID_CYPRESS, USB_DEVICE_ID_CYPRESS_HIDCOM) },
	{ HID_USB_DEVICE(USB_VENDOR_ID_CYPRESS, USB_DEVICE_ID_CYPRESS_ULTRAMOUSE) },
	{ HID_USB_DEVICE(USB_VENDOR_ID_DEALEXTREAME, USB_DEVICE_ID_DEALEXTREAME_RADIO_SI4701) },
	{ HID_USB_DEVICE(USB_VENDOR_ID_DELORME, USB_DEVICE_ID_DELORME_EARTHMATE) },
	{ HID_USB_DEVICE(USB_VENDOR_ID_DELORME, USB_DEVICE_ID_DELORME_EM_LT20) },
	{ HID_I2C_DEVICE(USB_VENDOR_ID_ELAN, 0x0400) },
	{ HID_USB_DEVICE(USB_VENDOR_ID_ESSENTIAL_REALITY, USB_DEVICE_ID_ESSENTIAL_REALITY_P5) },
	{ HID_USB_DEVICE(USB_VENDOR_ID_ETT, USB_DEVICE_ID_TC5UH) },
	{ HID_USB_DEVICE(USB_VENDOR_ID_ETT, USB_DEVICE_ID_TC4UM) },
	{ HID_USB_DEVICE(USB_VENDOR_ID_GENERAL_TOUCH, 0x0001) },
	{ HID_USB_DEVICE(USB_VENDOR_ID_GENERAL_TOUCH, 0x0002) },
	{ HID_USB_DEVICE(USB_VENDOR_ID_GENERAL_TOUCH, 0x0004) },
	{ HID_USB_DEVICE(USB_VENDOR_ID_GOTOP, USB_DEVICE_ID_SUPER_Q2) },
	{ HID_USB_DEVICE(USB_VENDOR_ID_GOTOP, USB_DEVICE_ID_GOGOPEN) },
	{ HID_USB_DEVICE(USB_VENDOR_ID_GOTOP, USB_DEVICE_ID_PENPOWER) },
	{ HID_USB_DEVICE(USB_VENDOR_ID_GRETAGMACBETH, USB_DEVICE_ID_GRETAGMACBETH_HUEY) },
	{ HID_USB_DEVICE(USB_VENDOR_ID_GRIFFIN, USB_DEVICE_ID_POWERMATE) },
	{ HID_USB_DEVICE(USB_VENDOR_ID_GRIFFIN, USB_DEVICE_ID_SOUNDKNOB) },
	{ HID_USB_DEVICE(USB_VENDOR_ID_GRIFFIN, USB_DEVICE_ID_RADIOSHARK) },
	{ HID_USB_DEVICE(USB_VENDOR_ID_GTCO, USB_DEVICE_ID_GTCO_90) },
	{ HID_USB_DEVICE(USB_VENDOR_ID_GTCO, USB_DEVICE_ID_GTCO_100) },
	{ HID_USB_DEVICE(USB_VENDOR_ID_GTCO, USB_DEVICE_ID_GTCO_101) },
	{ HID_USB_DEVICE(USB_VENDOR_ID_GTCO, USB_DEVICE_ID_GTCO_103) },
	{ HID_USB_DEVICE(USB_VENDOR_ID_GTCO, USB_DEVICE_ID_GTCO_104) },
	{ HID_USB_DEVICE(USB_VENDOR_ID_GTCO, USB_DEVICE_ID_GTCO_105) },
	{ HID_USB_DEVICE(USB_VENDOR_ID_GTCO, USB_DEVICE_ID_GTCO_106) },
	{ HID_USB_DEVICE(USB_VENDOR_ID_GTCO, USB_DEVICE_ID_GTCO_107) },
	{ HID_USB_DEVICE(USB_VENDOR_ID_GTCO, USB_DEVICE_ID_GTCO_108) },
	{ HID_USB_DEVICE(USB_VENDOR_ID_GTCO, USB_DEVICE_ID_GTCO_200) },
	{ HID_USB_DEVICE(USB_VENDOR_ID_GTCO, USB_DEVICE_ID_GTCO_201) },
	{ HID_USB_DEVICE(USB_VENDOR_ID_GTCO, USB_DEVICE_ID_GTCO_202) },
	{ HID_USB_DEVICE(USB_VENDOR_ID_GTCO, USB_DEVICE_ID_GTCO_203) },
	{ HID_USB_DEVICE(USB_VENDOR_ID_GTCO, USB_DEVICE_ID_GTCO_204) },
	{ HID_USB_DEVICE(USB_VENDOR_ID_GTCO, USB_DEVICE_ID_GTCO_205) },
	{ HID_USB_DEVICE(USB_VENDOR_ID_GTCO, USB_DEVICE_ID_GTCO_206) },
	{ HID_USB_DEVICE(USB_VENDOR_ID_GTCO, USB_DEVICE_ID_GTCO_207) },
	{ HID_USB_DEVICE(USB_VENDOR_ID_GTCO, USB_DEVICE_ID_GTCO_300) },
	{ HID_USB_DEVICE(USB_VENDOR_ID_GTCO, USB_DEVICE_ID_GTCO_301) },
	{ HID_USB_DEVICE(USB_VENDOR_ID_GTCO, USB_DEVICE_ID_GTCO_302) },
	{ HID_USB_DEVICE(USB_VENDOR_ID_GTCO, USB_DEVICE_ID_GTCO_303) },
	{ HID_USB_DEVICE(USB_VENDOR_ID_GTCO, USB_DEVICE_ID_GTCO_304) },
	{ HID_USB_DEVICE(USB_VENDOR_ID_GTCO, USB_DEVICE_ID_GTCO_305) },
	{ HID_USB_DEVICE(USB_VENDOR_ID_GTCO, USB_DEVICE_ID_GTCO_306) },
	{ HID_USB_DEVICE(USB_VENDOR_ID_GTCO, USB_DEVICE_ID_GTCO_307) },
	{ HID_USB_DEVICE(USB_VENDOR_ID_GTCO, USB_DEVICE_ID_GTCO_308) },
	{ HID_USB_DEVICE(USB_VENDOR_ID_GTCO, USB_DEVICE_ID_GTCO_309) },
	{ HID_USB_DEVICE(USB_VENDOR_ID_GTCO, USB_DEVICE_ID_GTCO_400) },
	{ HID_USB_DEVICE(USB_VENDOR_ID_GTCO, USB_DEVICE_ID_GTCO_401) },
	{ HID_USB_DEVICE(USB_VENDOR_ID_GTCO, USB_DEVICE_ID_GTCO_402) },
	{ HID_USB_DEVICE(USB_VENDOR_ID_GTCO, USB_DEVICE_ID_GTCO_403) },
	{ HID_USB_DEVICE(USB_VENDOR_ID_GTCO, USB_DEVICE_ID_GTCO_404) },
	{ HID_USB_DEVICE(USB_VENDOR_ID_GTCO, USB_DEVICE_ID_GTCO_405) },
	{ HID_USB_DEVICE(USB_VENDOR_ID_GTCO, USB_DEVICE_ID_GTCO_500) },
	{ HID_USB_DEVICE(USB_VENDOR_ID_GTCO, USB_DEVICE_ID_GTCO_501) },
	{ HID_USB_DEVICE(USB_VENDOR_ID_GTCO, USB_DEVICE_ID_GTCO_502) },
	{ HID_USB_DEVICE(USB_VENDOR_ID_GTCO, USB_DEVICE_ID_GTCO_503) },
	{ HID_USB_DEVICE(USB_VENDOR_ID_GTCO, USB_DEVICE_ID_GTCO_504) },
	{ HID_USB_DEVICE(USB_VENDOR_ID_GTCO, USB_DEVICE_ID_GTCO_1000) },
	{ HID_USB_DEVICE(USB_VENDOR_ID_GTCO, USB_DEVICE_ID_GTCO_1001) },
	{ HID_USB_DEVICE(USB_VENDOR_ID_GTCO, USB_DEVICE_ID_GTCO_1002) },
	{ HID_USB_DEVICE(USB_VENDOR_ID_GTCO, USB_DEVICE_ID_GTCO_1003) },
	{ HID_USB_DEVICE(USB_VENDOR_ID_GTCO, USB_DEVICE_ID_GTCO_1004) },
	{ HID_USB_DEVICE(USB_VENDOR_ID_GTCO, USB_DEVICE_ID_GTCO_1005) },
	{ HID_USB_DEVICE(USB_VENDOR_ID_GTCO, USB_DEVICE_ID_GTCO_1006) },
	{ HID_USB_DEVICE(USB_VENDOR_ID_GTCO, USB_DEVICE_ID_GTCO_1007) },
	{ HID_USB_DEVICE(USB_VENDOR_ID_IMATION, USB_DEVICE_ID_DISC_STAKKA) },
	{ HID_USB_DEVICE(USB_VENDOR_ID_JABRA, USB_DEVICE_ID_JABRA_SPEAK_410) },
	{ HID_USB_DEVICE(USB_VENDOR_ID_JABRA, USB_DEVICE_ID_JABRA_SPEAK_510) },
	{ HID_USB_DEVICE(USB_VENDOR_ID_JABRA, USB_DEVICE_ID_JABRA_GN9350E) },
	{ HID_USB_DEVICE(USB_VENDOR_ID_KBGEAR, USB_DEVICE_ID_KBGEAR_JAMSTUDIO) },
	{ HID_USB_DEVICE(USB_VENDOR_ID_KWORLD, USB_DEVICE_ID_KWORLD_RADIO_FM700) },
	{ HID_USB_DEVICE(USB_VENDOR_ID_KYE, USB_DEVICE_ID_KYE_GPEN_560) },
	{ HID_BLUETOOTH_DEVICE(USB_VENDOR_ID_KYE, 0x0058) },
	{ HID_USB_DEVICE(USB_VENDOR_ID_LD, USB_DEVICE_ID_LD_CASSY) },
	{ HID_USB_DEVICE(USB_VENDOR_ID_LD, USB_DEVICE_ID_LD_CASSY2) },
	{ HID_USB_DEVICE(USB_VENDOR_ID_LD, USB_DEVICE_ID_LD_POCKETCASSY) },
	{ HID_USB_DEVICE(USB_VENDOR_ID_LD, USB_DEVICE_ID_LD_POCKETCASSY2) },
	{ HID_USB_DEVICE(USB_VENDOR_ID_LD, USB_DEVICE_ID_LD_MOBILECASSY) },
	{ HID_USB_DEVICE(USB_VENDOR_ID_LD, USB_DEVICE_ID_LD_MOBILECASSY2) },
	{ HID_USB_DEVICE(USB_VENDOR_ID_LD, USB_DEVICE_ID_LD_MICROCASSYVOLTAGE) },
	{ HID_USB_DEVICE(USB_VENDOR_ID_LD, USB_DEVICE_ID_LD_MICROCASSYCURRENT) },
	{ HID_USB_DEVICE(USB_VENDOR_ID_LD, USB_DEVICE_ID_LD_MICROCASSYTIME) },
	{ HID_USB_DEVICE(USB_VENDOR_ID_LD, USB_DEVICE_ID_LD_MICROCASSYTEMPERATURE) },
	{ HID_USB_DEVICE(USB_VENDOR_ID_LD, USB_DEVICE_ID_LD_MICROCASSYPH) },
	{ HID_USB_DEVICE(USB_VENDOR_ID_LD, USB_DEVICE_ID_LD_POWERANALYSERCASSY) },
	{ HID_USB_DEVICE(USB_VENDOR_ID_LD, USB_DEVICE_ID_LD_CONVERTERCONTROLLERCASSY) },
	{ HID_USB_DEVICE(USB_VENDOR_ID_LD, USB_DEVICE_ID_LD_MACHINETESTCASSY) },
	{ HID_USB_DEVICE(USB_VENDOR_ID_LD, USB_DEVICE_ID_LD_JWM) },
	{ HID_USB_DEVICE(USB_VENDOR_ID_LD, USB_DEVICE_ID_LD_DMMP) },
	{ HID_USB_DEVICE(USB_VENDOR_ID_LD, USB_DEVICE_ID_LD_UMIP) },
	{ HID_USB_DEVICE(USB_VENDOR_ID_LD, USB_DEVICE_ID_LD_UMIC) },
	{ HID_USB_DEVICE(USB_VENDOR_ID_LD, USB_DEVICE_ID_LD_UMIB) },
	{ HID_USB_DEVICE(USB_VENDOR_ID_LD, USB_DEVICE_ID_LD_XRAY) },
	{ HID_USB_DEVICE(USB_VENDOR_ID_LD, USB_DEVICE_ID_LD_XRAY2) },
	{ HID_USB_DEVICE(USB_VENDOR_ID_LD, USB_DEVICE_ID_LD_VIDEOCOM) },
	{ HID_USB_DEVICE(USB_VENDOR_ID_LD, USB_DEVICE_ID_LD_MOTOR) },
	{ HID_USB_DEVICE(USB_VENDOR_ID_LD, USB_DEVICE_ID_LD_COM3LAB) },
	{ HID_USB_DEVICE(USB_VENDOR_ID_LD, USB_DEVICE_ID_LD_TELEPORT) },
	{ HID_USB_DEVICE(USB_VENDOR_ID_LD, USB_DEVICE_ID_LD_NETWORKANALYSER) },
	{ HID_USB_DEVICE(USB_VENDOR_ID_LD, USB_DEVICE_ID_LD_POWERCONTROL) },
	{ HID_USB_DEVICE(USB_VENDOR_ID_LD, USB_DEVICE_ID_LD_MACHINETEST) },
	{ HID_USB_DEVICE(USB_VENDOR_ID_LD, USB_DEVICE_ID_LD_MOSTANALYSER) },
	{ HID_USB_DEVICE(USB_VENDOR_ID_LD, USB_DEVICE_ID_LD_MOSTANALYSER2) },
	{ HID_USB_DEVICE(USB_VENDOR_ID_LD, USB_DEVICE_ID_LD_ABSESP) },
	{ HID_USB_DEVICE(USB_VENDOR_ID_LD, USB_DEVICE_ID_LD_AUTODATABUS) },
	{ HID_USB_DEVICE(USB_VENDOR_ID_LD, USB_DEVICE_ID_LD_MCT) },
	{ HID_USB_DEVICE(USB_VENDOR_ID_LD, USB_DEVICE_ID_LD_HYBRID) },
	{ HID_USB_DEVICE(USB_VENDOR_ID_LD, USB_DEVICE_ID_LD_HEATCONTROL) },
	{ HID_USB_DEVICE(USB_VENDOR_ID_MADCATZ, USB_DEVICE_ID_MADCATZ_BEATPAD) },
	{ HID_USB_DEVICE(USB_VENDOR_ID_MCC, USB_DEVICE_ID_MCC_PMD1024LS) },
	{ HID_USB_DEVICE(USB_VENDOR_ID_MCC, USB_DEVICE_ID_MCC_PMD1208LS) },
	{ HID_USB_DEVICE(USB_VENDOR_ID_MICROCHIP, USB_DEVICE_ID_PICKIT1) },
	{ HID_USB_DEVICE(USB_VENDOR_ID_MICROCHIP, USB_DEVICE_ID_PICKIT2) },
	{ HID_USB_DEVICE(USB_VENDOR_ID_MICROCHIP, USB_DEVICE_ID_PICK16F1454) },
	{ HID_USB_DEVICE(USB_VENDOR_ID_MICROCHIP, USB_DEVICE_ID_PICK16F1454_V2) },
	{ HID_USB_DEVICE(USB_VENDOR_ID_NATIONAL_SEMICONDUCTOR, USB_DEVICE_ID_N_S_HARMONY) },
	{ HID_USB_DEVICE(USB_VENDOR_ID_ONTRAK, USB_DEVICE_ID_ONTRAK_ADU100) },
	{ HID_USB_DEVICE(USB_VENDOR_ID_ONTRAK, USB_DEVICE_ID_ONTRAK_ADU100 + 20) },
	{ HID_USB_DEVICE(USB_VENDOR_ID_ONTRAK, USB_DEVICE_ID_ONTRAK_ADU100 + 30) },
	{ HID_USB_DEVICE(USB_VENDOR_ID_ONTRAK, USB_DEVICE_ID_ONTRAK_ADU100 + 100) },
	{ HID_USB_DEVICE(USB_VENDOR_ID_ONTRAK, USB_DEVICE_ID_ONTRAK_ADU100 + 108) },
	{ HID_USB_DEVICE(USB_VENDOR_ID_ONTRAK, USB_DEVICE_ID_ONTRAK_ADU100 + 118) },
	{ HID_USB_DEVICE(USB_VENDOR_ID_ONTRAK, USB_DEVICE_ID_ONTRAK_ADU100 + 200) },
	{ HID_USB_DEVICE(USB_VENDOR_ID_ONTRAK, USB_DEVICE_ID_ONTRAK_ADU100 + 300) },
	{ HID_USB_DEVICE(USB_VENDOR_ID_ONTRAK, USB_DEVICE_ID_ONTRAK_ADU100 + 400) },
	{ HID_USB_DEVICE(USB_VENDOR_ID_ONTRAK, USB_DEVICE_ID_ONTRAK_ADU100 + 500) },
	{ HID_USB_DEVICE(USB_VENDOR_ID_PANJIT, 0x0001) },
	{ HID_USB_DEVICE(USB_VENDOR_ID_PANJIT, 0x0002) },
	{ HID_USB_DEVICE(USB_VENDOR_ID_PANJIT, 0x0003) },
	{ HID_USB_DEVICE(USB_VENDOR_ID_PANJIT, 0x0004) },
	{ HID_USB_DEVICE(USB_VENDOR_ID_PETZL, USB_DEVICE_ID_PETZL_HEADLAMP) },
	{ HID_USB_DEVICE(USB_VENDOR_ID_PHILIPS, USB_DEVICE_ID_PHILIPS_IEEE802154_DONGLE) },
	{ HID_USB_DEVICE(USB_VENDOR_ID_POWERCOM, USB_DEVICE_ID_POWERCOM_UPS) },
#if IS_ENABLED(CONFIG_MOUSE_SYNAPTICS_USB)
	{ HID_USB_DEVICE(USB_VENDOR_ID_SYNAPTICS, USB_DEVICE_ID_SYNAPTICS_TP) },
	{ HID_USB_DEVICE(USB_VENDOR_ID_SYNAPTICS, USB_DEVICE_ID_SYNAPTICS_INT_TP) },
	{ HID_USB_DEVICE(USB_VENDOR_ID_SYNAPTICS, USB_DEVICE_ID_SYNAPTICS_CPAD) },
	{ HID_USB_DEVICE(USB_VENDOR_ID_SYNAPTICS, USB_DEVICE_ID_SYNAPTICS_STICK) },
	{ HID_USB_DEVICE(USB_VENDOR_ID_SYNAPTICS, USB_DEVICE_ID_SYNAPTICS_WP) },
	{ HID_USB_DEVICE(USB_VENDOR_ID_SYNAPTICS, USB_DEVICE_ID_SYNAPTICS_COMP_TP) },
	{ HID_USB_DEVICE(USB_VENDOR_ID_SYNAPTICS, USB_DEVICE_ID_SYNAPTICS_WTP) },
	{ HID_USB_DEVICE(USB_VENDOR_ID_SYNAPTICS, USB_DEVICE_ID_SYNAPTICS_DPAD) },
#endif
	{ HID_USB_DEVICE(USB_VENDOR_ID_YEALINK, USB_DEVICE_ID_YEALINK_P1K_P4K_B2K) },
	{ }
};

/**
 * hid_mouse_ignore_list - mouse devices which should not be handled by the hid layer
 *
 * There are composite devices for which we want to ignore only a certain
 * interface. This is a list of devices for which only the mouse interface will
 * be ignored. This allows a dedicated driver to take care of the interface.
 */
static const struct hid_device_id hid_mouse_ignore_list[] = {
	/* appletouch driver */
	{ HID_USB_DEVICE(USB_VENDOR_ID_APPLE, USB_DEVICE_ID_APPLE_FOUNTAIN_ANSI) },
	{ HID_USB_DEVICE(USB_VENDOR_ID_APPLE, USB_DEVICE_ID_APPLE_FOUNTAIN_ISO) },
	{ HID_USB_DEVICE(USB_VENDOR_ID_APPLE, USB_DEVICE_ID_APPLE_GEYSER_ANSI) },
	{ HID_USB_DEVICE(USB_VENDOR_ID_APPLE, USB_DEVICE_ID_APPLE_GEYSER_ISO) },
	{ HID_USB_DEVICE(USB_VENDOR_ID_APPLE, USB_DEVICE_ID_APPLE_GEYSER_JIS) },
	{ HID_USB_DEVICE(USB_VENDOR_ID_APPLE, USB_DEVICE_ID_APPLE_GEYSER3_ANSI) },
	{ HID_USB_DEVICE(USB_VENDOR_ID_APPLE, USB_DEVICE_ID_APPLE_GEYSER3_ISO) },
	{ HID_USB_DEVICE(USB_VENDOR_ID_APPLE, USB_DEVICE_ID_APPLE_GEYSER3_JIS) },
	{ HID_USB_DEVICE(USB_VENDOR_ID_APPLE, USB_DEVICE_ID_APPLE_GEYSER4_ANSI) },
	{ HID_USB_DEVICE(USB_VENDOR_ID_APPLE, USB_DEVICE_ID_APPLE_GEYSER4_ISO) },
	{ HID_USB_DEVICE(USB_VENDOR_ID_APPLE, USB_DEVICE_ID_APPLE_GEYSER4_JIS) },
	{ HID_USB_DEVICE(USB_VENDOR_ID_APPLE, USB_DEVICE_ID_APPLE_GEYSER4_HF_ANSI) },
	{ HID_USB_DEVICE(USB_VENDOR_ID_APPLE, USB_DEVICE_ID_APPLE_GEYSER4_HF_ISO) },
	{ HID_USB_DEVICE(USB_VENDOR_ID_APPLE, USB_DEVICE_ID_APPLE_GEYSER4_HF_JIS) },
	{ HID_USB_DEVICE(USB_VENDOR_ID_APPLE, USB_DEVICE_ID_APPLE_WELLSPRING_ANSI) },
	{ HID_USB_DEVICE(USB_VENDOR_ID_APPLE, USB_DEVICE_ID_APPLE_WELLSPRING_ISO) },
	{ HID_USB_DEVICE(USB_VENDOR_ID_APPLE, USB_DEVICE_ID_APPLE_WELLSPRING_JIS) },
	{ HID_USB_DEVICE(USB_VENDOR_ID_APPLE, USB_DEVICE_ID_APPLE_WELLSPRING2_ANSI) },
	{ HID_USB_DEVICE(USB_VENDOR_ID_APPLE, USB_DEVICE_ID_APPLE_WELLSPRING2_ISO) },
	{ HID_USB_DEVICE(USB_VENDOR_ID_APPLE, USB_DEVICE_ID_APPLE_WELLSPRING2_JIS) },
	{ HID_USB_DEVICE(USB_VENDOR_ID_APPLE, USB_DEVICE_ID_APPLE_WELLSPRING3_ANSI) },
	{ HID_USB_DEVICE(USB_VENDOR_ID_APPLE, USB_DEVICE_ID_APPLE_WELLSPRING3_ISO) },
	{ HID_USB_DEVICE(USB_VENDOR_ID_APPLE, USB_DEVICE_ID_APPLE_WELLSPRING3_JIS) },
	{ HID_USB_DEVICE(USB_VENDOR_ID_APPLE, USB_DEVICE_ID_APPLE_WELLSPRING4_ANSI) },
	{ HID_USB_DEVICE(USB_VENDOR_ID_APPLE, USB_DEVICE_ID_APPLE_WELLSPRING4_ISO) },
	{ HID_USB_DEVICE(USB_VENDOR_ID_APPLE, USB_DEVICE_ID_APPLE_WELLSPRING4_JIS) },
	{ HID_USB_DEVICE(USB_VENDOR_ID_APPLE, USB_DEVICE_ID_APPLE_WELLSPRING4A_ANSI) },
	{ HID_USB_DEVICE(USB_VENDOR_ID_APPLE, USB_DEVICE_ID_APPLE_WELLSPRING4A_ISO) },
	{ HID_USB_DEVICE(USB_VENDOR_ID_APPLE, USB_DEVICE_ID_APPLE_WELLSPRING4A_JIS) },
	{ HID_USB_DEVICE(USB_VENDOR_ID_APPLE, USB_DEVICE_ID_APPLE_WELLSPRING5_ANSI) },
	{ HID_USB_DEVICE(USB_VENDOR_ID_APPLE, USB_DEVICE_ID_APPLE_WELLSPRING5_ISO) },
	{ HID_USB_DEVICE(USB_VENDOR_ID_APPLE, USB_DEVICE_ID_APPLE_WELLSPRING5_JIS) },
	{ HID_USB_DEVICE(USB_VENDOR_ID_APPLE, USB_DEVICE_ID_APPLE_WELLSPRING5A_ANSI) },
	{ HID_USB_DEVICE(USB_VENDOR_ID_APPLE, USB_DEVICE_ID_APPLE_WELLSPRING5A_ISO) },
	{ HID_USB_DEVICE(USB_VENDOR_ID_APPLE, USB_DEVICE_ID_APPLE_WELLSPRING5A_JIS) },
	{ HID_USB_DEVICE(USB_VENDOR_ID_APPLE, USB_DEVICE_ID_APPLE_WELLSPRING6_ANSI) },
	{ HID_USB_DEVICE(USB_VENDOR_ID_APPLE, USB_DEVICE_ID_APPLE_WELLSPRING6_ISO) },
	{ HID_USB_DEVICE(USB_VENDOR_ID_APPLE, USB_DEVICE_ID_APPLE_WELLSPRING6_JIS) },
	{ HID_USB_DEVICE(USB_VENDOR_ID_APPLE, USB_DEVICE_ID_APPLE_WELLSPRING6A_ANSI) },
	{ HID_USB_DEVICE(USB_VENDOR_ID_APPLE, USB_DEVICE_ID_APPLE_WELLSPRING6A_ISO) },
	{ HID_USB_DEVICE(USB_VENDOR_ID_APPLE, USB_DEVICE_ID_APPLE_WELLSPRING6A_JIS) },
	{ HID_USB_DEVICE(USB_VENDOR_ID_APPLE, USB_DEVICE_ID_APPLE_WELLSPRING7_ANSI) },
	{ HID_USB_DEVICE(USB_VENDOR_ID_APPLE, USB_DEVICE_ID_APPLE_WELLSPRING7_ISO) },
	{ HID_USB_DEVICE(USB_VENDOR_ID_APPLE, USB_DEVICE_ID_APPLE_WELLSPRING7_JIS) },
	{ HID_USB_DEVICE(USB_VENDOR_ID_APPLE, USB_DEVICE_ID_APPLE_WELLSPRING7A_ANSI) },
	{ HID_USB_DEVICE(USB_VENDOR_ID_APPLE, USB_DEVICE_ID_APPLE_WELLSPRING7A_ISO) },
	{ HID_USB_DEVICE(USB_VENDOR_ID_APPLE, USB_DEVICE_ID_APPLE_WELLSPRING7A_JIS) },
	{ HID_USB_DEVICE(USB_VENDOR_ID_APPLE, USB_DEVICE_ID_APPLE_WELLSPRING8_ANSI) },
	{ HID_USB_DEVICE(USB_VENDOR_ID_APPLE, USB_DEVICE_ID_APPLE_WELLSPRING8_ISO) },
	{ HID_USB_DEVICE(USB_VENDOR_ID_APPLE, USB_DEVICE_ID_APPLE_WELLSPRING8_JIS) },
	{ HID_USB_DEVICE(USB_VENDOR_ID_APPLE, USB_DEVICE_ID_APPLE_WELLSPRING9_ANSI) },
	{ HID_USB_DEVICE(USB_VENDOR_ID_APPLE, USB_DEVICE_ID_APPLE_WELLSPRING9_ISO) },
	{ HID_USB_DEVICE(USB_VENDOR_ID_APPLE, USB_DEVICE_ID_APPLE_WELLSPRING9_JIS) },
	{ HID_USB_DEVICE(USB_VENDOR_ID_APPLE, USB_DEVICE_ID_APPLE_FOUNTAIN_TP_ONLY) },
	{ HID_USB_DEVICE(USB_VENDOR_ID_APPLE, USB_DEVICE_ID_APPLE_GEYSER1_TP_ONLY) },
	{ }
};

bool hid_ignore(struct hid_device *hdev)
{
	if (hdev->quirks & HID_QUIRK_NO_IGNORE)
		return false;
	if (hdev->quirks & HID_QUIRK_IGNORE)
		return true;

	switch (hdev->vendor) {
	case USB_VENDOR_ID_CODEMERCS:
		/* ignore all Code Mercenaries IOWarrior devices */
		if (hdev->product >= USB_DEVICE_ID_CODEMERCS_IOW_FIRST &&
				hdev->product <= USB_DEVICE_ID_CODEMERCS_IOW_LAST)
			return true;
		break;
	case USB_VENDOR_ID_LOGITECH:
		if (hdev->product >= USB_DEVICE_ID_LOGITECH_HARMONY_FIRST &&
				hdev->product <= USB_DEVICE_ID_LOGITECH_HARMONY_LAST)
			return true;
		/*
		 * The Keene FM transmitter USB device has the same USB ID as
		 * the Logitech AudioHub Speaker, but it should ignore the hid.
		 * Check if the name is that of the Keene device.
		 * For reference: the name of the AudioHub is
		 * "HOLTEK  AudioHub Speaker".
		 */
		if (hdev->product == USB_DEVICE_ID_LOGITECH_AUDIOHUB &&
			!strcmp(hdev->name, "HOLTEK  B-LINK USB Audio  "))
				return true;
		break;
	case USB_VENDOR_ID_SOUNDGRAPH:
		if (hdev->product >= USB_DEVICE_ID_SOUNDGRAPH_IMON_FIRST &&
		    hdev->product <= USB_DEVICE_ID_SOUNDGRAPH_IMON_LAST)
			return true;
		break;
	case USB_VENDOR_ID_HANWANG:
		if (hdev->product >= USB_DEVICE_ID_HANWANG_TABLET_FIRST &&
		    hdev->product <= USB_DEVICE_ID_HANWANG_TABLET_LAST)
			return true;
		break;
	case USB_VENDOR_ID_JESS:
		if (hdev->product == USB_DEVICE_ID_JESS_YUREX &&
				hdev->type == HID_TYPE_USBNONE)
			return true;
		break;
	case USB_VENDOR_ID_VELLEMAN:
		/* These are not HID devices.  They are handled by comedi. */
		if ((hdev->product >= USB_DEVICE_ID_VELLEMAN_K8055_FIRST &&
		     hdev->product <= USB_DEVICE_ID_VELLEMAN_K8055_LAST) ||
		    (hdev->product >= USB_DEVICE_ID_VELLEMAN_K8061_FIRST &&
		     hdev->product <= USB_DEVICE_ID_VELLEMAN_K8061_LAST))
			return true;
		break;
	case USB_VENDOR_ID_ATMEL_V_USB:
		/* Masterkit MA901 usb radio based on Atmel tiny85 chip and
		 * it has the same USB ID as many Atmel V-USB devices. This
		 * usb radio is handled by radio-ma901.c driver so we want
		 * ignore the hid. Check the name, bus, product and ignore
		 * if we have MA901 usb radio.
		 */
		if (hdev->product == USB_DEVICE_ID_ATMEL_V_USB &&
			hdev->bus == BUS_USB &&
			strncmp(hdev->name, "www.masterkit.ru MA901", 22) == 0)
			return true;
		break;
	case USB_VENDOR_ID_ELAN:
		/*
		 * Many Elan devices have a product id of 0x0401 and are handled
		 * by the elan_i2c input driver. But the ACPI HID ELAN0800 dev
		 * is not (and cannot be) handled by that driver ->
		 * Ignore all 0x0401 devs except for the ELAN0800 dev.
		 */
		if (hdev->product == 0x0401 &&
		    strncmp(hdev->name, "ELAN0800", 8) != 0)
			return true;
		break;
	}

	if (hdev->type == HID_TYPE_USBMOUSE &&
			hid_match_id(hdev, hid_mouse_ignore_list))
		return true;

	return !!hid_match_id(hdev, hid_ignore_list);
}
EXPORT_SYMBOL_GPL(hid_ignore);

int hid_add_device(struct hid_device *hdev)
{
	static atomic_t id = ATOMIC_INIT(0);
	int ret;

	if (WARN_ON(hdev->status & HID_STAT_ADDED))
		return -EBUSY;

	/* we need to kill them here, otherwise they will stay allocated to
	 * wait for coming driver */
	if (hid_ignore(hdev))
		return -ENODEV;

	/*
	 * Check for the mandatory transport channel.
	 */
	 if (!hdev->ll_driver->raw_request) {
		hid_err(hdev, "transport driver missing .raw_request()\n");
		return -EINVAL;
	 }

	/*
	 * Read the device report descriptor once and use as template
	 * for the driver-specific modifications.
	 */
	ret = hdev->ll_driver->parse(hdev);
	if (ret)
		return ret;
	if (!hdev->dev_rdesc)
		return -ENODEV;

	/*
	 * Scan generic devices for group information
	 */
	if (hid_ignore_special_drivers) {
		hdev->group = HID_GROUP_GENERIC;
	} else if (!hdev->group &&
		   !hid_match_id(hdev, hid_have_special_driver)) {
		ret = hid_scan_report(hdev);
		if (ret)
			hid_warn(hdev, "bad device descriptor (%d)\n", ret);
	}

	/* XXX hack, any other cleaner solution after the driver core
	 * is converted to allow more than 20 bytes as the device name? */
	dev_set_name(&hdev->dev, "%04X:%04X:%04X.%04X", hdev->bus,
		     hdev->vendor, hdev->product, atomic_inc_return(&id));

	hid_debug_register(hdev, dev_name(&hdev->dev));
	ret = device_add(&hdev->dev);
	if (!ret)
		hdev->status |= HID_STAT_ADDED;
	else
		hid_debug_unregister(hdev);

	return ret;
}
EXPORT_SYMBOL_GPL(hid_add_device);

/**
 * hid_allocate_device - allocate new hid device descriptor
 *
 * Allocate and initialize hid device, so that hid_destroy_device might be
 * used to free it.
 *
 * New hid_device pointer is returned on success, otherwise ERR_PTR encoded
 * error value.
 */
struct hid_device *hid_allocate_device(void)
{
	struct hid_device *hdev;
	int ret = -ENOMEM;

	hdev = kzalloc(sizeof(*hdev), GFP_KERNEL);
	if (hdev == NULL)
		return ERR_PTR(ret);

	device_initialize(&hdev->dev);
	hdev->dev.release = hid_device_release;
	hdev->dev.bus = &hid_bus_type;
	device_enable_async_suspend(&hdev->dev);

	hid_close_report(hdev);

	init_waitqueue_head(&hdev->debug_wait);
	INIT_LIST_HEAD(&hdev->debug_list);
	spin_lock_init(&hdev->debug_list_lock);
	sema_init(&hdev->driver_input_lock, 1);
	mutex_init(&hdev->ll_open_lock);

	return hdev;
}
EXPORT_SYMBOL_GPL(hid_allocate_device);

static void hid_remove_device(struct hid_device *hdev)
{
	if (hdev->status & HID_STAT_ADDED) {
		device_del(&hdev->dev);
		hid_debug_unregister(hdev);
		hdev->status &= ~HID_STAT_ADDED;
	}
	kfree(hdev->dev_rdesc);
	hdev->dev_rdesc = NULL;
	hdev->dev_rsize = 0;
}

/**
 * hid_destroy_device - free previously allocated device
 *
 * @hdev: hid device
 *
 * If you allocate hid_device through hid_allocate_device, you should ever
 * free by this function.
 */
void hid_destroy_device(struct hid_device *hdev)
{
	hid_remove_device(hdev);
	put_device(&hdev->dev);
}
EXPORT_SYMBOL_GPL(hid_destroy_device);

int __hid_register_driver(struct hid_driver *hdrv, struct module *owner,
		const char *mod_name)
{
	hdrv->driver.name = hdrv->name;
	hdrv->driver.bus = &hid_bus_type;
	hdrv->driver.owner = owner;
	hdrv->driver.mod_name = mod_name;

	INIT_LIST_HEAD(&hdrv->dyn_list);
	spin_lock_init(&hdrv->dyn_lock);

	return driver_register(&hdrv->driver);
}
EXPORT_SYMBOL_GPL(__hid_register_driver);

void hid_unregister_driver(struct hid_driver *hdrv)
{
	driver_unregister(&hdrv->driver);
	hid_free_dynids(hdrv);
}
EXPORT_SYMBOL_GPL(hid_unregister_driver);

int hid_check_keys_pressed(struct hid_device *hid)
{
	struct hid_input *hidinput;
	int i;

	if (!(hid->claimed & HID_CLAIMED_INPUT))
		return 0;

	list_for_each_entry(hidinput, &hid->inputs, list) {
		for (i = 0; i < BITS_TO_LONGS(KEY_MAX); i++)
			if (hidinput->input->key[i])
				return 1;
	}

	return 0;
}

EXPORT_SYMBOL_GPL(hid_check_keys_pressed);

static int __init hid_init(void)
{
	int ret;

	if (hid_debug)
		pr_warn("hid_debug is now used solely for parser and driver debugging.\n"
			"debugfs is now used for inspecting the device (report descriptor, reports)\n");

	ret = bus_register(&hid_bus_type);
	if (ret) {
		pr_err("can't register hid bus\n");
		goto err;
	}

	ret = hidraw_init();
	if (ret)
		goto err_bus;

	hid_debug_init();

	return 0;
err_bus:
	bus_unregister(&hid_bus_type);
err:
	return ret;
}

static void __exit hid_exit(void)
{
	hid_debug_exit();
	hidraw_exit();
	bus_unregister(&hid_bus_type);
}

module_init(hid_init);
module_exit(hid_exit);

MODULE_AUTHOR("Andreas Gal");
MODULE_AUTHOR("Vojtech Pavlik");
MODULE_AUTHOR("Jiri Kosina");
MODULE_LICENSE("GPL");
<|MERGE_RESOLUTION|>--- conflicted
+++ resolved
@@ -218,8 +218,6 @@
 		return -1;
 	}
 	parser->local.usage[parser->local.usage_index] = usage;
-<<<<<<< HEAD
-=======
 
 	/*
 	 * If Usage item only includes usage id, concatenate it with
@@ -229,7 +227,6 @@
 		complete_usage(parser, parser->local.usage_index);
 
 	parser->local.usage_size[parser->local.usage_index] = size;
->>>>>>> 07ca3368
 	parser->local.collection_index[parser->local.usage_index] =
 		parser->collection_stack_ptr ?
 		parser->collection_stack[parser->collection_stack_ptr - 1] : 0;
@@ -548,8 +545,6 @@
 }
 
 /*
-<<<<<<< HEAD
-=======
  * Concatenate Usage Pages into Usages where relevant:
  * As per specification, 6.2.2.8: "When the parser encounters a main item it
  * concatenates the last declared Usage Page with a Usage to form a complete
@@ -585,7 +580,6 @@
 }
 
 /*
->>>>>>> 07ca3368
  * Process a main item.
  */
 
@@ -594,11 +588,8 @@
 	__u32 data;
 	int ret;
 
-<<<<<<< HEAD
-=======
 	hid_concatenate_last_usage_page(parser);
 
->>>>>>> 07ca3368
 	data = item_udata(item);
 
 	switch (item->tag) {
@@ -808,11 +799,8 @@
 	__u32 data;
 	int i;
 
-<<<<<<< HEAD
-=======
 	hid_concatenate_last_usage_page(parser);
 
->>>>>>> 07ca3368
 	data = item_udata(item);
 
 	switch (item->tag) {
