--- conflicted
+++ resolved
@@ -1417,32 +1417,10 @@
 	struct ion_buffer *buffer = dmabuf->priv;
 	struct ion_dma_buf_attachment *a;
 
-<<<<<<< HEAD
-	/*
-	 * TODO: Move this elsewhere because we don't always need a vaddr
-	 */
-	if (buffer->heap->ops->map_kernel) {
-		mutex_lock(&buffer->lock);
-		vaddr = ion_buffer_kmap_get(buffer);
-		mutex_unlock(&buffer->lock);
-	}
-	if (ion_iommu_heap_type(buffer)) {
-		IONMSG("%s iommu device, to cache sync\n", __func__);
-
-		mutex_lock(&buffer->lock);
-		list_for_each_entry(a, &buffer->attachments, list) {
-			dma_sync_sg_for_cpu(a->dev,
-					    a->table->sgl,
-					    a->table->nents,
-					    direction);
-		}
-		mutex_unlock(&buffer->lock);
-=======
 	mutex_lock(&buffer->lock);
 	list_for_each_entry(a, &buffer->attachments, list) {
 		dma_sync_sg_for_cpu(a->dev, a->table->sgl, a->table->nents,
 				    direction);
->>>>>>> 64927c42
 	}
 
 	return 0;// PTR_ERR_OR_ZERO(vaddr);
@@ -1454,45 +1432,10 @@
 	struct ion_buffer *buffer = dmabuf->priv;
 	struct ion_dma_buf_attachment *a;
 
-<<<<<<< HEAD
-	if (buffer->heap->ops->map_kernel) {
-		mutex_lock(&buffer->lock);
-		ion_buffer_kmap_put(buffer);
-		mutex_unlock(&buffer->lock);
-	}
-
-	if (ion_iommu_heap_type(buffer)) {
-		IONMSG("%s iommu device, to cache sync\n", __func__);
-
-		mutex_lock(&buffer->lock);
-		list_for_each_entry(a, &buffer->attachments, list) {
-			dma_sync_sg_for_device(a->dev,
-					       a->table->sgl,
-					       a->table->nents,
-					       direction);
-		}
-		mutex_unlock(&buffer->lock);
-	}
-
-	return 0;
-}
-#else
-static int ion_dma_buf_begin_cpu_access(struct dma_buf *dmabuf,
-					enum dma_data_direction direction)
-{
-	struct ion_buffer *buffer = dmabuf->priv;
-	void *vaddr;
-
-	if (!buffer->heap->ops->map_kernel) {
-		pr_err("%s: map kernel is not implemented by this heap.\n",
-		       __func__);
-		return -ENODEV;
-=======
 	mutex_lock(&buffer->lock);
 	list_for_each_entry(a, &buffer->attachments, list) {
 		dma_sync_sg_for_device(a->dev, a->table->sgl, a->table->nents,
 				       direction);
->>>>>>> 64927c42
 	}
 
 	mutex_lock(&buffer->lock);
@@ -1523,8 +1466,8 @@
 	.attach = ion_dma_buf_attach,
 	.detach = ion_dma_buf_detatch,
 #endif
-	.begin_cpu_access = ion_dma_buf_begin_cpu_access,
-	.end_cpu_access = ion_dma_buf_end_cpu_access,
+	.begin_cpu_access = dma_buf_begin_cpu_access,
+	.end_cpu_access = dma_buf_end_cpu_access,
 	.map_atomic = ion_dma_buf_kmap,
 	.unmap_atomic = ion_dma_buf_kunmap,
 	.map = ion_dma_buf_kmap,
