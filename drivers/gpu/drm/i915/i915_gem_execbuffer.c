/*
 * Copyright © 2008,2010 Intel Corporation
 *
 * Permission is hereby granted, free of charge, to any person obtaining a
 * copy of this software and associated documentation files (the "Software"),
 * to deal in the Software without restriction, including without limitation
 * the rights to use, copy, modify, merge, publish, distribute, sublicense,
 * and/or sell copies of the Software, and to permit persons to whom the
 * Software is furnished to do so, subject to the following conditions:
 *
 * The above copyright notice and this permission notice (including the next
 * paragraph) shall be included in all copies or substantial portions of the
 * Software.
 *
 * THE SOFTWARE IS PROVIDED "AS IS", WITHOUT WARRANTY OF ANY KIND, EXPRESS OR
 * IMPLIED, INCLUDING BUT NOT LIMITED TO THE WARRANTIES OF MERCHANTABILITY,
 * FITNESS FOR A PARTICULAR PURPOSE AND NONINFRINGEMENT.  IN NO EVENT SHALL
 * THE AUTHORS OR COPYRIGHT HOLDERS BE LIABLE FOR ANY CLAIM, DAMAGES OR OTHER
 * LIABILITY, WHETHER IN AN ACTION OF CONTRACT, TORT OR OTHERWISE, ARISING
 * FROM, OUT OF OR IN CONNECTION WITH THE SOFTWARE OR THE USE OR OTHER DEALINGS
 * IN THE SOFTWARE.
 *
 * Authors:
 *    Eric Anholt <eric@anholt.net>
 *    Chris Wilson <chris@chris-wilson.co.uk>
 *
 */

#include <drm/drmP.h>
#include <drm/i915_drm.h>
#include "i915_drv.h"
#include "i915_trace.h"
#include "intel_drv.h"
#include <linux/dma_remapping.h>

#define  __EXEC_OBJECT_HAS_PIN (1<<31)
#define  __EXEC_OBJECT_HAS_FENCE (1<<30)

struct eb_vmas {
	struct list_head vmas;
	int and;
	union {
		struct i915_vma *lut[0];
		struct hlist_head buckets[0];
	};
};

static struct eb_vmas *
eb_create(struct drm_i915_gem_execbuffer2 *args)
{
	struct eb_vmas *eb = NULL;

	if (args->flags & I915_EXEC_HANDLE_LUT) {
		unsigned size = args->buffer_count;
		size *= sizeof(struct i915_vma *);
		size += sizeof(struct eb_vmas);
		eb = kmalloc(size, GFP_TEMPORARY | __GFP_NOWARN | __GFP_NORETRY);
	}

	if (eb == NULL) {
		unsigned size = args->buffer_count;
		unsigned count = PAGE_SIZE / sizeof(struct hlist_head) / 2;
		BUILD_BUG_ON_NOT_POWER_OF_2(PAGE_SIZE / sizeof(struct hlist_head));
		while (count > 2*size)
			count >>= 1;
		eb = kzalloc(count*sizeof(struct hlist_head) +
			     sizeof(struct eb_vmas),
			     GFP_TEMPORARY);
		if (eb == NULL)
			return eb;

		eb->and = count - 1;
	} else
		eb->and = -args->buffer_count;

	INIT_LIST_HEAD(&eb->vmas);
	return eb;
}

static void
eb_reset(struct eb_vmas *eb)
{
	if (eb->and >= 0)
		memset(eb->buckets, 0, (eb->and+1)*sizeof(struct hlist_head));
}

static int
eb_lookup_vmas(struct eb_vmas *eb,
	       struct drm_i915_gem_exec_object2 *exec,
	       const struct drm_i915_gem_execbuffer2 *args,
	       struct i915_address_space *vm,
	       struct drm_file *file)
{
	struct drm_i915_private *dev_priv = vm->dev->dev_private;
	struct drm_i915_gem_object *obj;
	struct list_head objects;
	int i, ret;

	INIT_LIST_HEAD(&objects);
	spin_lock(&file->table_lock);
	/* Grab a reference to the object and release the lock so we can lookup
	 * or create the VMA without using GFP_ATOMIC */
	for (i = 0; i < args->buffer_count; i++) {
		obj = to_intel_bo(idr_find(&file->object_idr, exec[i].handle));
		if (obj == NULL) {
			spin_unlock(&file->table_lock);
			DRM_DEBUG("Invalid object handle %d at index %d\n",
				   exec[i].handle, i);
			ret = -ENOENT;
			goto err;
		}

		if (!list_empty(&obj->obj_exec_link)) {
			spin_unlock(&file->table_lock);
			DRM_DEBUG("Object %p [handle %d, index %d] appears more than once in object list\n",
				   obj, exec[i].handle, i);
			ret = -EINVAL;
			goto err;
		}

		drm_gem_object_reference(&obj->base);
		list_add_tail(&obj->obj_exec_link, &objects);
	}
	spin_unlock(&file->table_lock);

	i = 0;
	while (!list_empty(&objects)) {
		struct i915_vma *vma;
		struct i915_address_space *bind_vm = vm;

		if (exec[i].flags & EXEC_OBJECT_NEEDS_GTT &&
		    USES_FULL_PPGTT(vm->dev)) {
			ret = -EINVAL;
			goto out;
		}

		/* If we have secure dispatch, or the userspace assures us that
		 * they know what they're doing, use the GGTT VM.
		 */
		if (((args->flags & I915_EXEC_SECURE) &&
		    (i == (args->buffer_count - 1))))
			bind_vm = &dev_priv->gtt.base;

		obj = list_first_entry(&objects,
				       struct drm_i915_gem_object,
				       obj_exec_link);

		/*
		 * NOTE: We can leak any vmas created here when something fails
		 * later on. But that's no issue since vma_unbind can deal with
		 * vmas which are not actually bound. And since only
		 * lookup_or_create exists as an interface to get at the vma
		 * from the (obj, vm) we don't run the risk of creating
		 * duplicated vmas for the same vm.
		 */
		vma = i915_gem_obj_lookup_or_create_vma(obj, bind_vm);
		if (IS_ERR(vma)) {
			DRM_DEBUG("Failed to lookup VMA\n");
			ret = PTR_ERR(vma);
			goto err;
		}

		/* Transfer ownership from the objects list to the vmas list. */
		list_add_tail(&vma->exec_list, &eb->vmas);
		list_del_init(&obj->obj_exec_link);

		vma->exec_entry = &exec[i];
		if (eb->and < 0) {
			eb->lut[i] = vma;
		} else {
			uint32_t handle = args->flags & I915_EXEC_HANDLE_LUT ? i : exec[i].handle;
			vma->exec_handle = handle;
			hlist_add_head(&vma->exec_node,
				       &eb->buckets[handle & eb->and]);
		}
		++i;
	}

	return 0;


err:
	while (!list_empty(&objects)) {
		obj = list_first_entry(&objects,
				       struct drm_i915_gem_object,
				       obj_exec_link);
		list_del_init(&obj->obj_exec_link);
		drm_gem_object_unreference(&obj->base);
	}
	/*
	 * Objects already transfered to the vmas list will be unreferenced by
	 * eb_destroy.
	 */

	return ret;
}

static struct i915_vma *eb_get_vma(struct eb_vmas *eb, unsigned long handle)
{
	if (eb->and < 0) {
		if (handle >= -eb->and)
			return NULL;
		return eb->lut[handle];
	} else {
		struct hlist_head *head;
		struct hlist_node *node;

		head = &eb->buckets[handle & eb->and];
		hlist_for_each(node, head) {
			struct i915_vma *vma;

			vma = hlist_entry(node, struct i915_vma, exec_node);
			if (vma->exec_handle == handle)
				return vma;
		}
		return NULL;
	}
}

static void
i915_gem_execbuffer_unreserve_vma(struct i915_vma *vma)
{
	struct drm_i915_gem_exec_object2 *entry;
	struct drm_i915_gem_object *obj = vma->obj;

	if (!drm_mm_node_allocated(&vma->node))
		return;

	entry = vma->exec_entry;

	if (entry->flags & __EXEC_OBJECT_HAS_FENCE)
		i915_gem_object_unpin_fence(obj);

	if (entry->flags & __EXEC_OBJECT_HAS_PIN)
		vma->pin_count--;

	entry->flags &= ~(__EXEC_OBJECT_HAS_FENCE | __EXEC_OBJECT_HAS_PIN);
}

static void eb_destroy(struct eb_vmas *eb)
{
	while (!list_empty(&eb->vmas)) {
		struct i915_vma *vma;

		vma = list_first_entry(&eb->vmas,
				       struct i915_vma,
				       exec_list);
		list_del_init(&vma->exec_list);
		i915_gem_execbuffer_unreserve_vma(vma);
		drm_gem_object_unreference(&vma->obj->base);
	}
	kfree(eb);
}

static inline int use_cpu_reloc(struct drm_i915_gem_object *obj)
{
	return (HAS_LLC(obj->base.dev) ||
		obj->base.write_domain == I915_GEM_DOMAIN_CPU ||
		!obj->map_and_fenceable ||
		obj->cache_level != I915_CACHE_NONE);
}

static int
relocate_entry_cpu(struct drm_i915_gem_object *obj,
		   struct drm_i915_gem_relocation_entry *reloc)
{
	struct drm_device *dev = obj->base.dev;
	uint32_t page_offset = offset_in_page(reloc->offset);
	char *vaddr;
	int ret;

	ret = i915_gem_object_set_to_cpu_domain(obj, true);
	if (ret)
		return ret;

	vaddr = kmap_atomic(i915_gem_object_get_page(obj,
				reloc->offset >> PAGE_SHIFT));
	*(uint32_t *)(vaddr + page_offset) = reloc->delta;

	if (INTEL_INFO(dev)->gen >= 8) {
		page_offset = offset_in_page(page_offset + sizeof(uint32_t));

		if (page_offset == 0) {
			kunmap_atomic(vaddr);
			vaddr = kmap_atomic(i915_gem_object_get_page(obj,
			    (reloc->offset + sizeof(uint32_t)) >> PAGE_SHIFT));
		}

		*(uint32_t *)(vaddr + page_offset) = 0;
	}

	kunmap_atomic(vaddr);

	return 0;
}

static int
relocate_entry_gtt(struct drm_i915_gem_object *obj,
		   struct drm_i915_gem_relocation_entry *reloc)
{
	struct drm_device *dev = obj->base.dev;
	struct drm_i915_private *dev_priv = dev->dev_private;
	uint32_t __iomem *reloc_entry;
	void __iomem *reloc_page;
	int ret;

	ret = i915_gem_object_set_to_gtt_domain(obj, true);
	if (ret)
		return ret;

	ret = i915_gem_object_put_fence(obj);
	if (ret)
		return ret;

	/* Map the page containing the relocation we're going to perform.  */
	reloc->offset += i915_gem_obj_ggtt_offset(obj);
	reloc_page = io_mapping_map_atomic_wc(dev_priv->gtt.mappable,
			reloc->offset & PAGE_MASK);
	reloc_entry = (uint32_t __iomem *)
		(reloc_page + offset_in_page(reloc->offset));
	iowrite32(reloc->delta, reloc_entry);

	if (INTEL_INFO(dev)->gen >= 8) {
		reloc_entry += 1;

		if (offset_in_page(reloc->offset + sizeof(uint32_t)) == 0) {
			io_mapping_unmap_atomic(reloc_page);
			reloc_page = io_mapping_map_atomic_wc(
					dev_priv->gtt.mappable,
					reloc->offset + sizeof(uint32_t));
			reloc_entry = reloc_page;
		}

		iowrite32(0, reloc_entry);
	}

	io_mapping_unmap_atomic(reloc_page);

	return 0;
}

static int
i915_gem_execbuffer_relocate_entry(struct drm_i915_gem_object *obj,
				   struct eb_vmas *eb,
				   struct drm_i915_gem_relocation_entry *reloc)
{
	struct drm_device *dev = obj->base.dev;
	struct drm_gem_object *target_obj;
	struct drm_i915_gem_object *target_i915_obj;
	struct i915_vma *target_vma;
	uint32_t target_offset;
	int ret;

	/* we've already hold a reference to all valid objects */
	target_vma = eb_get_vma(eb, reloc->target_handle);
	if (unlikely(target_vma == NULL))
		return -ENOENT;
	target_i915_obj = target_vma->obj;
	target_obj = &target_vma->obj->base;

	target_offset = target_vma->node.start;

	/* Sandybridge PPGTT errata: We need a global gtt mapping for MI and
	 * pipe_control writes because the gpu doesn't properly redirect them
	 * through the ppgtt for non_secure batchbuffers. */
	if (unlikely(IS_GEN6(dev) &&
	    reloc->write_domain == I915_GEM_DOMAIN_INSTRUCTION &&
	    !target_i915_obj->has_global_gtt_mapping)) {
		struct i915_vma *vma =
			list_first_entry(&target_i915_obj->vma_list,
					 typeof(*vma), vma_link);
		vma->bind_vma(vma, target_i915_obj->cache_level, GLOBAL_BIND);
	}

	/* Validate that the target is in a valid r/w GPU domain */
	if (unlikely(reloc->write_domain & (reloc->write_domain - 1))) {
		DRM_DEBUG("reloc with multiple write domains: "
			  "obj %p target %d offset %d "
			  "read %08x write %08x",
			  obj, reloc->target_handle,
			  (int) reloc->offset,
			  reloc->read_domains,
			  reloc->write_domain);
		return -EINVAL;
	}
	if (unlikely((reloc->write_domain | reloc->read_domains)
		     & ~I915_GEM_GPU_DOMAINS)) {
		DRM_DEBUG("reloc with read/write non-GPU domains: "
			  "obj %p target %d offset %d "
			  "read %08x write %08x",
			  obj, reloc->target_handle,
			  (int) reloc->offset,
			  reloc->read_domains,
			  reloc->write_domain);
		return -EINVAL;
	}

	target_obj->pending_read_domains |= reloc->read_domains;
	target_obj->pending_write_domain |= reloc->write_domain;

	/* If the relocation already has the right value in it, no
	 * more work needs to be done.
	 */
	if (target_offset == reloc->presumed_offset)
		return 0;

	/* Check that the relocation address is valid... */
	if (unlikely(reloc->offset >
		obj->base.size - (INTEL_INFO(dev)->gen >= 8 ? 8 : 4))) {
		DRM_DEBUG("Relocation beyond object bounds: "
			  "obj %p target %d offset %d size %d.\n",
			  obj, reloc->target_handle,
			  (int) reloc->offset,
			  (int) obj->base.size);
		return -EINVAL;
	}
	if (unlikely(reloc->offset & 3)) {
		DRM_DEBUG("Relocation not 4-byte aligned: "
			  "obj %p target %d offset %d.\n",
			  obj, reloc->target_handle,
			  (int) reloc->offset);
		return -EINVAL;
	}

	/* We can't wait for rendering with pagefaults disabled */
	if (obj->active && in_atomic())
		return -EFAULT;

	reloc->delta += target_offset;
	if (use_cpu_reloc(obj))
		ret = relocate_entry_cpu(obj, reloc);
	else
		ret = relocate_entry_gtt(obj, reloc);

	if (ret)
		return ret;

	/* and update the user's relocation entry */
	reloc->presumed_offset = target_offset;

	return 0;
}

static int
i915_gem_execbuffer_relocate_vma(struct i915_vma *vma,
				 struct eb_vmas *eb)
{
#define N_RELOC(x) ((x) / sizeof(struct drm_i915_gem_relocation_entry))
	struct drm_i915_gem_relocation_entry stack_reloc[N_RELOC(512)];
	struct drm_i915_gem_relocation_entry __user *user_relocs;
	struct drm_i915_gem_exec_object2 *entry = vma->exec_entry;
	int remain, ret;

	user_relocs = to_user_ptr(entry->relocs_ptr);

	remain = entry->relocation_count;
	while (remain) {
		struct drm_i915_gem_relocation_entry *r = stack_reloc;
		int count = remain;
		if (count > ARRAY_SIZE(stack_reloc))
			count = ARRAY_SIZE(stack_reloc);
		remain -= count;

		if (__copy_from_user_inatomic(r, user_relocs, count*sizeof(r[0])))
			return -EFAULT;

		do {
			u64 offset = r->presumed_offset;

			ret = i915_gem_execbuffer_relocate_entry(vma->obj, eb, r);
			if (ret)
				return ret;

			if (r->presumed_offset != offset &&
			    __copy_to_user_inatomic(&user_relocs->presumed_offset,
						    &r->presumed_offset,
						    sizeof(r->presumed_offset))) {
				return -EFAULT;
			}

			user_relocs++;
			r++;
		} while (--count);
	}

	return 0;
#undef N_RELOC
}

static int
i915_gem_execbuffer_relocate_vma_slow(struct i915_vma *vma,
				      struct eb_vmas *eb,
				      struct drm_i915_gem_relocation_entry *relocs)
{
	const struct drm_i915_gem_exec_object2 *entry = vma->exec_entry;
	int i, ret;

	for (i = 0; i < entry->relocation_count; i++) {
		ret = i915_gem_execbuffer_relocate_entry(vma->obj, eb, &relocs[i]);
		if (ret)
			return ret;
	}

	return 0;
}

static int
i915_gem_execbuffer_relocate(struct eb_vmas *eb)
{
	struct i915_vma *vma;
	int ret = 0;

	/* This is the fast path and we cannot handle a pagefault whilst
	 * holding the struct mutex lest the user pass in the relocations
	 * contained within a mmaped bo. For in such a case we, the page
	 * fault handler would call i915_gem_fault() and we would try to
	 * acquire the struct mutex again. Obviously this is bad and so
	 * lockdep complains vehemently.
	 */
	pagefault_disable();
	list_for_each_entry(vma, &eb->vmas, exec_list) {
		ret = i915_gem_execbuffer_relocate_vma(vma, eb);
		if (ret)
			break;
	}
	pagefault_enable();

	return ret;
}

static int
need_reloc_mappable(struct i915_vma *vma)
{
	struct drm_i915_gem_exec_object2 *entry = vma->exec_entry;
	return entry->relocation_count && !use_cpu_reloc(vma->obj) &&
		i915_is_ggtt(vma->vm);
}

static int
i915_gem_execbuffer_reserve_vma(struct i915_vma *vma,
				struct intel_ring_buffer *ring,
				bool *need_reloc)
{
	struct drm_i915_gem_object *obj = vma->obj;
	struct drm_i915_gem_exec_object2 *entry = vma->exec_entry;
	bool has_fenced_gpu_access = INTEL_INFO(ring->dev)->gen < 4;
	bool need_fence, need_mappable;
	u32 flags = (entry->flags & EXEC_OBJECT_NEEDS_GTT) &&
		!vma->obj->has_global_gtt_mapping ? GLOBAL_BIND : 0;
	int ret;

	need_fence =
		has_fenced_gpu_access &&
		entry->flags & EXEC_OBJECT_NEEDS_FENCE &&
		obj->tiling_mode != I915_TILING_NONE;
	need_mappable = need_fence || need_reloc_mappable(vma);

	ret = i915_gem_object_pin(obj, vma->vm, entry->alignment, need_mappable,
				  false);
	if (ret)
		return ret;

	entry->flags |= __EXEC_OBJECT_HAS_PIN;

	if (has_fenced_gpu_access) {
		if (entry->flags & EXEC_OBJECT_NEEDS_FENCE) {
			ret = i915_gem_object_get_fence(obj);
			if (ret)
				return ret;

			if (i915_gem_object_pin_fence(obj))
				entry->flags |= __EXEC_OBJECT_HAS_FENCE;

			obj->pending_fenced_gpu_access = true;
		}
	}

	if (entry->offset != vma->node.start) {
		entry->offset = vma->node.start;
		*need_reloc = true;
	}

	if (entry->flags & EXEC_OBJECT_WRITE) {
		obj->base.pending_read_domains = I915_GEM_DOMAIN_RENDER;
		obj->base.pending_write_domain = I915_GEM_DOMAIN_RENDER;
	}

	vma->bind_vma(vma, obj->cache_level, flags);

	return 0;
}

static int
i915_gem_execbuffer_reserve(struct intel_ring_buffer *ring,
			    struct list_head *vmas,
			    bool *need_relocs)
{
	struct drm_i915_gem_object *obj;
	struct i915_vma *vma;
	struct i915_address_space *vm;
	struct list_head ordered_vmas;
	bool has_fenced_gpu_access = INTEL_INFO(ring->dev)->gen < 4;
	int retry;

	if (list_empty(vmas))
		return 0;

	vm = list_first_entry(vmas, struct i915_vma, exec_list)->vm;

	INIT_LIST_HEAD(&ordered_vmas);
	while (!list_empty(vmas)) {
		struct drm_i915_gem_exec_object2 *entry;
		bool need_fence, need_mappable;

		vma = list_first_entry(vmas, struct i915_vma, exec_list);
		obj = vma->obj;
		entry = vma->exec_entry;

		need_fence =
			has_fenced_gpu_access &&
			entry->flags & EXEC_OBJECT_NEEDS_FENCE &&
			obj->tiling_mode != I915_TILING_NONE;
		need_mappable = need_fence || need_reloc_mappable(vma);

		if (need_mappable)
			list_move(&vma->exec_list, &ordered_vmas);
		else
			list_move_tail(&vma->exec_list, &ordered_vmas);

		obj->base.pending_read_domains = I915_GEM_GPU_DOMAINS & ~I915_GEM_DOMAIN_COMMAND;
		obj->base.pending_write_domain = 0;
		obj->pending_fenced_gpu_access = false;
	}
	list_splice(&ordered_vmas, vmas);

	/* Attempt to pin all of the buffers into the GTT.
	 * This is done in 3 phases:
	 *
	 * 1a. Unbind all objects that do not match the GTT constraints for
	 *     the execbuffer (fenceable, mappable, alignment etc).
	 * 1b. Increment pin count for already bound objects.
	 * 2.  Bind new objects.
	 * 3.  Decrement pin count.
	 *
	 * This avoid unnecessary unbinding of later objects in order to make
	 * room for the earlier objects *unless* we need to defragment.
	 */
	retry = 0;
	do {
		int ret = 0;

		/* Unbind any ill-fitting objects or pin. */
		list_for_each_entry(vma, vmas, exec_list) {
			struct drm_i915_gem_exec_object2 *entry = vma->exec_entry;
			bool need_fence, need_mappable;

			obj = vma->obj;

			if (!drm_mm_node_allocated(&vma->node))
				continue;

			need_fence =
				has_fenced_gpu_access &&
				entry->flags & EXEC_OBJECT_NEEDS_FENCE &&
				obj->tiling_mode != I915_TILING_NONE;
			need_mappable = need_fence || need_reloc_mappable(vma);

			WARN_ON((need_mappable || need_fence) &&
			       !i915_is_ggtt(vma->vm));

			if ((entry->alignment &&
			     vma->node.start & (entry->alignment - 1)) ||
			    (need_mappable && !obj->map_and_fenceable))
				ret = i915_vma_unbind(vma);
			else
				ret = i915_gem_execbuffer_reserve_vma(vma, ring, need_relocs);
			if (ret)
				goto err;
		}

		/* Bind fresh objects */
		list_for_each_entry(vma, vmas, exec_list) {
			if (drm_mm_node_allocated(&vma->node))
				continue;

			ret = i915_gem_execbuffer_reserve_vma(vma, ring, need_relocs);
			if (ret)
				goto err;
		}

err:
		if (ret != -ENOSPC || retry++)
			return ret;

		/* Decrement pin count for bound objects */
		list_for_each_entry(vma, vmas, exec_list)
			i915_gem_execbuffer_unreserve_vma(vma);

		ret = i915_gem_evict_vm(vm, true);
		if (ret)
			return ret;
	} while (1);
}

static int
i915_gem_execbuffer_relocate_slow(struct drm_device *dev,
				  struct drm_i915_gem_execbuffer2 *args,
				  struct drm_file *file,
				  struct intel_ring_buffer *ring,
				  struct eb_vmas *eb,
				  struct drm_i915_gem_exec_object2 *exec)
{
	struct drm_i915_gem_relocation_entry *reloc;
	struct i915_address_space *vm;
	struct i915_vma *vma;
	bool need_relocs;
	int *reloc_offset;
	int i, total, ret;
	unsigned count = args->buffer_count;

	if (WARN_ON(list_empty(&eb->vmas)))
		return 0;

	vm = list_first_entry(&eb->vmas, struct i915_vma, exec_list)->vm;

	/* We may process another execbuffer during the unlock... */
	while (!list_empty(&eb->vmas)) {
		vma = list_first_entry(&eb->vmas, struct i915_vma, exec_list);
		list_del_init(&vma->exec_list);
		i915_gem_execbuffer_unreserve_vma(vma);
		drm_gem_object_unreference(&vma->obj->base);
	}

	mutex_unlock(&dev->struct_mutex);

	total = 0;
	for (i = 0; i < count; i++)
		total += exec[i].relocation_count;

	reloc_offset = drm_malloc_ab(count, sizeof(*reloc_offset));
	reloc = drm_malloc_ab(total, sizeof(*reloc));
	if (reloc == NULL || reloc_offset == NULL) {
		drm_free_large(reloc);
		drm_free_large(reloc_offset);
		mutex_lock(&dev->struct_mutex);
		return -ENOMEM;
	}

	total = 0;
	for (i = 0; i < count; i++) {
		struct drm_i915_gem_relocation_entry __user *user_relocs;
		u64 invalid_offset = (u64)-1;
		int j;

		user_relocs = to_user_ptr(exec[i].relocs_ptr);

		if (copy_from_user(reloc+total, user_relocs,
				   exec[i].relocation_count * sizeof(*reloc))) {
			ret = -EFAULT;
			mutex_lock(&dev->struct_mutex);
			goto err;
		}

		/* As we do not update the known relocation offsets after
		 * relocating (due to the complexities in lock handling),
		 * we need to mark them as invalid now so that we force the
		 * relocation processing next time. Just in case the target
		 * object is evicted and then rebound into its old
		 * presumed_offset before the next execbuffer - if that
		 * happened we would make the mistake of assuming that the
		 * relocations were valid.
		 */
		for (j = 0; j < exec[i].relocation_count; j++) {
			if (copy_to_user(&user_relocs[j].presumed_offset,
					 &invalid_offset,
					 sizeof(invalid_offset))) {
				ret = -EFAULT;
				mutex_lock(&dev->struct_mutex);
				goto err;
			}
		}

		reloc_offset[i] = total;
		total += exec[i].relocation_count;
	}

	ret = i915_mutex_lock_interruptible(dev);
	if (ret) {
		mutex_lock(&dev->struct_mutex);
		goto err;
	}

	/* reacquire the objects */
	eb_reset(eb);
	ret = eb_lookup_vmas(eb, exec, args, vm, file);
	if (ret)
		goto err;

	need_relocs = (args->flags & I915_EXEC_NO_RELOC) == 0;
	ret = i915_gem_execbuffer_reserve(ring, &eb->vmas, &need_relocs);
	if (ret)
		goto err;

	list_for_each_entry(vma, &eb->vmas, exec_list) {
		int offset = vma->exec_entry - exec;
		ret = i915_gem_execbuffer_relocate_vma_slow(vma, eb,
							    reloc + reloc_offset[offset]);
		if (ret)
			goto err;
	}

	/* Leave the user relocations as are, this is the painfully slow path,
	 * and we want to avoid the complication of dropping the lock whilst
	 * having buffers reserved in the aperture and so causing spurious
	 * ENOSPC for random operations.
	 */

err:
	drm_free_large(reloc);
	drm_free_large(reloc_offset);
	return ret;
}

static int
i915_gem_execbuffer_move_to_gpu(struct intel_ring_buffer *ring,
				struct list_head *vmas)
{
	struct i915_vma *vma;
	uint32_t flush_domains = 0;
	bool flush_chipset = false;
	int ret;

	list_for_each_entry(vma, vmas, exec_list) {
		struct drm_i915_gem_object *obj = vma->obj;
		ret = i915_gem_object_sync(obj, ring);
		if (ret)
			return ret;

		if (obj->base.write_domain & I915_GEM_DOMAIN_CPU)
			flush_chipset |= i915_gem_clflush_object(obj, false);

		flush_domains |= obj->base.write_domain;
	}

	if (flush_chipset)
		i915_gem_chipset_flush(ring->dev);

	if (flush_domains & I915_GEM_DOMAIN_GTT)
		wmb();

	/* Unconditionally invalidate gpu caches and ensure that we do flush
	 * any residual writes from the previous batch.
	 */
	return intel_ring_invalidate_all_caches(ring);
}

static bool
i915_gem_check_execbuffer(struct drm_i915_gem_execbuffer2 *exec)
{
	if (exec->flags & __I915_EXEC_UNKNOWN_FLAGS)
		return false;

	return ((exec->batch_start_offset | exec->batch_len) & 0x7) == 0;
}

static int
validate_exec_list(struct drm_i915_gem_exec_object2 *exec,
		   int count)
{
	int i;
	unsigned relocs_total = 0;
	unsigned relocs_max = UINT_MAX / sizeof(struct drm_i915_gem_relocation_entry);

	for (i = 0; i < count; i++) {
		char __user *ptr = to_user_ptr(exec[i].relocs_ptr);
		int length; /* limited by fault_in_pages_readable() */

		if (exec[i].flags & __EXEC_OBJECT_UNKNOWN_FLAGS)
			return -EINVAL;

		/* First check for malicious input causing overflow in
		 * the worst case where we need to allocate the entire
		 * relocation tree as a single array.
		 */
		if (exec[i].relocation_count > relocs_max - relocs_total)
			return -EINVAL;
		relocs_total += exec[i].relocation_count;

		length = exec[i].relocation_count *
			sizeof(struct drm_i915_gem_relocation_entry);
		/*
		 * We must check that the entire relocation array is safe
		 * to read, but since we may need to update the presumed
		 * offsets during execution, check for full write access.
		 */
		if (!access_ok(VERIFY_WRITE, ptr, length))
			return -EFAULT;

		if (likely(!i915_prefault_disable)) {
			if (fault_in_multipages_readable(ptr, length))
				return -EFAULT;
		}
	}

	return 0;
}

<<<<<<< HEAD
static int
i915_gem_validate_context(struct drm_device *dev, struct drm_file *file,
			  const u32 ctx_id)
{
	struct i915_ctx_hang_stats *hs;

	hs = i915_gem_context_get_hang_stats(dev, file, ctx_id);
	if (IS_ERR(hs))
		return PTR_ERR(hs);

	if (hs->banned) {
		DRM_DEBUG("Context %u tried to submit while banned\n", ctx_id);
		return -EIO;
	}

	return 0;
=======
static struct i915_hw_context *
i915_gem_validate_context(struct drm_device *dev, struct drm_file *file,
			  struct intel_ring_buffer *ring, const u32 ctx_id)
{
	struct i915_hw_context *ctx = NULL;
	struct i915_ctx_hang_stats *hs;

	if (ring->id != RCS && ctx_id != DEFAULT_CONTEXT_ID)
		return ERR_PTR(-EINVAL);

	ctx = i915_gem_context_get(file->driver_priv, ctx_id);
	if (IS_ERR(ctx))
		return ctx;

	hs = &ctx->hang_stats;
	if (hs->banned) {
		DRM_DEBUG("Context %u tried to submit while banned\n", ctx_id);
		return ERR_PTR(-EIO);
	}

	return ctx;
>>>>>>> f72d21ed
}

static void
i915_gem_execbuffer_move_to_active(struct list_head *vmas,
				   struct intel_ring_buffer *ring)
{
	struct i915_vma *vma;

	list_for_each_entry(vma, vmas, exec_list) {
		struct drm_i915_gem_object *obj = vma->obj;
		u32 old_read = obj->base.read_domains;
		u32 old_write = obj->base.write_domain;

		obj->base.write_domain = obj->base.pending_write_domain;
		if (obj->base.write_domain == 0)
			obj->base.pending_read_domains |= obj->base.read_domains;
		obj->base.read_domains = obj->base.pending_read_domains;
		obj->fenced_gpu_access = obj->pending_fenced_gpu_access;

		i915_vma_move_to_active(vma, ring);
		if (obj->base.write_domain) {
			obj->dirty = 1;
			obj->last_write_seqno = intel_ring_get_seqno(ring);
			/* check for potential scanout */
			if (i915_gem_obj_ggtt_bound(obj) &&
			    i915_gem_obj_to_ggtt(obj)->pin_count)
				intel_mark_fb_busy(obj, ring);
		}

		trace_i915_gem_object_change_domain(obj, old_read, old_write);
	}
}

static void
i915_gem_execbuffer_retire_commands(struct drm_device *dev,
				    struct drm_file *file,
				    struct intel_ring_buffer *ring,
				    struct drm_i915_gem_object *obj)
{
	/* Unconditionally force add_request to emit a full flush. */
	ring->gpu_caches_dirty = true;

	/* Add a breadcrumb for the completion of the batch buffer */
	(void)__i915_add_request(ring, file, obj, NULL);
}

static int
i915_reset_gen7_sol_offsets(struct drm_device *dev,
			    struct intel_ring_buffer *ring)
{
	drm_i915_private_t *dev_priv = dev->dev_private;
	int ret, i;

	if (!IS_GEN7(dev) || ring != &dev_priv->ring[RCS])
		return 0;

	ret = intel_ring_begin(ring, 4 * 3);
	if (ret)
		return ret;

	for (i = 0; i < 4; i++) {
		intel_ring_emit(ring, MI_LOAD_REGISTER_IMM(1));
		intel_ring_emit(ring, GEN7_SO_WRITE_OFFSET(i));
		intel_ring_emit(ring, 0);
	}

	intel_ring_advance(ring);

	return 0;
}

static int
i915_gem_do_execbuffer(struct drm_device *dev, void *data,
		       struct drm_file *file,
		       struct drm_i915_gem_execbuffer2 *args,
		       struct drm_i915_gem_exec_object2 *exec)
{
	drm_i915_private_t *dev_priv = dev->dev_private;
	struct eb_vmas *eb;
	struct drm_i915_gem_object *batch_obj;
	struct drm_clip_rect *cliprects = NULL;
	struct intel_ring_buffer *ring;
<<<<<<< HEAD
	const u32 ctx_id = i915_execbuffer2_get_context_id(*args);
	u32 exec_start, exec_len;
=======
	struct i915_hw_context *ctx;
	struct i915_address_space *vm;
	const u32 ctx_id = i915_execbuffer2_get_context_id(*args);
	u32 exec_start = args->batch_start_offset, exec_len;
>>>>>>> f72d21ed
	u32 mask, flags;
	int ret, mode, i;
	bool need_relocs;

	if (!i915_gem_check_execbuffer(args))
		return -EINVAL;

	ret = validate_exec_list(exec, args->buffer_count);
	if (ret)
		return ret;

	flags = 0;
	if (args->flags & I915_EXEC_SECURE) {
		if (!file->is_master || !capable(CAP_SYS_ADMIN))
		    return -EPERM;

		flags |= I915_DISPATCH_SECURE;
	}
	if (args->flags & I915_EXEC_IS_PINNED)
		flags |= I915_DISPATCH_PINNED;

	if ((args->flags & I915_EXEC_RING_MASK) > I915_NUM_RINGS) {
		DRM_DEBUG("execbuf with unknown ring: %d\n",
			  (int)(args->flags & I915_EXEC_RING_MASK));
		return -EINVAL;
	}

	if ((args->flags & I915_EXEC_RING_MASK) == I915_EXEC_DEFAULT)
		ring = &dev_priv->ring[RCS];
	else
		ring = &dev_priv->ring[(args->flags & I915_EXEC_RING_MASK) - 1];

	if (!intel_ring_initialized(ring)) {
		DRM_DEBUG("execbuf with invalid ring: %d\n",
			  (int)(args->flags & I915_EXEC_RING_MASK));
		return -EINVAL;
	}

	mode = args->flags & I915_EXEC_CONSTANTS_MASK;
	mask = I915_EXEC_CONSTANTS_MASK;
	switch (mode) {
	case I915_EXEC_CONSTANTS_REL_GENERAL:
	case I915_EXEC_CONSTANTS_ABSOLUTE:
	case I915_EXEC_CONSTANTS_REL_SURFACE:
		if (ring == &dev_priv->ring[RCS] &&
		    mode != dev_priv->relative_constants_mode) {
			if (INTEL_INFO(dev)->gen < 4)
				return -EINVAL;

			if (INTEL_INFO(dev)->gen > 5 &&
			    mode == I915_EXEC_CONSTANTS_REL_SURFACE)
				return -EINVAL;

			/* The HW changed the meaning on this bit on gen6 */
			if (INTEL_INFO(dev)->gen >= 6)
				mask &= ~I915_EXEC_CONSTANTS_REL_SURFACE;
		}
		break;
	default:
		DRM_DEBUG("execbuf with unknown constants: %d\n", mode);
		return -EINVAL;
	}

	if (args->buffer_count < 1) {
		DRM_DEBUG("execbuf with %d buffers\n", args->buffer_count);
		return -EINVAL;
	}

	if (args->num_cliprects != 0) {
		if (ring != &dev_priv->ring[RCS]) {
			DRM_DEBUG("clip rectangles are only valid with the render ring\n");
			return -EINVAL;
		}

		if (INTEL_INFO(dev)->gen >= 5) {
			DRM_DEBUG("clip rectangles are only valid on pre-gen5\n");
			return -EINVAL;
		}

		if (args->num_cliprects > UINT_MAX / sizeof(*cliprects)) {
			DRM_DEBUG("execbuf with %u cliprects\n",
				  args->num_cliprects);
			return -EINVAL;
		}

		cliprects = kcalloc(args->num_cliprects,
				    sizeof(*cliprects),
				    GFP_KERNEL);
		if (cliprects == NULL) {
			ret = -ENOMEM;
			goto pre_mutex_err;
		}

		if (copy_from_user(cliprects,
				   to_user_ptr(args->cliprects_ptr),
				   sizeof(*cliprects)*args->num_cliprects)) {
			ret = -EFAULT;
			goto pre_mutex_err;
		}
	}

	intel_runtime_pm_get(dev_priv);

	ret = i915_mutex_lock_interruptible(dev);
	if (ret)
		goto pre_mutex_err;

	if (dev_priv->ums.mm_suspended) {
		mutex_unlock(&dev->struct_mutex);
		ret = -EBUSY;
		goto pre_mutex_err;
	}

<<<<<<< HEAD
	ret = i915_gem_validate_context(dev, file, ctx_id);
	if (ret) {
		mutex_unlock(&dev->struct_mutex);
		goto pre_mutex_err;
	}
=======
	ctx = i915_gem_validate_context(dev, file, ring, ctx_id);
	if (IS_ERR(ctx)) {
		mutex_unlock(&dev->struct_mutex);
		ret = PTR_ERR(ctx);
		goto pre_mutex_err;
	} 

	i915_gem_context_reference(ctx);

	vm = ctx->vm;
	if (!USES_FULL_PPGTT(dev))
		vm = &dev_priv->gtt.base;
>>>>>>> f72d21ed

	eb = eb_create(args);
	if (eb == NULL) {
		mutex_unlock(&dev->struct_mutex);
		ret = -ENOMEM;
		goto pre_mutex_err;
	}

	/* Look up object handles */
	ret = eb_lookup_vmas(eb, exec, args, vm, file);
	if (ret)
		goto err;

	/* take note of the batch buffer before we might reorder the lists */
	batch_obj = list_entry(eb->vmas.prev, struct i915_vma, exec_list)->obj;

	/* Move the objects en-masse into the GTT, evicting if necessary. */
	need_relocs = (args->flags & I915_EXEC_NO_RELOC) == 0;
	ret = i915_gem_execbuffer_reserve(ring, &eb->vmas, &need_relocs);
	if (ret)
		goto err;

	/* The objects are in their final locations, apply the relocations. */
	if (need_relocs)
		ret = i915_gem_execbuffer_relocate(eb);
	if (ret) {
		if (ret == -EFAULT) {
			ret = i915_gem_execbuffer_relocate_slow(dev, args, file, ring,
								eb, exec);
			BUG_ON(!mutex_is_locked(&dev->struct_mutex));
		}
		if (ret)
			goto err;
	}

	/* Set the pending read domains for the batch buffer to COMMAND */
	if (batch_obj->base.pending_write_domain) {
		DRM_DEBUG("Attempting to use self-modifying batch buffer\n");
		ret = -EINVAL;
		goto err;
	}
	batch_obj->base.pending_read_domains |= I915_GEM_DOMAIN_COMMAND;

	/* snb/ivb/vlv conflate the "batch in ppgtt" bit with the "non-secure
	 * batch" bit. Hence we need to pin secure batches into the global gtt.
	 * hsw should have this fixed, but bdw mucks it up again. */
	if (flags & I915_DISPATCH_SECURE &&
	    !batch_obj->has_global_gtt_mapping) {
		/* When we have multiple VMs, we'll need to make sure that we
		 * allocate space first */
		struct i915_vma *vma = i915_gem_obj_to_ggtt(batch_obj);
		BUG_ON(!vma);
		vma->bind_vma(vma, batch_obj->cache_level, GLOBAL_BIND);
	}

	if (flags & I915_DISPATCH_SECURE)
		exec_start += i915_gem_obj_ggtt_offset(batch_obj);
	else
		exec_start += i915_gem_obj_offset(batch_obj, vm);

	ret = i915_gem_execbuffer_move_to_gpu(ring, &eb->vmas);
	if (ret)
		goto err;

<<<<<<< HEAD
	ret = i915_switch_context(ring, file, ctx_id);
=======
	ret = i915_switch_context(ring, file, ctx);
>>>>>>> f72d21ed
	if (ret)
		goto err;

	if (ring == &dev_priv->ring[RCS] &&
	    mode != dev_priv->relative_constants_mode) {
		ret = intel_ring_begin(ring, 4);
		if (ret)
				goto err;

		intel_ring_emit(ring, MI_NOOP);
		intel_ring_emit(ring, MI_LOAD_REGISTER_IMM(1));
		intel_ring_emit(ring, INSTPM);
		intel_ring_emit(ring, mask << 16 | mode);
		intel_ring_advance(ring);

		dev_priv->relative_constants_mode = mode;
	}

	if (args->flags & I915_EXEC_GEN7_SOL_RESET) {
		ret = i915_reset_gen7_sol_offsets(dev, ring);
		if (ret)
			goto err;
	}


	exec_len = args->batch_len;
	if (cliprects) {
		for (i = 0; i < args->num_cliprects; i++) {
			ret = i915_emit_box(dev, &cliprects[i],
					    args->DR1, args->DR4);
			if (ret)
				goto err;

			ret = ring->dispatch_execbuffer(ring,
							exec_start, exec_len,
							flags);
			if (ret)
				goto err;
		}
	} else {
		ret = ring->dispatch_execbuffer(ring,
						exec_start, exec_len,
						flags);
		if (ret)
			goto err;
	}

	trace_i915_gem_ring_dispatch(ring, intel_ring_get_seqno(ring), flags);

	i915_gem_execbuffer_move_to_active(&eb->vmas, ring);
	i915_gem_execbuffer_retire_commands(dev, file, ring, batch_obj);

err:
	/* the request owns the ref now */
	i915_gem_context_unreference(ctx);
	eb_destroy(eb);

	mutex_unlock(&dev->struct_mutex);

pre_mutex_err:
	kfree(cliprects);

	/* intel_gpu_busy should also get a ref, so it will free when the device
	 * is really idle. */
	intel_runtime_pm_put(dev_priv);
	return ret;
}

/*
 * Legacy execbuffer just creates an exec2 list from the original exec object
 * list array and passes it to the real function.
 */
int
i915_gem_execbuffer(struct drm_device *dev, void *data,
		    struct drm_file *file)
{
	struct drm_i915_gem_execbuffer *args = data;
	struct drm_i915_gem_execbuffer2 exec2;
	struct drm_i915_gem_exec_object *exec_list = NULL;
	struct drm_i915_gem_exec_object2 *exec2_list = NULL;
	int ret, i;

	if (args->buffer_count < 1) {
		DRM_DEBUG("execbuf with %d buffers\n", args->buffer_count);
		return -EINVAL;
	}

	/* Copy in the exec list from userland */
	exec_list = drm_malloc_ab(sizeof(*exec_list), args->buffer_count);
	exec2_list = drm_malloc_ab(sizeof(*exec2_list), args->buffer_count);
	if (exec_list == NULL || exec2_list == NULL) {
		DRM_DEBUG("Failed to allocate exec list for %d buffers\n",
			  args->buffer_count);
		drm_free_large(exec_list);
		drm_free_large(exec2_list);
		return -ENOMEM;
	}
	ret = copy_from_user(exec_list,
			     to_user_ptr(args->buffers_ptr),
			     sizeof(*exec_list) * args->buffer_count);
	if (ret != 0) {
		DRM_DEBUG("copy %d exec entries failed %d\n",
			  args->buffer_count, ret);
		drm_free_large(exec_list);
		drm_free_large(exec2_list);
		return -EFAULT;
	}

	for (i = 0; i < args->buffer_count; i++) {
		exec2_list[i].handle = exec_list[i].handle;
		exec2_list[i].relocation_count = exec_list[i].relocation_count;
		exec2_list[i].relocs_ptr = exec_list[i].relocs_ptr;
		exec2_list[i].alignment = exec_list[i].alignment;
		exec2_list[i].offset = exec_list[i].offset;
		if (INTEL_INFO(dev)->gen < 4)
			exec2_list[i].flags = EXEC_OBJECT_NEEDS_FENCE;
		else
			exec2_list[i].flags = 0;
	}

	exec2.buffers_ptr = args->buffers_ptr;
	exec2.buffer_count = args->buffer_count;
	exec2.batch_start_offset = args->batch_start_offset;
	exec2.batch_len = args->batch_len;
	exec2.DR1 = args->DR1;
	exec2.DR4 = args->DR4;
	exec2.num_cliprects = args->num_cliprects;
	exec2.cliprects_ptr = args->cliprects_ptr;
	exec2.flags = I915_EXEC_RENDER;
	i915_execbuffer2_set_context_id(exec2, 0);

	ret = i915_gem_do_execbuffer(dev, data, file, &exec2, exec2_list);
	if (!ret) {
		/* Copy the new buffer offsets back to the user's exec list. */
		for (i = 0; i < args->buffer_count; i++)
			exec_list[i].offset = exec2_list[i].offset;
		/* ... and back out to userspace */
		ret = copy_to_user(to_user_ptr(args->buffers_ptr),
				   exec_list,
				   sizeof(*exec_list) * args->buffer_count);
		if (ret) {
			ret = -EFAULT;
			DRM_DEBUG("failed to copy %d exec entries "
				  "back to user (%d)\n",
				  args->buffer_count, ret);
		}
	}

	drm_free_large(exec_list);
	drm_free_large(exec2_list);
	return ret;
}

int
i915_gem_execbuffer2(struct drm_device *dev, void *data,
		     struct drm_file *file)
{
	struct drm_i915_gem_execbuffer2 *args = data;
	struct drm_i915_gem_exec_object2 *exec2_list = NULL;
	int ret;

	if (args->buffer_count < 1 ||
	    args->buffer_count > UINT_MAX / sizeof(*exec2_list)) {
		DRM_DEBUG("execbuf2 with %d buffers\n", args->buffer_count);
		return -EINVAL;
	}

	exec2_list = kmalloc(sizeof(*exec2_list)*args->buffer_count,
			     GFP_TEMPORARY | __GFP_NOWARN | __GFP_NORETRY);
	if (exec2_list == NULL)
		exec2_list = drm_malloc_ab(sizeof(*exec2_list),
					   args->buffer_count);
	if (exec2_list == NULL) {
		DRM_DEBUG("Failed to allocate exec list for %d buffers\n",
			  args->buffer_count);
		return -ENOMEM;
	}
	ret = copy_from_user(exec2_list,
			     to_user_ptr(args->buffers_ptr),
			     sizeof(*exec2_list) * args->buffer_count);
	if (ret != 0) {
		DRM_DEBUG("copy %d exec entries failed %d\n",
			  args->buffer_count, ret);
		drm_free_large(exec2_list);
		return -EFAULT;
	}

	ret = i915_gem_do_execbuffer(dev, data, file, args, exec2_list);
	if (!ret) {
		/* Copy the new buffer offsets back to the user's exec list. */
		ret = copy_to_user(to_user_ptr(args->buffers_ptr),
				   exec2_list,
				   sizeof(*exec2_list) * args->buffer_count);
		if (ret) {
			ret = -EFAULT;
			DRM_DEBUG("failed to copy %d exec entries "
				  "back to user (%d)\n",
				  args->buffer_count, ret);
		}
	}

	drm_free_large(exec2_list);
	return ret;
}<|MERGE_RESOLUTION|>--- conflicted
+++ resolved
@@ -905,24 +905,6 @@
 	return 0;
 }
 
-<<<<<<< HEAD
-static int
-i915_gem_validate_context(struct drm_device *dev, struct drm_file *file,
-			  const u32 ctx_id)
-{
-	struct i915_ctx_hang_stats *hs;
-
-	hs = i915_gem_context_get_hang_stats(dev, file, ctx_id);
-	if (IS_ERR(hs))
-		return PTR_ERR(hs);
-
-	if (hs->banned) {
-		DRM_DEBUG("Context %u tried to submit while banned\n", ctx_id);
-		return -EIO;
-	}
-
-	return 0;
-=======
 static struct i915_hw_context *
 i915_gem_validate_context(struct drm_device *dev, struct drm_file *file,
 			  struct intel_ring_buffer *ring, const u32 ctx_id)
@@ -944,7 +926,6 @@
 	}
 
 	return ctx;
->>>>>>> f72d21ed
 }
 
 static void
@@ -1027,15 +1008,10 @@
 	struct drm_i915_gem_object *batch_obj;
 	struct drm_clip_rect *cliprects = NULL;
 	struct intel_ring_buffer *ring;
-<<<<<<< HEAD
-	const u32 ctx_id = i915_execbuffer2_get_context_id(*args);
-	u32 exec_start, exec_len;
-=======
 	struct i915_hw_context *ctx;
 	struct i915_address_space *vm;
 	const u32 ctx_id = i915_execbuffer2_get_context_id(*args);
 	u32 exec_start = args->batch_start_offset, exec_len;
->>>>>>> f72d21ed
 	u32 mask, flags;
 	int ret, mode, i;
 	bool need_relocs;
@@ -1149,13 +1125,6 @@
 		goto pre_mutex_err;
 	}
 
-<<<<<<< HEAD
-	ret = i915_gem_validate_context(dev, file, ctx_id);
-	if (ret) {
-		mutex_unlock(&dev->struct_mutex);
-		goto pre_mutex_err;
-	}
-=======
 	ctx = i915_gem_validate_context(dev, file, ring, ctx_id);
 	if (IS_ERR(ctx)) {
 		mutex_unlock(&dev->struct_mutex);
@@ -1168,7 +1137,6 @@
 	vm = ctx->vm;
 	if (!USES_FULL_PPGTT(dev))
 		vm = &dev_priv->gtt.base;
->>>>>>> f72d21ed
 
 	eb = eb_create(args);
 	if (eb == NULL) {
@@ -1233,11 +1201,7 @@
 	if (ret)
 		goto err;
 
-<<<<<<< HEAD
-	ret = i915_switch_context(ring, file, ctx_id);
-=======
 	ret = i915_switch_context(ring, file, ctx);
->>>>>>> f72d21ed
 	if (ret)
 		goto err;
 
