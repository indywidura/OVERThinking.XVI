/*
 * Universal Flash Storage Host controller driver Core
 *
 * This code is based on drivers/scsi/ufs/ufshcd.c
 * Copyright (C) 2011-2013 Samsung India Software Operations
 * Copyright (c) 2013-2016, The Linux Foundation. All rights reserved.
 *
 * Authors:
 *	Santosh Yaraganavi <santosh.sy@samsung.com>
 *	Vinayak Holikatti <h.vinayak@samsung.com>
 *
 * This program is free software; you can redistribute it and/or
 * modify it under the terms of the GNU General Public License
 * as published by the Free Software Foundation; either version 2
 * of the License, or (at your option) any later version.
 * See the COPYING file in the top-level directory or visit
 * <http://www.gnu.org/licenses/gpl-2.0.html>
 *
 * This program is distributed in the hope that it will be useful,
 * but WITHOUT ANY WARRANTY; without even the implied warranty of
 * MERCHANTABILITY or FITNESS FOR A PARTICULAR PURPOSE.  See the
 * GNU General Public License for more details.
 *
 * This program is provided "AS IS" and "WITH ALL FAULTS" and
 * without warranty of any kind. You are solely responsible for
 * determining the appropriateness of using and distributing
 * the program and assume all risks associated with your exercise
 * of rights with respect to the program, including but not limited
 * to infringement of third party rights, the risks and costs of
 * program errors, damage to or loss of data, programs or equipment,
 * and unavailability or interruption of operations. Under no
 * circumstances will the contributor of this Program be liable for
 * any damages of any kind arising from your use or distribution of
 * this program.
 *
 * The Linux Foundation chooses to take subject only to the GPLv2
 * license terms, and distributes only under these terms.
 */

#include <linux/async.h>
#include <linux/devfreq.h>
#include <linux/nls.h>
#include <linux/of.h>
#include <linux/bitfield.h>
#include "ufshcd.h"
#include "ufs_quirks.h"
#include "unipro.h"

/* MTK PATCH */
#include <asm/unaligned.h>
#include <linux/rpmb.h>
#include <scsi/ufs/ufs-mtk-ioctl.h>
#include "ufs-mtk.h"
#include "ufs-mtk-dbg.h"
#include "ufs-mtk-block.h"
#include "ufs-mtk-platform.h"
#include <mt-plat/upmu_common.h>
#ifdef CONFIG_MTK_AEE_FEATURE
#include <mt-plat/aee.h>
#endif

#define CREATE_TRACE_POINTS
#include <trace/events/ufs.h>

#define UFSHCD_REQ_SENSE_SIZE	18

#define PWR_INFO_MASK	0xF
#define PWR_RX_OFFSET	4

#define UFSHCD_ENABLE_INTRS	(UTP_TRANSFER_REQ_COMPL |\
				 UTP_TASK_REQ_COMPL |\
				 UFSHCD_ERROR_MASK)
/* UIC command timeout, unit: ms */
/* MTK PATCH */
#ifdef CONFIG_FPGA_EARLY_PORTING
#define UIC_CMD_TIMEOUT	1000  /* align as BootROM */
#else
#define UIC_CMD_TIMEOUT	500
#endif

/* NOP OUT retries waiting for NOP IN response */
#define NOP_OUT_RETRIES    10

/* MTK PATCH */
/* Timeout after 100 msecs if NOP OUT hangs without response */
#define NOP_OUT_TIMEOUT    100 /* msecs */

/* Query request retries */
#define QUERY_REQ_RETRIES 3

/* MTK PATCH */
/* Query request timeout */
#ifdef CONFIG_FPGA_EARLY_PORTING
#define QUERY_REQ_TIMEOUT 1000  /* unit: ms, align as BootROM */
#else
/* Max Query Req cmd timeout = 1.7s * 32QueueDepth = 55s */
#define QUERY_REQ_TIMEOUT 55000   /* unit: ms, depend on vendor's requirement */
#endif

/* MTK PATCH */
/* Task management command timeout */
/* Max TM cmd timeout = 1.3s * 8QueueDepth = 10.4s */
#define TM_CMD_TIMEOUT	10400 /* msecs */

/* maximum number of retries for a general UIC command  */
#define UFS_UIC_COMMAND_RETRIES 3

/* maximum number of link-startup retries */
#define DME_LINKSTARTUP_RETRIES 3

/* Maximum retries for Hibern8 enter */
#define UIC_HIBERN8_ENTER_RETRIES 3

/* maximum number of reset retries before giving up */
#define MAX_HOST_RESET_RETRIES 5

/* Expose the flag value from utp_upiu_query.value */
#define MASK_QUERY_UPIU_FLAG_LOC 0xFF

/* Interrupt aggregation default timeout, unit: 40us */
#define INT_AGGR_DEF_TO	0x02

#define ufshcd_toggle_vreg(_dev, _vreg, _on)				\
	({                                                              \
		int _ret;                                               \
		if (_on)                                                \
			_ret = ufshcd_enable_vreg(_dev, _vreg);         \
		else                                                    \
			_ret = ufshcd_disable_vreg(_dev, _vreg);        \
		_ret;                                                   \
	})

#define ufshcd_hex_dump(prefix_str, buf, len) \
print_hex_dump(KERN_ERR, prefix_str, DUMP_PREFIX_OFFSET, 16, 4, buf, len, false)

enum {
	UFSHCD_MAX_CHANNEL	= 0,
	UFSHCD_MAX_ID		= 1,
	UFSHCD_CMD_PER_LUN	= 32,
	UFSHCD_CAN_QUEUE	= 32,
};

/* UFSHCD states */
enum {
	UFSHCD_STATE_RESET,
	UFSHCD_STATE_ERROR,
	UFSHCD_STATE_OPERATIONAL,
	UFSHCD_STATE_EH_SCHEDULED,
};

/* UFSHCD error handling flags */
enum {
	UFSHCD_EH_IN_PROGRESS = (1 << 0),
};

/* UFSHCD UIC layer error flags */
enum {
	UFSHCD_UIC_DL_PA_INIT_ERROR = (1 << 0), /* Data link layer error */
	UFSHCD_UIC_DL_NAC_RECEIVED_ERROR = (1 << 1), /* Data link layer error */
	UFSHCD_UIC_DL_TCx_REPLAY_ERROR = (1 << 2), /* Data link layer error */
	UFSHCD_UIC_NL_ERROR = (1 << 3), /* Network layer error */
	UFSHCD_UIC_TL_ERROR = (1 << 4), /* Transport Layer error */
	UFSHCD_UIC_DME_ERROR = (1 << 5), /* DME error */
};

#define ufshcd_set_eh_in_progress(h) \
	((h)->eh_flags |= UFSHCD_EH_IN_PROGRESS)
#define ufshcd_eh_in_progress(h) \
	((h)->eh_flags & UFSHCD_EH_IN_PROGRESS)
#define ufshcd_clear_eh_in_progress(h) \
	((h)->eh_flags &= ~UFSHCD_EH_IN_PROGRESS)

#define ufshcd_set_ufs_dev_active(h) \
	((h)->curr_dev_pwr_mode = UFS_ACTIVE_PWR_MODE)
#define ufshcd_set_ufs_dev_sleep(h) \
	((h)->curr_dev_pwr_mode = UFS_SLEEP_PWR_MODE)
#define ufshcd_set_ufs_dev_poweroff(h) \
	((h)->curr_dev_pwr_mode = UFS_POWERDOWN_PWR_MODE)
#define ufshcd_is_ufs_dev_active(h) \
	((h)->curr_dev_pwr_mode == UFS_ACTIVE_PWR_MODE)
#define ufshcd_is_ufs_dev_sleep(h) \
	((h)->curr_dev_pwr_mode == UFS_SLEEP_PWR_MODE)
#define ufshcd_is_ufs_dev_poweroff(h) \
	((h)->curr_dev_pwr_mode == UFS_POWERDOWN_PWR_MODE)

/* MTK PATCH */
struct ufs_pm_lvl_states ufs_pm_lvl_states[] = {
	{UFS_ACTIVE_PWR_MODE, UIC_LINK_ACTIVE_STATE},
	{UFS_ACTIVE_PWR_MODE, UIC_LINK_HIBERN8_STATE},
	{UFS_SLEEP_PWR_MODE, UIC_LINK_ACTIVE_STATE},
	{UFS_SLEEP_PWR_MODE, UIC_LINK_HIBERN8_STATE},
	{UFS_POWERDOWN_PWR_MODE, UIC_LINK_HIBERN8_STATE},
	{UFS_POWERDOWN_PWR_MODE, UIC_LINK_OFF_STATE},
};

/* MTK PATCH: For reference of ufs_pm_lvl_states array size from outside */
const int ufs_pm_lvl_states_size = ARRAY_SIZE(ufs_pm_lvl_states);

static inline enum ufs_dev_pwr_mode
ufs_get_pm_lvl_to_dev_pwr_mode(enum ufs_pm_level lvl)
{
	return ufs_pm_lvl_states[lvl].dev_state;
}

static inline enum uic_link_state
ufs_get_pm_lvl_to_link_pwr_state(enum ufs_pm_level lvl)
{
	return ufs_pm_lvl_states[lvl].link_state;
}

static inline enum ufs_pm_level
ufs_get_desired_pm_lvl_for_dev_link_state(enum ufs_dev_pwr_mode dev_state,
					enum uic_link_state link_state)
{
	enum ufs_pm_level lvl;

	for (lvl = UFS_PM_LVL_0; lvl < UFS_PM_LVL_MAX; lvl++) {
		if ((ufs_pm_lvl_states[lvl].dev_state == dev_state) &&
			(ufs_pm_lvl_states[lvl].link_state == link_state))
			return lvl;
	}

	/* if no match found, return the level 0 */
	return UFS_PM_LVL_0;
}

static struct ufs_dev_fix ufs_fixups[] = {
	/* UFS cards deviations table */
	UFS_FIX(UFS_VENDOR_SAMSUNG, UFS_ANY_MODEL,
		UFS_DEVICE_QUIRK_DELAY_BEFORE_LPM),
	UFS_FIX(UFS_VENDOR_SAMSUNG, UFS_ANY_MODEL, UFS_DEVICE_NO_VCCQ),
	UFS_FIX(UFS_VENDOR_SAMSUNG, UFS_ANY_MODEL,
		UFS_DEVICE_NO_FASTAUTO),
	UFS_FIX(UFS_VENDOR_SAMSUNG, UFS_ANY_MODEL,
		UFS_DEVICE_QUIRK_HOST_PA_TACTIVATE),
	UFS_FIX(UFS_VENDOR_TOSHIBA, UFS_ANY_MODEL,
		UFS_DEVICE_QUIRK_DELAY_BEFORE_LPM),
	UFS_FIX(UFS_VENDOR_TOSHIBA, "THGLF2G9C8KBADG",
		UFS_DEVICE_QUIRK_PA_TACTIVATE),
	UFS_FIX(UFS_VENDOR_TOSHIBA, "THGLF2G9D8KBADG",
		UFS_DEVICE_QUIRK_PA_TACTIVATE),
	UFS_FIX(UFS_VENDOR_SAMSUNG, UFS_ANY_MODEL,
		UFS_DEVICE_QUIRK_PA_TACTIVATE),
	UFS_FIX(UFS_VENDOR_SKHYNIX, UFS_ANY_MODEL, UFS_DEVICE_NO_VCCQ),
	UFS_FIX(UFS_VENDOR_SKHYNIX, UFS_ANY_MODEL,
		UFS_DEVICE_QUIRK_HOST_PA_SAVECONFIGTIME),

	/* MTK PATCH */
	UFS_FIX(UFS_VENDOR_SKHYNIX, UFS_ANY_MODEL,
		UFS_DEVICE_QUIRK_LIMITED_RPMB_MAX_RW_SIZE),

	END_FIX
};

static void ufshcd_tmc_handler(struct ufs_hba *hba);
static void ufshcd_async_scan(void *data, async_cookie_t cookie);
static int ufshcd_reset_and_restore(struct ufs_hba *hba);
static int ufshcd_eh_host_reset_handler(struct scsi_cmnd *cmd);
static int ufshcd_clear_tm_cmd(struct ufs_hba *hba, int tag);
static void ufshcd_hba_exit(struct ufs_hba *hba);
static int ufshcd_probe_hba(struct ufs_hba *hba);
static int __ufshcd_setup_clocks(struct ufs_hba *hba, bool on,
				 bool skip_ref_clk);
static int ufshcd_setup_clocks(struct ufs_hba *hba, bool on);
static int ufshcd_set_vccq_rail_unused(struct ufs_hba *hba, bool unused);
/* static int ufshcd_uic_hibern8_exit(struct ufs_hba *hba); */ /* MTK PATCH */
static int ufshcd_uic_hibern8_enter(struct ufs_hba *hba);
static inline void ufshcd_add_delay_before_dme_cmd(struct ufs_hba *hba);
static int ufshcd_host_reset_and_restore(struct ufs_hba *hba);
static void ufshcd_resume_clkscaling(struct ufs_hba *hba);
static void ufshcd_suspend_clkscaling(struct ufs_hba *hba);
static void __ufshcd_suspend_clkscaling(struct ufs_hba *hba);
static int ufshcd_scale_clks(struct ufs_hba *hba, bool scale_up);
static irqreturn_t ufshcd_intr(int irq, void *__hba);
static int ufshcd_config_pwr_mode(struct ufs_hba *hba,
		struct ufs_pa_layer_attr *desired_pwr_mode);
static int ufshcd_change_power_mode(struct ufs_hba *hba,
			     struct ufs_pa_layer_attr *pwr_mode);
static inline bool ufshcd_valid_tag(struct ufs_hba *hba, int tag)
{
	return tag >= 0 && tag < hba->nutrs;
}

static inline int ufshcd_enable_irq(struct ufs_hba *hba)
{
	int ret = 0;

	if (!hba->is_irq_enabled) {
		ret = request_irq(hba->irq, ufshcd_intr, IRQF_SHARED, UFSHCD,
				hba);
		if (ret)
			dev_err(hba->dev, "%s: request_irq failed, ret=%d\n",
				__func__, ret);
		hba->is_irq_enabled = true;
	}

	return ret;
}

static inline void ufshcd_disable_irq(struct ufs_hba *hba)
{
	if (hba->is_irq_enabled) {
		free_irq(hba->irq, hba);
		hba->is_irq_enabled = false;
	}
}

static void ufshcd_scsi_unblock_requests(struct ufs_hba *hba)
{
	if (atomic_dec_and_test(&hba->scsi_block_reqs_cnt))
		scsi_unblock_requests(hba->host);
}

static void ufshcd_scsi_block_requests(struct ufs_hba *hba)
{
	if (atomic_inc_return(&hba->scsi_block_reqs_cnt) == 1)
		scsi_block_requests(hba->host);
}

/* replace non-printable or non-ASCII characters with spaces */
static inline void ufshcd_remove_non_printable(char *val)
{
	if (!val)
		return;

	if (*val < 0x20 || *val > 0x7e)
		*val = ' ';
}

#ifdef CONFIG_MTK_UFS_DEBUG
/* MTK PATCH */
static void ufshcd_cond_add_cmd_trace(struct ufs_hba *hba,
	unsigned int tag, enum ufs_trace_event event)
{
	sector_t lba = -1;
	u8 opcode = 0;
	u8 lun = -1;
	struct ufshcd_lrb *lrbp;
	int transfer_len = -1;
	struct ufs_query_req *request;
	unsigned long long ppn = -1;
	u32 region = -1, subregion = -1;
	u32 resv = -1;

	if (event == UFS_TRACE_TM_SEND ||
		event == UFS_TRACE_TM_COMPLETED) {

		transfer_len = tag; /* keep origianl "tag" */

		lun = (tag >> 24) & 0xFF;
		opcode = (tag >> 16) & 0xFF; /* tm_function */
		tag = tag & 0xFF; /* tag of targeted requeset: task_id */

		ufs_mtk_dbg_add_trace(hba, event, tag, lun, transfer_len,
			lba, opcode, 0, 0, 0, 0);

		return;

	}

	lrbp = &hba->lrb[tag];

	if (lrbp->cmd) { /* data phase exists */
		opcode = (u8)(*lrbp->cmd->cmnd);
		if ((opcode == READ_10) || (opcode == WRITE_10) ||
			(opcode == READ_16)) { /* HPB read use READ_16 */
			/*
			 * Currently we only fully trace read(10) and write(10)
			 * commands
			 */
			if (lrbp->cmd->request && lrbp->cmd->request->bio)
				lba = lrbp->cmd->request->bio->bi_iter.bi_sector
					>> 3;

			transfer_len = be32_to_cpu(
				lrbp->ucd_req_ptr->sc.exp_data_transfer_len);

			lun = ufshcd_scsi_to_upiu_lun(lrbp->cmd->device->lun);

			#if defined(CONFIG_UFSHPB)
			if (opcode == READ_16) {
				ppn = (((u64)(*(lrbp->cmd->cmnd+6))) << 56) |
					(((u64)(*(lrbp->cmd->cmnd+7))) << 48) |
					(((u64)(*(lrbp->cmd->cmnd+8))) << 40) |
					(((u64)(*(lrbp->cmd->cmnd+9))) << 32) |
					(((u64)(*(lrbp->cmd->cmnd+10))) << 24) |
					(((u64)(*(lrbp->cmd->cmnd+11))) << 16) |
					(((u64)(*(lrbp->cmd->cmnd+12))) << 8) |
					(((u64)(*(lrbp->cmd->cmnd+13))) << 0);

				resv = lrbp->ucd_rsp_ptr->sr.reserved[1];
			}
			#endif
		} else if (opcode == UNMAP) {
			lun = lrbp->lun;
			transfer_len = lrbp->cmd->request->__data_len;
			lba = lrbp->cmd->request->__sector;
		#if defined(CONFIG_UFSHPB)
		} else if (opcode == UFSHPB_READ_BUFFER) {
			region = (((u64)(*(lrbp->cmd->cmnd+2))) << 8) |
				(((u64)(*(lrbp->cmd->cmnd+3))) << 0);
			subregion = (((u64)(*(lrbp->cmd->cmnd+4))) << 8) |
				(((u64)(*(lrbp->cmd->cmnd+5))) << 0);
		#endif
		}
	} else if (lrbp->command_type == UTP_CMD_TYPE_DEV_MANAGE ||
			lrbp->command_type == UTP_CMD_TYPE_UFS_STORAGE) {
		/* device command */
		request = &hba->dev_cmd.query.request;

		opcode = request->upiu_req.opcode;

		lba = request->upiu_req.idn |
			(request->upiu_req.index << 8) |
			(request->upiu_req.selector << 16);

		lun = lrbp->lun; /* shall be 0 */
	}

	ufs_mtk_dbg_add_trace(hba, event, tag, lun, transfer_len,
		lba, opcode, ppn, region, subregion, resv);
}

static void ufshcd_dme_cmd_log(struct ufs_hba *hba, struct uic_command *ucmd,
	enum ufs_trace_event event)
{
	u32 cmd;

	if (event == UFS_TRACE_UIC_SEND)
		cmd = ucmd->command;
	else
		cmd = ufshcd_readl(hba, REG_UIC_COMMAND);

	ufs_mtk_dbg_add_trace(hba, event,
		ufshcd_readl(hba, REG_UIC_COMMAND_ARG_1),
		0,
		ufshcd_readl(hba, REG_UIC_COMMAND_ARG_2),
		ufshcd_readl(hba, REG_UIC_COMMAND_ARG_3),
		cmd, 0, 0, 0, 0);
}

static void ufshcd_reg_cmd_log(struct ufs_hba *hba, bool on)
{
	ufs_mtk_dbg_add_trace(hba, UFS_TRACE_REG_TOGGLE,
		hba->vreg_info.state, 0, on,
		0, 0, 0, 0, 0, 0);
}

static void ufshcd_device_reset_log(struct ufs_hba *hba)
{
	ufs_mtk_dbg_add_trace(hba, UFS_TRACE_DEVICE_RESET,
		0, 0, 0,
		0, 0, 0, 0, 0, 0);
}
#else
static void ufshcd_cond_add_cmd_trace(struct ufs_hba *hba,
	unsigned int tag, enum ufs_trace_event event)
{
}

static void ufshcd_dme_cmd_log(struct ufs_hba *hba, struct uic_command *ucmd,
	enum ufs_trace_event event)
{
}

static void ufshcd_reg_cmd_log(struct ufs_hba *hba, bool on)
{
}

static void ufshcd_device_reset_log(struct ufs_hba *hba)
{
}
#endif

/* MTK PATCH */
#if 0
static void ufshcd_add_command_trace(struct ufs_hba *hba,
		unsigned int tag, const char *str)
{
	sector_t lba = -1;
	u8 opcode = 0;
	u32 intr, doorbell;
	struct ufshcd_lrb *lrbp;
	int transfer_len = -1;

	if (!trace_ufshcd_command_enabled())
		return;

	lrbp = &hba->lrb[tag];

	if (lrbp->cmd) { /* data phase exists */
		opcode = (u8)(*lrbp->cmd->cmnd);
		if ((opcode == READ_10) || (opcode == WRITE_10)) {
			/*
			 * Currently we only fully trace read(10) and write(10)
			 * commands
			 */
			if (lrbp->cmd->request && lrbp->cmd->request->bio)
				lba =
				  lrbp->cmd->request->bio->bi_iter.bi_sector;
			transfer_len = be32_to_cpu(
				lrbp->ucd_req_ptr->sc.exp_data_transfer_len);
		}
	}

	intr = ufshcd_readl(hba, REG_INTERRUPT_STATUS);
	doorbell = ufshcd_readl(hba, REG_UTP_TRANSFER_REQ_DOOR_BELL);
	trace_ufshcd_command(dev_name(hba->dev), str, tag,
				doorbell, transfer_len, intr, lba, opcode);
}
#endif

static void ufshcd_print_clk_freqs(struct ufs_hba *hba)
{
	struct ufs_clk_info *clki;
	struct list_head *head = &hba->clk_list_head;

	if (list_empty(head))
		return;

	list_for_each_entry(clki, head, list) {
		if (!IS_ERR_OR_NULL(clki->clk) && clki->min_freq &&
				clki->max_freq)
			dev_err(hba->dev, "clk: %s, rate: %u\n",
					clki->name, clki->curr_freq);
	}
}

static void ufshcd_print_err_hist(struct ufs_hba *hba,
				  struct ufs_err_reg_hist *err_hist,
				  char *err_name, struct seq_file *m,
				  char **buff, unsigned long *size)
{
	int i, found = 0;

	for (i = 0; i < UFS_ERR_REG_HIST_LENGTH; i++) {
		int p = (i + err_hist->pos) % UFS_ERR_REG_HIST_LENGTH;

		if (err_hist->reg[p] == 0)
			continue;
		SPREAD_DEV_PRINTF(buff, size, m, hba->dev,
			"%s[%d] = 0x%x at %llu ns\n", err_name, p,
			err_hist->reg[p], err_hist->tstamp[p]);
		found = 1;
	}

	if (!found) {
		SPREAD_DEV_PRINTF(buff, size, m, hba->dev,
			"No record of %s errors\n", err_name);
	}
}

/* MTK PATCH */
void ufshcd_print_all_err_hist(struct ufs_hba *hba,
	struct seq_file *m, char **buff, unsigned long *size)
{
	ufshcd_print_err_hist(hba,
		&hba->ufs_stats.pa_err, "pa_err", m, buff, size);
	ufshcd_print_err_hist(hba,
		&hba->ufs_stats.dl_err, "dl_err", m, buff, size);
	ufshcd_print_err_hist(hba,
		&hba->ufs_stats.nl_err, "nl_err", m, buff, size);
	ufshcd_print_err_hist(hba,
		&hba->ufs_stats.tl_err, "tl_err", m, buff, size);
	ufshcd_print_err_hist(hba,
		&hba->ufs_stats.dme_err, "dme_err", m, buff, size);
	ufshcd_print_err_hist(hba,
		&hba->ufs_stats.fatal_err, "fatal_err", m, buff, size);
	ufshcd_print_err_hist(hba,
		&hba->ufs_stats.auto_hibern8_err, "auto_hibern8_err",
		m, buff, size);
	ufshcd_print_err_hist(hba,
		&hba->ufs_stats.link_startup_err, "link_startup_fail",
		m, buff, size);
	ufshcd_print_err_hist(hba, &hba->ufs_stats.resume_err, "resume_fail",
		m, buff, size);
	ufshcd_print_err_hist(hba,
		&hba->ufs_stats.suspend_err, "suspend_fail",
		m, buff, size);
	ufshcd_print_err_hist(hba, &hba->ufs_stats.dev_reset, "dev_reset",
		m, buff, size);
	ufshcd_print_err_hist(hba, &hba->ufs_stats.host_reset, "host_reset",
		m, buff, size);
	ufshcd_print_err_hist(hba, &hba->ufs_stats.task_abort, "task_abort",
		m, buff, size);
}

static void ufshcd_print_host_regs(struct ufs_hba *hba)
{
	/*
	 * hex_dump reads its data without the readl macro. This might
	 * cause inconsistency issues on some platform, as the printed
	 * values may be from cache and not the most recent value.
	 * To know whether you are looking at an un-cached version verify
	 * that IORESOURCE_MEM flag is on when xxx_get_resource() is invoked
	 * during platform/pci probe function.
	 */
	ufshcd_hex_dump("host regs: ", hba->mmio_base, UFSHCI_REG_SPACE_SIZE);

	/* MTK PATCH */
	dev_err(hba->dev, "host regs (+0x%x, proprietary)\n",
		REG_UFS_MTK_START);
	ufshcd_hex_dump("host regs: ",
		hba->mmio_base + REG_UFS_MTK_START, REG_UFS_MTK_SIZE);

	dev_err(hba->dev, "hba->ufs_version = 0x%x, hba->capabilities = 0x%x\n",
		hba->ufs_version, hba->capabilities);
	dev_err(hba->dev,
		"hba->outstanding_reqs = 0x%x, hba->outstanding_tasks = 0x%x\n",
		(u32)hba->outstanding_reqs, (u32)hba->outstanding_tasks);
	dev_err(hba->dev,
		"last_hibern8_exit_tstamp at %lld us, hibern8_exit_cnt = %d\n",
		ktime_to_us(hba->ufs_stats.last_hibern8_exit_tstamp),
		hba->ufs_stats.hibern8_exit_cnt);

	ufshcd_print_all_err_hist(hba, NULL, NULL, NULL);

	ufshcd_print_clk_freqs(hba);

	if (hba->vops && hba->vops->dbg_register_dump)
		hba->vops->dbg_register_dump(hba);
}

static
void ufshcd_print_trs(struct ufs_hba *hba, unsigned long bitmap, bool pr_prdt)
{
	struct ufshcd_lrb *lrbp;
	int prdt_length;
	int tag;

	for_each_set_bit(tag, &bitmap, hba->nutrs) {
		lrbp = &hba->lrb[tag];

		dev_err(hba->dev, "UPIU[%d] - issue time %lld us\n",
				tag, ktime_to_us(lrbp->issue_time_stamp));
		dev_err(hba->dev,
			"UPIU[%d] - Transfer Request Descriptor phys@0x%llx\n",
			tag, (u64)lrbp->utrd_dma_addr);

		ufshcd_hex_dump("UPIU TRD: ", lrbp->utr_descriptor_ptr,
				sizeof(struct utp_transfer_req_desc));
		dev_err(hba->dev, "UPIU[%d] - Request UPIU phys@0x%llx\n", tag,
			(u64)lrbp->ucd_req_dma_addr);
		ufshcd_hex_dump("UPIU REQ: ", lrbp->ucd_req_ptr,
				sizeof(struct utp_upiu_req));
		dev_err(hba->dev, "UPIU[%d] - Response UPIU phys@0x%llx\n", tag,
			(u64)lrbp->ucd_rsp_dma_addr);
		ufshcd_hex_dump("UPIU RSP: ", lrbp->ucd_rsp_ptr,
				sizeof(struct utp_upiu_rsp));

		prdt_length = le16_to_cpu(
			lrbp->utr_descriptor_ptr->prd_table_length);
		dev_err(hba->dev,
			"UPIU[%d] - PRDT - %d entries  phys@0x%llx\n",
			tag, prdt_length,
			(u64)lrbp->ucd_prdt_dma_addr);

		if (pr_prdt)
			ufshcd_hex_dump("UPIU PRDT: ", lrbp->ucd_prdt_ptr,
				sizeof(struct ufshcd_sg_entry) * prdt_length);
	}
}

static void ufshcd_print_tmrs(struct ufs_hba *hba, unsigned long bitmap)
{
	struct utp_task_req_desc *tmrdp;
	int tag;

	for_each_set_bit(tag, &bitmap, hba->nutmrs) {
		tmrdp = &hba->utmrdl_base_addr[tag];
		dev_err(hba->dev, "TM[%d] - Task Management Header\n", tag);
		ufshcd_hex_dump("TM TRD: ", &tmrdp->header,
				sizeof(struct request_desc_header));
		dev_err(hba->dev, "TM[%d] - Task Management Request UPIU\n",
				tag);
		ufshcd_hex_dump("TM REQ: ", tmrdp->task_req_upiu,
				sizeof(__le32) * TASK_REQ_UPIU_SIZE_DWORDS);
		dev_err(hba->dev, "TM[%d] - Task Management Response UPIU\n",
				tag);
		ufshcd_hex_dump("TM RSP: ", tmrdp->task_rsp_upiu,
				sizeof(__le32) * TASK_RSP_UPIU_SIZE_DWORDS);
	}
}

/* MTK PATCH */
void ufshcd_print_host_state(struct ufs_hba *hba,
	u32 mphy_info, struct seq_file *m, char **buff, unsigned long *size)
{
	int err = 0;
	u32 val;

	SPREAD_DEV_PRINTF(buff, size, m, hba->dev,
		"UFS Host state=%d\n", hba->ufshcd_state);
	SPREAD_DEV_PRINTF(buff, size, m, hba->dev,
		"lrb in use=0x%lx, outstanding reqs=0x%lx tasks=0x%lx\n",
		hba->lrb_in_use, hba->outstanding_reqs, hba->outstanding_tasks);
	SPREAD_DEV_PRINTF(buff, size, m, hba->dev,
		"saved_err=0x%x, saved_uic_err=0x%x\n",
		hba->saved_err, hba->saved_uic_err);
	SPREAD_DEV_PRINTF(buff, size, m, hba->dev,
		"Device power mode=%d, UIC link state=%d\n",
		hba->curr_dev_pwr_mode, hba->uic_link_state);
	SPREAD_DEV_PRINTF(buff, size, m, hba->dev,
		"PM in progress=%d, sys. suspended=%d\n",
		hba->pm_op_in_progress, hba->is_sys_suspended);
#ifdef CONFIG_PM
	SPREAD_DEV_PRINTF(buff, size, m, hba->dev,
		"Runtime PM: req=%d, status:%d, err:%d\n",
		hba->dev->power.request, hba->dev->power.runtime_status,
		hba->dev->power.runtime_error);
#endif
	SPREAD_DEV_PRINTF(buff, size, m, hba->dev,
		"Auto BKOPS=%d, Host self-block=%d\n",
		hba->auto_bkops_enabled, hba->host->host_self_blocked);
	SPREAD_DEV_PRINTF(buff, size, m, hba->dev,
		"error handling flags=0x%x, req. abort count=%d\n",
		hba->eh_flags, hba->req_abort_count);
	SPREAD_DEV_PRINTF(buff, size, m, hba->dev,
		"Host capabilities=0x%x, caps=0x%x\n",
		hba->capabilities, hba->caps);
	SPREAD_DEV_PRINTF(buff, size, m, hba->dev,
		"quirks=0x%x, dev. quirks=0x%x\n", hba->quirks,
		hba->dev_quirks);
	if (hba->card) {
		SPREAD_DEV_PRINTF(buff, size, m, hba->dev,
			"Device vendor=0x%X, model=%s, prl=%s\n",
			hba->card->wmanufacturerid,
			hba->card->model, hba->card->prl);
	}

	if (mphy_info) {
		err = ufshcd_dme_get(hba, UIC_ARG_MIB_SEL(TX_FSM_STATE, 0),
			&val);
		if (err)
			SPREAD_DEV_PRINTF(buff, size, m,
				hba->dev, "get TX_FSM_STATE fail\n");
		else
			SPREAD_DEV_PRINTF(buff, size,
				m, hba->dev, "TX_FSM_STATE: %u\n", val);
	}

	SPREAD_DEV_PRINTF(buff, size, m, hba->dev,
	"[RX, TX]: gear=[%d, %d], lane[%d, %d], pwr[%d, %d], rate = %d\n",
		 hba->pwr_info.gear_rx, hba->pwr_info.gear_tx,
		 hba->pwr_info.lane_rx, hba->pwr_info.lane_tx,
		 hba->pwr_info.pwr_rx,
		 hba->pwr_info.pwr_tx,
		 hba->pwr_info.hs_rate);
}

/**
 * ufshcd_print_pwr_info - print power params as saved in hba
 * power info
 * @hba: per-adapter instance
 */
static void ufshcd_print_pwr_info(struct ufs_hba *hba)
{
	static const char * const names[] = {
		"INVALID MODE",
		"FAST MODE",
		"SLOW_MODE",
		"INVALID MODE",
		"FASTAUTO_MODE",
		"SLOWAUTO_MODE",
		"INVALID MODE",
	};

	dev_err(hba->dev, "%s:[RX, TX]: gear=[%d, %d], lane[%d, %d], pwr[%s, %s], rate = %d\n",
		 __func__,
		 hba->pwr_info.gear_rx, hba->pwr_info.gear_tx,
		 hba->pwr_info.lane_rx, hba->pwr_info.lane_tx,
		 names[hba->pwr_info.pwr_rx],
		 names[hba->pwr_info.pwr_tx],
		 hba->pwr_info.hs_rate);
}

/*
 * ufshcd_wait_for_register - wait for register value to change
 * @hba - per-adapter interface
 * @reg - mmio register offset
 * @mask - mask to apply to read register value
 * @val - wait condition
 * @interval_us - polling interval in microsecs
 * @timeout_ms - timeout in millisecs
 * @can_sleep - perform sleep or just spin
 *
 * Returns -ETIMEDOUT on error, zero on success
 */
int ufshcd_wait_for_register(struct ufs_hba *hba, u32 reg, u32 mask,
				u32 val, unsigned long interval_us,
				unsigned long timeout_ms, bool can_sleep)
{
	int err = 0;
	unsigned long timeout = jiffies + msecs_to_jiffies(timeout_ms);

	/* ignore bits that we don't intend to wait on */
	val = val & mask;

	while ((ufshcd_readl(hba, reg) & mask) != val) {
		if (can_sleep)
			usleep_range(interval_us, interval_us + 50);
		else
			udelay(interval_us);
		if (time_after(jiffies, timeout)) {
			if ((ufshcd_readl(hba, reg) & mask) != val)
				err = -ETIMEDOUT;
			break;
		}
	}

	return err;
}

/**
 * ufshcd_get_intr_mask - Get the interrupt bit mask
 * @hba - Pointer to adapter instance
 *
 * Returns interrupt bit mask per version
 */
static inline u32 ufshcd_get_intr_mask(struct ufs_hba *hba)
{
	u32 intr_mask = 0;

	switch (hba->ufs_version) {
	case UFSHCI_VERSION_10:
		intr_mask = INTERRUPT_MASK_ALL_VER_10;
		break;
	case UFSHCI_VERSION_11:
	case UFSHCI_VERSION_20:
		intr_mask = INTERRUPT_MASK_ALL_VER_11;
		break;
	case UFSHCI_VERSION_21:
	default:
		intr_mask = INTERRUPT_MASK_ALL_VER_21;
		break;
	}

	return intr_mask;
}

/**
 * ufshcd_get_ufs_version - Get the UFS version supported by the HBA
 * @hba - Pointer to adapter instance
 *
 * Returns UFSHCI version supported by the controller
 */
static inline u32 ufshcd_get_ufs_version(struct ufs_hba *hba)
{
	if (hba->quirks & UFSHCD_QUIRK_BROKEN_UFS_HCI_VERSION)
		return ufshcd_vops_get_ufs_hci_version(hba);

	return ufshcd_readl(hba, REG_UFS_VERSION);
}

/**
 * ufshcd_is_device_present - Check if any device connected to
 *			      the host controller
 * @hba: pointer to adapter instance
 *
 * Returns true if device present, false if no device detected
 */
static inline bool ufshcd_is_device_present(struct ufs_hba *hba)
{
	return (ufshcd_readl(hba, REG_CONTROLLER_STATUS) &
						DEVICE_PRESENT) ? true : false;
}

/**
 * ufshcd_get_tr_ocs - Get the UTRD Overall Command Status
 * @lrb: pointer to local command reference block
 *
 * This function is used to get the OCS field from UTRD
 * Returns the OCS field in the UTRD
 */
static inline int ufshcd_get_tr_ocs(struct ufshcd_lrb *lrbp)
{
	return le32_to_cpu(lrbp->utr_descriptor_ptr->header.dword_2) & MASK_OCS;
}

/**
 * ufshcd_get_tmr_ocs - Get the UTMRD Overall Command Status
 * @task_req_descp: pointer to utp_task_req_desc structure
 *
 * This function is used to get the OCS field from UTMRD
 * Returns the OCS field in the UTMRD
 */
static inline int
ufshcd_get_tmr_ocs(struct utp_task_req_desc *task_req_descp)
{
	return le32_to_cpu(task_req_descp->header.dword_2) & MASK_OCS;
}

/**
 * ufshcd_get_tm_free_slot - get a free slot for task management request
 * @hba: per adapter instance
 * @free_slot: pointer to variable with available slot value
 *
 * Get a free tag and lock it until ufshcd_put_tm_slot() is called.
 * Returns 0 if free slot is not available, else return 1 with tag value
 * in @free_slot.
 */
static bool ufshcd_get_tm_free_slot(struct ufs_hba *hba, int *free_slot)
{
	int tag;
	bool ret = false;

	if (!free_slot)
		goto out;

	do {
		tag = find_first_zero_bit(&hba->tm_slots_in_use, hba->nutmrs);
		if (tag >= hba->nutmrs)
			goto out;
	} while (test_and_set_bit_lock(tag, &hba->tm_slots_in_use));

	*free_slot = tag;
	ret = true;
out:
	return ret;
}

static inline void ufshcd_put_tm_slot(struct ufs_hba *hba, int slot)
{
	clear_bit_unlock(slot, &hba->tm_slots_in_use);
}

/**
 * ufshcd_utrl_clear - Clear a bit in UTRLCLR register
 * @hba: per adapter instance
 * @pos: position of the bit to be cleared
 */
static inline void ufshcd_utrl_clear(struct ufs_hba *hba, u32 pos)
{
	ufshcd_writel(hba, ~(1 << pos), REG_UTP_TRANSFER_REQ_LIST_CLEAR);
}

/**
 * ufshcd_outstanding_req_clear - Clear a bit in outstanding request field
 * @hba: per adapter instance
 * @tag: position of the bit to be cleared
 */
static inline void ufshcd_outstanding_req_clear(struct ufs_hba *hba, int tag)
{
	__clear_bit(tag, &hba->outstanding_reqs);
}

/**
 * ufshcd_get_lists_status - Check UCRDY, UTRLRDY and UTMRLRDY
 * @reg: Register value of host controller status
 *
 * Returns integer, 0 on Success and positive value if failed
 */
static inline int ufshcd_get_lists_status(u32 reg)
{
	return !((reg & UFSHCD_STATUS_READY) == UFSHCD_STATUS_READY);
}

/**
 * ufshcd_get_uic_cmd_result - Get the UIC command result
 * @hba: Pointer to adapter instance
 *
 * This function gets the result of UIC command completion
 * Returns 0 on success, non zero value on error
 */
static inline int ufshcd_get_uic_cmd_result(struct ufs_hba *hba)
{
	return ufshcd_readl(hba, REG_UIC_COMMAND_ARG_2) &
	       MASK_UIC_COMMAND_RESULT;
}

/**
 * ufshcd_get_dme_attr_val - Get the value of attribute returned by UIC command
 * @hba: Pointer to adapter instance
 *
 * This function gets UIC command argument3
 * Returns 0 on success, non zero value on error
 */
static inline u32 ufshcd_get_dme_attr_val(struct ufs_hba *hba)
{
	return ufshcd_readl(hba, REG_UIC_COMMAND_ARG_3);
}

/**
 * ufshcd_get_req_rsp - returns the TR response transaction type
 * @ucd_rsp_ptr: pointer to response UPIU
 */
static inline int
ufshcd_get_req_rsp(struct utp_upiu_rsp *ucd_rsp_ptr)
{
	return be32_to_cpu(ucd_rsp_ptr->header.dword_0) >> 24;
}

/**
 * ufshcd_get_rsp_upiu_result - Get the result from response UPIU
 * @ucd_rsp_ptr: pointer to response UPIU
 *
 * This function gets the response status and scsi_status from response UPIU
 * Returns the response result code.
 */
static inline int
ufshcd_get_rsp_upiu_result(struct utp_upiu_rsp *ucd_rsp_ptr)
{
	return be32_to_cpu(ucd_rsp_ptr->header.dword_1) & MASK_RSP_UPIU_RESULT;
}

/*
 * ufshcd_get_rsp_upiu_data_seg_len - Get the data segment length
 *				from response UPIU
 * @ucd_rsp_ptr: pointer to response UPIU
 *
 * Return the data segment length.
 */
static inline unsigned int
ufshcd_get_rsp_upiu_data_seg_len(struct utp_upiu_rsp *ucd_rsp_ptr)
{
	return be32_to_cpu(ucd_rsp_ptr->header.dword_2) &
		MASK_RSP_UPIU_DATA_SEG_LEN;
}

/**
 * ufshcd_is_exception_event - Check if the device raised an exception event
 * @ucd_rsp_ptr: pointer to response UPIU
 *
 * The function checks if the device raised an exception event indicated in
 * the Device Information field of response UPIU.
 *
 * Returns true if exception is raised, false otherwise.
 */
static inline bool ufshcd_is_exception_event(struct utp_upiu_rsp *ucd_rsp_ptr)
{
	return be32_to_cpu(ucd_rsp_ptr->header.dword_2) &
			MASK_RSP_EXCEPTION_EVENT ? true : false;
}

/**
 * ufshcd_reset_intr_aggr - Reset interrupt aggregation values.
 * @hba: per adapter instance
 */
static inline void
ufshcd_reset_intr_aggr(struct ufs_hba *hba)
{
	ufshcd_writel(hba, INT_AGGR_ENABLE |
		      INT_AGGR_COUNTER_AND_TIMER_RESET,
		      REG_UTP_TRANSFER_REQ_INT_AGG_CONTROL);
}

/**
 * ufshcd_config_intr_aggr - Configure interrupt aggregation values.
 * @hba: per adapter instance
 * @cnt: Interrupt aggregation counter threshold
 * @tmout: Interrupt aggregation timeout value
 */
static inline void
ufshcd_config_intr_aggr(struct ufs_hba *hba, u8 cnt, u8 tmout)
{
	ufshcd_writel(hba, INT_AGGR_ENABLE | INT_AGGR_PARAM_WRITE |
		      INT_AGGR_COUNTER_THLD_VAL(cnt) |
		      INT_AGGR_TIMEOUT_VAL(tmout),
		      REG_UTP_TRANSFER_REQ_INT_AGG_CONTROL);
}

/**
 * ufshcd_disable_intr_aggr - Disables interrupt aggregation.
 * @hba: per adapter instance
 */
static inline void ufshcd_disable_intr_aggr(struct ufs_hba *hba)
{
	ufshcd_writel(hba, 0, REG_UTP_TRANSFER_REQ_INT_AGG_CONTROL);
}

/**
 * ufshcd_enable_run_stop_reg - Enable run-stop registers,
 *			When run-stop registers are set to 1, it indicates the
 *			host controller that it can process the requests
 * @hba: per adapter instance
 */
static void ufshcd_enable_run_stop_reg(struct ufs_hba *hba)
{
	ufshcd_writel(hba, UTP_TASK_REQ_LIST_RUN_STOP_BIT,
		      REG_UTP_TASK_REQ_LIST_RUN_STOP);
	ufshcd_writel(hba, UTP_TRANSFER_REQ_LIST_RUN_STOP_BIT,
		      REG_UTP_TRANSFER_REQ_LIST_RUN_STOP);
}

/**
 * ufshcd_hba_start - Start controller initialization sequence
 * @hba: per adapter instance
 */
static inline void ufshcd_hba_start(struct ufs_hba *hba)
{
	ufshcd_writel(hba, CONTROLLER_ENABLE, REG_CONTROLLER_ENABLE);
}

/**
 * ufshcd_is_hba_active - Get controller state
 * @hba: per adapter instance
 *
 * Returns false if controller is active, true otherwise
 */
static inline bool ufshcd_is_hba_active(struct ufs_hba *hba)
{
	return (ufshcd_readl(hba, REG_CONTROLLER_ENABLE) & CONTROLLER_ENABLE)
		? false : true;
}

static const char *ufschd_uic_link_state_to_string(
			enum uic_link_state state)
{
	switch (state) {
	case UIC_LINK_OFF_STATE:	return "OFF";
	case UIC_LINK_ACTIVE_STATE:	return "ACTIVE";
	case UIC_LINK_HIBERN8_STATE:	return "HIBERN8";
	default:			return "UNKNOWN";
	}
}

static const char *ufschd_ufs_dev_pwr_mode_to_string(
			enum ufs_dev_pwr_mode state)
{
	switch (state) {
	case UFS_ACTIVE_PWR_MODE:	return "ACTIVE";
	case UFS_SLEEP_PWR_MODE:	return "SLEEP";
	case UFS_POWERDOWN_PWR_MODE:	return "POWERDOWN";
	default:			return "UNKNOWN";
	}
}

u32 ufshcd_get_local_unipro_ver(struct ufs_hba *hba)
{
	/* HCI version 1.0 and 1.1 supports UniPro 1.41 */
	if ((hba->ufs_version == UFSHCI_VERSION_10) ||
	    (hba->ufs_version == UFSHCI_VERSION_11))
		return UFS_UNIPRO_VER_1_41;
	else
		return UFS_UNIPRO_VER_1_6;
}
EXPORT_SYMBOL(ufshcd_get_local_unipro_ver);

static bool ufshcd_is_unipro_pa_params_tuning_req(struct ufs_hba *hba)
{
	/*
	 * If both host and device support UniPro ver1.6 or later, PA layer
	 * parameters tuning happens during link startup itself.
	 *
	 * We can manually tune PA layer parameters if either host or device
	 * doesn't support UniPro ver 1.6 or later. But to keep manual tuning
	 * logic simple, we will only do manual tuning if local unipro version
	 * doesn't support ver1.6 or later.
	 */
	if (ufshcd_get_local_unipro_ver(hba) < UFS_UNIPRO_VER_1_6)
		return true;
	else
		return false;
}

static int ufshcd_scale_clks(struct ufs_hba *hba, bool scale_up)
{
	int ret = 0;
	struct ufs_clk_info *clki;
	struct list_head *head = &hba->clk_list_head;
	ktime_t start = ktime_get();
	bool clk_state_changed = false;

	if (list_empty(head))
		goto out;

	ret = ufshcd_vops_clk_scale_notify(hba, scale_up, PRE_CHANGE);
	if (ret)
		return ret;

	list_for_each_entry(clki, head, list) {
		if (!IS_ERR_OR_NULL(clki->clk)) {
			if (scale_up && clki->max_freq) {
				if (clki->curr_freq == clki->max_freq)
					continue;

				clk_state_changed = true;
				ret = clk_set_rate(clki->clk, clki->max_freq);
				if (ret) {
					dev_err(hba->dev, "%s: %s clk set rate(%dHz) failed, %d\n",
						__func__, clki->name,
						clki->max_freq, ret);
					break;
				}
				trace_ufshcd_clk_scaling(dev_name(hba->dev),
						"scaled up", clki->name,
						clki->curr_freq,
						clki->max_freq);

				clki->curr_freq = clki->max_freq;

			} else if (!scale_up && clki->min_freq) {
				if (clki->curr_freq == clki->min_freq)
					continue;

				clk_state_changed = true;
				ret = clk_set_rate(clki->clk, clki->min_freq);
				if (ret) {
					dev_err(hba->dev, "%s: %s clk set rate(%dHz) failed, %d\n",
						__func__, clki->name,
						clki->min_freq, ret);
					break;
				}
				trace_ufshcd_clk_scaling(dev_name(hba->dev),
						"scaled down", clki->name,
						clki->curr_freq,
						clki->min_freq);
				clki->curr_freq = clki->min_freq;
			}
		}
		dev_dbg(hba->dev, "%s: clk: %s, rate: %lu\n", __func__,
				clki->name, clk_get_rate(clki->clk));
	}

	ret = ufshcd_vops_clk_scale_notify(hba, scale_up, POST_CHANGE);

out:
	if (clk_state_changed)
		trace_ufshcd_profile_clk_scaling(dev_name(hba->dev),
			(scale_up ? "up" : "down"),
			ktime_to_us(ktime_sub(ktime_get(), start)), ret);
	return ret;
}

/**
 * ufshcd_is_devfreq_scaling_required - check if scaling is required or not
 * @hba: per adapter instance
 * @scale_up: True if scaling up and false if scaling down
 *
 * Returns true if scaling is required, false otherwise.
 */
static bool ufshcd_is_devfreq_scaling_required(struct ufs_hba *hba,
					       bool scale_up)
{
	struct ufs_clk_info *clki;
	struct list_head *head = &hba->clk_list_head;

	if (list_empty(head))
		return false;

	list_for_each_entry(clki, head, list) {
		if (!IS_ERR_OR_NULL(clki->clk)) {
			if (scale_up && clki->max_freq) {
				if (clki->curr_freq == clki->max_freq)
					continue;
				return true;
			} else if (!scale_up && clki->min_freq) {
				if (clki->curr_freq == clki->min_freq)
					continue;
				return true;
			}
		}
	}

	return false;
}

static int ufshcd_wait_for_doorbell_clr(struct ufs_hba *hba,
					u64 wait_timeout_us)
{
	unsigned long flags;
	int ret = 0;
	u32 tm_doorbell;
	u32 tr_doorbell;
	bool timeout = false, do_last_check = false;
	ktime_t start;

	ufshcd_hold(hba, false);
	spin_lock_irqsave(hba->host->host_lock, flags);
	/*
	 * Wait for all the outstanding tasks/transfer requests.
	 * Verify by checking the doorbell registers are clear.
	 */
	start = ktime_get();
	do {
		if (hba->ufshcd_state != UFSHCD_STATE_OPERATIONAL) {
			ret = -EBUSY;
			goto out;
		}

		tm_doorbell = ufshcd_readl(hba, REG_UTP_TASK_REQ_DOOR_BELL);
		tr_doorbell = ufshcd_readl(hba, REG_UTP_TRANSFER_REQ_DOOR_BELL);
		if (!tm_doorbell && !tr_doorbell) {
			timeout = false;
			break;
		} else if (do_last_check) {
			break;
		}

		spin_unlock_irqrestore(hba->host->host_lock, flags);
		schedule();
		if (ktime_to_us(ktime_sub(ktime_get(), start)) >
		    wait_timeout_us) {
			timeout = true;
			/*
			 * We might have scheduled out for long time so make
			 * sure to check if doorbells are cleared by this time
			 * or not.
			 */
			do_last_check = true;
		}
		spin_lock_irqsave(hba->host->host_lock, flags);
	} while (tm_doorbell || tr_doorbell);

	if (timeout) {
		dev_err(hba->dev,
			"%s: timedout waiting for doorbell to clear (tm=0x%x, tr=0x%x)\n",
			__func__, tm_doorbell, tr_doorbell);
		ret = -EBUSY;
	}
out:
	spin_unlock_irqrestore(hba->host->host_lock, flags);
	ufshcd_release(hba);
	return ret;
}

/**
 * ufshcd_scale_gear - scale up/down UFS gear
 * @hba: per adapter instance
 * @scale_up: True for scaling up gear and false for scaling down
 *
 * Returns 0 for success,
 * Returns -EBUSY if scaling can't happen at this time
 * Returns non-zero for any other errors
 */
static int ufshcd_scale_gear(struct ufs_hba *hba, bool scale_up)
{
	#define UFS_MIN_GEAR_TO_SCALE_DOWN	UFS_HS_G1
	int ret = 0;
	struct ufs_pa_layer_attr new_pwr_info;

	if (scale_up) {
		memcpy(&new_pwr_info, &hba->clk_scaling.saved_pwr_info.info,
		       sizeof(struct ufs_pa_layer_attr));
	} else {
		memcpy(&new_pwr_info, &hba->pwr_info,
		       sizeof(struct ufs_pa_layer_attr));

		if (hba->pwr_info.gear_tx > UFS_MIN_GEAR_TO_SCALE_DOWN
		    || hba->pwr_info.gear_rx > UFS_MIN_GEAR_TO_SCALE_DOWN) {
			/* save the current power mode */
			memcpy(&hba->clk_scaling.saved_pwr_info.info,
				&hba->pwr_info,
				sizeof(struct ufs_pa_layer_attr));

			/* scale down gear */
			new_pwr_info.gear_tx = UFS_MIN_GEAR_TO_SCALE_DOWN;
			new_pwr_info.gear_rx = UFS_MIN_GEAR_TO_SCALE_DOWN;
		}
	}

	/* check if the power mode needs to be changed or not? */
	ret = ufshcd_change_power_mode(hba, &new_pwr_info);

	if (ret)
		dev_err(hba->dev, "%s: failed err %d, old gear: (tx %d rx %d), new gear: (tx %d rx %d)",
			__func__, ret,
			hba->pwr_info.gear_tx, hba->pwr_info.gear_rx,
			new_pwr_info.gear_tx, new_pwr_info.gear_rx);

	return ret;
}

int ufshcd_clock_scaling_prepare(struct ufs_hba *hba)
{
	#define DOORBELL_CLR_TOUT_US		(1000 * 1000) /* 1 sec */
	int ret = 0;
	/*
	 * make sure that there are no outstanding requests when
	 * clock scaling is in progress
	 */
	ufshcd_scsi_block_requests(hba);
	down_write(&hba->clk_scaling_lock);
	if (ufshcd_wait_for_doorbell_clr(hba, DOORBELL_CLR_TOUT_US)) {
		ret = -EBUSY;
		up_write(&hba->clk_scaling_lock);
		ufshcd_scsi_unblock_requests(hba);
	}

	return ret;
}

void ufshcd_clock_scaling_unprepare(struct ufs_hba *hba)
{
	up_write(&hba->clk_scaling_lock);
	ufshcd_scsi_unblock_requests(hba);
}

/**
 * ufshcd_devfreq_scale - scale up/down UFS clocks and gear
 * @hba: per adapter instance
 * @scale_up: True for scaling up and false for scalin down
 *
 * Returns 0 for success,
 * Returns -EBUSY if scaling can't happen at this time
 * Returns non-zero for any other errors
 */
static int ufshcd_devfreq_scale(struct ufs_hba *hba, bool scale_up)
{
	int ret = 0;

	/* let's not get into low power until clock scaling is completed */
	ufshcd_hold(hba, false);

	ret = ufshcd_clock_scaling_prepare(hba);
	if (ret)
		return ret;

	/* scale down the gear before scaling down clocks */
	if (!scale_up) {
		ret = ufshcd_scale_gear(hba, false);
		if (ret)
			goto out;
	}

	ret = ufshcd_scale_clks(hba, scale_up);
	if (ret) {
		if (!scale_up)
			ufshcd_scale_gear(hba, true);
		goto out;
	}

	/* scale up the gear after scaling up clocks */
	if (scale_up) {
		ret = ufshcd_scale_gear(hba, true);
		if (ret) {
			ufshcd_scale_clks(hba, false);
			goto out;
		}
	}

	ret = ufshcd_vops_clk_scale_notify(hba, scale_up, POST_CHANGE);

out:
	ufshcd_clock_scaling_unprepare(hba);
	ufshcd_release(hba);
	return ret;
}

static void ufshcd_clk_scaling_suspend_work(struct work_struct *work)
{
	struct ufs_hba *hba = container_of(work, struct ufs_hba,
					   clk_scaling.suspend_work);
	unsigned long irq_flags;

	spin_lock_irqsave(hba->host->host_lock, irq_flags);
	if (hba->clk_scaling.active_reqs || hba->clk_scaling.is_suspended) {
		spin_unlock_irqrestore(hba->host->host_lock, irq_flags);
		return;
	}
	hba->clk_scaling.is_suspended = true;
	spin_unlock_irqrestore(hba->host->host_lock, irq_flags);

	__ufshcd_suspend_clkscaling(hba);
}

static void ufshcd_clk_scaling_resume_work(struct work_struct *work)
{
	struct ufs_hba *hba = container_of(work, struct ufs_hba,
					   clk_scaling.resume_work);
	unsigned long irq_flags;

	spin_lock_irqsave(hba->host->host_lock, irq_flags);
	if (!hba->clk_scaling.is_suspended) {
		spin_unlock_irqrestore(hba->host->host_lock, irq_flags);
		return;
	}
	hba->clk_scaling.is_suspended = false;
	spin_unlock_irqrestore(hba->host->host_lock, irq_flags);

	devfreq_resume_device(hba->devfreq);
}

static int ufshcd_devfreq_target(struct device *dev,
				unsigned long *freq, u32 flags)
{
	int ret = 0;
	struct ufs_hba *hba = dev_get_drvdata(dev);
	ktime_t start;
	bool scale_up, sched_clk_scaling_suspend_work = false;
	unsigned long irq_flags;

	if (!ufshcd_is_clkscaling_supported(hba))
		return -EINVAL;

	if ((*freq > 0) && (*freq < UINT_MAX)) {
		dev_err(hba->dev, "%s: invalid freq = %lu\n", __func__, *freq);
		return -EINVAL;
	}

	spin_lock_irqsave(hba->host->host_lock, irq_flags);
	if (ufshcd_eh_in_progress(hba)) {
		spin_unlock_irqrestore(hba->host->host_lock, irq_flags);
		return 0;
	}

	if (!hba->clk_scaling.active_reqs)
		sched_clk_scaling_suspend_work = true;

	scale_up = (*freq == UINT_MAX) ? true : false;
	if (!ufshcd_is_devfreq_scaling_required(hba, scale_up)) {
		spin_unlock_irqrestore(hba->host->host_lock, irq_flags);
		ret = 0;
		goto out; /* no state change required */
	}
	spin_unlock_irqrestore(hba->host->host_lock, irq_flags);

	start = ktime_get();
	ret = ufshcd_devfreq_scale(hba, scale_up);

	trace_ufshcd_profile_clk_scaling(dev_name(hba->dev),
		(scale_up ? "up" : "down"),
		ktime_to_us(ktime_sub(ktime_get(), start)), ret);

out:
	if (sched_clk_scaling_suspend_work)
		queue_work(hba->clk_scaling.workq,
			   &hba->clk_scaling.suspend_work);

	return ret;
}


static int ufshcd_devfreq_get_dev_status(struct device *dev,
		struct devfreq_dev_status *stat)
{
	struct ufs_hba *hba = dev_get_drvdata(dev);
	struct ufs_clk_scaling *scaling = &hba->clk_scaling;
	unsigned long flags;

	if (!ufshcd_is_clkscaling_supported(hba))
		return -EINVAL;

	memset(stat, 0, sizeof(*stat));

	spin_lock_irqsave(hba->host->host_lock, flags);
	if (!scaling->window_start_t)
		goto start_window;

	if (scaling->is_busy_started)
		scaling->tot_busy_t += ktime_to_us(ktime_sub(ktime_get(),
					scaling->busy_start_t));

	stat->total_time = jiffies_to_usecs((long)jiffies -
				(long)scaling->window_start_t);
	stat->busy_time = scaling->tot_busy_t;
start_window:
	scaling->window_start_t = jiffies;
	scaling->tot_busy_t = 0;

	if (hba->outstanding_reqs) {
		scaling->busy_start_t = ktime_get();
		scaling->is_busy_started = true;
	} else {
		scaling->busy_start_t = 0;
		scaling->is_busy_started = false;
	}
	spin_unlock_irqrestore(hba->host->host_lock, flags);
	return 0;
}

static struct devfreq_dev_profile ufs_devfreq_profile = {
	.polling_ms	= 100,
	.target		= ufshcd_devfreq_target,
	.get_dev_status	= ufshcd_devfreq_get_dev_status,
};

static void __ufshcd_suspend_clkscaling(struct ufs_hba *hba)
{
	unsigned long flags;

	devfreq_suspend_device(hba->devfreq);
	spin_lock_irqsave(hba->host->host_lock, flags);
	hba->clk_scaling.window_start_t = 0;
	spin_unlock_irqrestore(hba->host->host_lock, flags);
}

static void ufshcd_suspend_clkscaling(struct ufs_hba *hba)
{
	unsigned long flags;
	bool suspend = false;

	if (!ufshcd_is_clkscaling_supported(hba))
		return;

	spin_lock_irqsave(hba->host->host_lock, flags);
	if (!hba->clk_scaling.is_suspended) {
		suspend = true;
		hba->clk_scaling.is_suspended = true;
	}
	spin_unlock_irqrestore(hba->host->host_lock, flags);

	if (suspend)
		__ufshcd_suspend_clkscaling(hba);
}

static void ufshcd_resume_clkscaling(struct ufs_hba *hba)
{
	unsigned long flags;
	bool resume = false;

	if (!ufshcd_is_clkscaling_supported(hba))
		return;

	spin_lock_irqsave(hba->host->host_lock, flags);
	if (hba->clk_scaling.is_suspended) {
		resume = true;
		hba->clk_scaling.is_suspended = false;
	}
	spin_unlock_irqrestore(hba->host->host_lock, flags);

	if (resume)
		devfreq_resume_device(hba->devfreq);
}

static ssize_t ufshcd_clkscale_enable_show(struct device *dev,
		struct device_attribute *attr, char *buf)
{
	struct ufs_hba *hba = dev_get_drvdata(dev);

	return snprintf(buf, PAGE_SIZE, "%d\n", hba->clk_scaling.is_allowed);
}

static ssize_t ufshcd_clkscale_enable_store(struct device *dev,
		struct device_attribute *attr, const char *buf, size_t count)
{
	struct ufs_hba *hba = dev_get_drvdata(dev);
	u32 value = 0;
	int err;

	if (kstrtou32(buf, 0, &value))
		return -EINVAL;

	value = !!value;
	if (value == hba->clk_scaling.is_allowed)
		goto out;

	pm_runtime_get_sync(hba->dev);
	ufshcd_hold(hba, false);

	cancel_work_sync(&hba->clk_scaling.suspend_work);
	cancel_work_sync(&hba->clk_scaling.resume_work);

	hba->clk_scaling.is_allowed = value;

	if (value) {
		ufshcd_resume_clkscaling(hba);
	} else {
		ufshcd_suspend_clkscaling(hba);
		err = ufshcd_devfreq_scale(hba, true);
		if (err)
			dev_err(hba->dev, "%s: failed to scale clocks up %d\n",
					__func__, err);
	}

	ufshcd_release(hba);
	pm_runtime_put_sync(hba->dev);
out:
	return count;
}

static void ufshcd_clkscaling_init_sysfs(struct ufs_hba *hba)
{
	hba->clk_scaling.enable_attr.show = ufshcd_clkscale_enable_show;
	hba->clk_scaling.enable_attr.store = ufshcd_clkscale_enable_store;
	sysfs_attr_init(&hba->clk_scaling.enable_attr.attr);
	hba->clk_scaling.enable_attr.attr.name = "clkscale_enable";
	hba->clk_scaling.enable_attr.attr.mode = 0644;
	if (device_create_file(hba->dev, &hba->clk_scaling.enable_attr))
		dev_err(hba->dev, "Failed to create sysfs for clkscale_enable\n");
}

static void ufshcd_ungate_work(struct work_struct *work)
{
	int ret;
	unsigned long flags;
	struct ufs_hba *hba = container_of(work, struct ufs_hba,
			clk_gating.ungate_work);

	cancel_delayed_work_sync(&hba->clk_gating.gate_work);

	spin_lock_irqsave(hba->host->host_lock, flags);
	if (hba->clk_gating.state == CLKS_ON) {
		spin_unlock_irqrestore(hba->host->host_lock, flags);
		goto unblock_reqs;
	}

	spin_unlock_irqrestore(hba->host->host_lock, flags);
	ufshcd_setup_clocks(hba, true);

	/* Exit from hibern8 */
	if (ufshcd_can_hibern8_during_gating(hba)) {
		/* Prevent gating in this path */
		hba->clk_gating.is_suspended = true;
		if (ufshcd_is_link_hibern8(hba)) {
			ret = ufshcd_uic_hibern8_exit(hba);
			if (ret)
				dev_err(hba->dev, "%s: hibern8 exit failed %d\n",
					__func__, ret);
			else
				ufshcd_set_link_active(hba);
		}
		hba->clk_gating.is_suspended = false;
	}
unblock_reqs:
	ufshcd_scsi_unblock_requests(hba);
}

/**
 * ufshcd_hold - Enable clocks that were gated earlier due to ufshcd_release.
 * Also, exit from hibern8 mode and set the link as active.
 * @hba: per adapter instance
 * @async: This indicates whether caller should ungate clocks asynchronously.
 */
int ufshcd_hold(struct ufs_hba *hba, bool async)
{
	int rc = 0;
	unsigned long flags;

	if (!ufshcd_is_clkgating_allowed(hba))
		goto out;
	spin_lock_irqsave(hba->host->host_lock, flags);
	hba->clk_gating.active_reqs++;

	if (ufshcd_eh_in_progress(hba)) {
		spin_unlock_irqrestore(hba->host->host_lock, flags);
		return 0;
	}

start:
	switch (hba->clk_gating.state) {
	case CLKS_ON:
		/*
		 * Wait for the ungate work to complete if in progress.
		 * Though the clocks may be in ON state, the link could
		 * still be in hibner8 state if hibern8 is allowed
		 * during clock gating.
		 * Make sure we exit hibern8 state also in addition to
		 * clocks being ON.
		 */
		if (ufshcd_can_hibern8_during_gating(hba) &&
		    ufshcd_is_link_hibern8(hba)) {
			spin_unlock_irqrestore(hba->host->host_lock, flags);
			flush_work(&hba->clk_gating.ungate_work);
			spin_lock_irqsave(hba->host->host_lock, flags);
			goto start;
		}
		break;
	case REQ_CLKS_OFF:
		if (cancel_delayed_work(&hba->clk_gating.gate_work)) {
			hba->clk_gating.state = CLKS_ON;
			trace_ufshcd_clk_gating(dev_name(hba->dev),
						hba->clk_gating.state);
			break;
		}
		/*
		 * If we are here, it means gating work is either done or
		 * currently running. Hence, fall through to cancel gating
		 * work and to enable clocks.
		 */
	case CLKS_OFF:
		ufshcd_scsi_block_requests(hba);
		hba->clk_gating.state = REQ_CLKS_ON;
		trace_ufshcd_clk_gating(dev_name(hba->dev),
					hba->clk_gating.state);
		schedule_work(&hba->clk_gating.ungate_work);
		/*
		 * fall through to check if we should wait for this
		 * work to be done or not.
		 */
	case REQ_CLKS_ON:
		if (async) {
			rc = -EAGAIN;
			hba->clk_gating.active_reqs--;
			break;
		}

		spin_unlock_irqrestore(hba->host->host_lock, flags);
		flush_work(&hba->clk_gating.ungate_work);
		/* Make sure state is CLKS_ON before returning */
		spin_lock_irqsave(hba->host->host_lock, flags);
		goto start;
	default:
		dev_err(hba->dev, "%s: clk gating is in invalid state %d\n",
				__func__, hba->clk_gating.state);
		break;
	}
	spin_unlock_irqrestore(hba->host->host_lock, flags);
out:
	return rc;
}
EXPORT_SYMBOL_GPL(ufshcd_hold);

static void ufshcd_gate_work(struct work_struct *work)
{
	struct ufs_hba *hba = container_of(work, struct ufs_hba,
			clk_gating.gate_work.work);
	unsigned long flags;

	spin_lock_irqsave(hba->host->host_lock, flags);
	/*
	 * In case you are here to cancel this work the gating state
	 * would be marked as REQ_CLKS_ON. In this case save time by
	 * skipping the gating work and exit after changing the clock
	 * state to CLKS_ON.
	 */
	if (hba->clk_gating.is_suspended ||
		(hba->clk_gating.state == REQ_CLKS_ON)) {
		hba->clk_gating.state = CLKS_ON;
		trace_ufshcd_clk_gating(dev_name(hba->dev),
					hba->clk_gating.state);
		goto rel_lock;
	}

	if (hba->clk_gating.active_reqs
		|| hba->ufshcd_state != UFSHCD_STATE_OPERATIONAL
		|| hba->lrb_in_use || hba->outstanding_tasks
		|| hba->active_uic_cmd || hba->uic_async_done)
		goto rel_lock;

	spin_unlock_irqrestore(hba->host->host_lock, flags);

	/* put the link into hibern8 mode before turning off clocks */
	if (ufshcd_can_hibern8_during_gating(hba)) {
		if (ufshcd_uic_hibern8_enter(hba)) {
			hba->clk_gating.state = CLKS_ON;
			trace_ufshcd_clk_gating(dev_name(hba->dev),
						hba->clk_gating.state);
			goto out;
		}
		ufshcd_set_link_hibern8(hba);
	}

	if (!ufshcd_is_link_active(hba))
		ufshcd_setup_clocks(hba, false);
	else
		/* If link is active, device ref_clk can't be switched off */
		__ufshcd_setup_clocks(hba, false, true);

	/*
	 * In case you are here to cancel this work the gating state
	 * would be marked as REQ_CLKS_ON. In this case keep the state
	 * as REQ_CLKS_ON which would anyway imply that clocks are off
	 * and a request to turn them on is pending. By doing this way,
	 * we keep the state machine in tact and this would ultimately
	 * prevent from doing cancel work multiple times when there are
	 * new requests arriving before the current cancel work is done.
	 */
	spin_lock_irqsave(hba->host->host_lock, flags);
	if (hba->clk_gating.state == REQ_CLKS_OFF) {
		hba->clk_gating.state = CLKS_OFF;
		trace_ufshcd_clk_gating(dev_name(hba->dev),
					hba->clk_gating.state);
	}
rel_lock:
	spin_unlock_irqrestore(hba->host->host_lock, flags);
out:
	return;
}

/* host lock must be held before calling this variant */
static void __ufshcd_release(struct ufs_hba *hba)
{
	if (!ufshcd_is_clkgating_allowed(hba))
		return;

	hba->clk_gating.active_reqs--;

	if (hba->clk_gating.active_reqs || hba->clk_gating.is_suspended
		|| hba->ufshcd_state != UFSHCD_STATE_OPERATIONAL
		|| hba->lrb_in_use || hba->outstanding_tasks
		|| hba->active_uic_cmd || hba->uic_async_done
		|| ufshcd_eh_in_progress(hba))
		return;

	hba->clk_gating.state = REQ_CLKS_OFF;
	trace_ufshcd_clk_gating(dev_name(hba->dev), hba->clk_gating.state);
	schedule_delayed_work(&hba->clk_gating.gate_work,
			msecs_to_jiffies(hba->clk_gating.delay_ms));
}

void ufshcd_release(struct ufs_hba *hba)
{
	unsigned long flags;

	spin_lock_irqsave(hba->host->host_lock, flags);
	__ufshcd_release(hba);
	spin_unlock_irqrestore(hba->host->host_lock, flags);
}
EXPORT_SYMBOL_GPL(ufshcd_release);

static ssize_t ufshcd_clkgate_delay_show(struct device *dev,
		struct device_attribute *attr, char *buf)
{
	struct ufs_hba *hba = dev_get_drvdata(dev);

	return snprintf(buf, PAGE_SIZE, "%lu\n", hba->clk_gating.delay_ms);
}

static ssize_t ufshcd_clkgate_delay_store(struct device *dev,
		struct device_attribute *attr, const char *buf, size_t count)
{
	struct ufs_hba *hba = dev_get_drvdata(dev);
	unsigned long flags, value = 0;

	if (kstrtoul(buf, 0, &value))
		return -EINVAL;

	spin_lock_irqsave(hba->host->host_lock, flags);
	hba->clk_gating.delay_ms = value;
	spin_unlock_irqrestore(hba->host->host_lock, flags);
	return count;
}

static ssize_t ufshcd_clkgate_enable_show(struct device *dev,
		struct device_attribute *attr, char *buf)
{
	struct ufs_hba *hba = dev_get_drvdata(dev);

	return snprintf(buf, PAGE_SIZE, "%d\n", hba->clk_gating.is_enabled);
}

static ssize_t ufshcd_clkgate_enable_store(struct device *dev,
		struct device_attribute *attr, const char *buf, size_t count)
{
	struct ufs_hba *hba = dev_get_drvdata(dev);
	unsigned long flags;
	u32 value = 0;

	if (kstrtou32(buf, 0, &value))
		return -EINVAL;

	value = !!value;
	if (value == hba->clk_gating.is_enabled)
		goto out;

	if (value) {
		ufshcd_release(hba);
	} else {
		spin_lock_irqsave(hba->host->host_lock, flags);
		hba->clk_gating.active_reqs++;
		spin_unlock_irqrestore(hba->host->host_lock, flags);
	}

	hba->clk_gating.is_enabled = value;
out:
	return count;
}

static void ufshcd_init_clk_gating(struct ufs_hba *hba)
{
	if (!ufshcd_is_clkgating_allowed(hba))
		return;

	hba->clk_gating.delay_ms = 150;
	INIT_DELAYED_WORK(&hba->clk_gating.gate_work, ufshcd_gate_work);
	INIT_WORK(&hba->clk_gating.ungate_work, ufshcd_ungate_work);

	hba->clk_gating.is_enabled = true;

	hba->clk_gating.delay_attr.show = ufshcd_clkgate_delay_show;
	hba->clk_gating.delay_attr.store = ufshcd_clkgate_delay_store;
	sysfs_attr_init(&hba->clk_gating.delay_attr.attr);
	hba->clk_gating.delay_attr.attr.name = "clkgate_delay_ms";
	hba->clk_gating.delay_attr.attr.mode = 0644;
	if (device_create_file(hba->dev, &hba->clk_gating.delay_attr))
		dev_err(hba->dev, "Failed to create sysfs for clkgate_delay\n");

	hba->clk_gating.enable_attr.show = ufshcd_clkgate_enable_show;
	hba->clk_gating.enable_attr.store = ufshcd_clkgate_enable_store;
	sysfs_attr_init(&hba->clk_gating.enable_attr.attr);
	hba->clk_gating.enable_attr.attr.name = "clkgate_enable";
	hba->clk_gating.enable_attr.attr.mode = 0644;
	if (device_create_file(hba->dev, &hba->clk_gating.enable_attr))
		dev_err(hba->dev, "Failed to create sysfs for clkgate_enable\n");
}

static void ufshcd_exit_clk_gating(struct ufs_hba *hba)
{
	if (!ufshcd_is_clkgating_allowed(hba))
		return;
	device_remove_file(hba->dev, &hba->clk_gating.delay_attr);
	device_remove_file(hba->dev, &hba->clk_gating.enable_attr);
	cancel_work_sync(&hba->clk_gating.ungate_work);
	cancel_delayed_work_sync(&hba->clk_gating.gate_work);
}

/* Must be called with host lock acquired */
static void ufshcd_clk_scaling_start_busy(struct ufs_hba *hba)
{
	bool queue_resume_work = false;

	if (!ufshcd_is_clkscaling_supported(hba))
		return;

	if (!hba->clk_scaling.active_reqs++)
		queue_resume_work = true;

	if (!hba->clk_scaling.is_allowed || hba->pm_op_in_progress)
		return;

	if (queue_resume_work)
		queue_work(hba->clk_scaling.workq,
			   &hba->clk_scaling.resume_work);

	if (!hba->clk_scaling.window_start_t) {
		hba->clk_scaling.window_start_t = jiffies;
		hba->clk_scaling.tot_busy_t = 0;
		hba->clk_scaling.is_busy_started = false;
	}

	if (!hba->clk_scaling.is_busy_started) {
		hba->clk_scaling.busy_start_t = ktime_get();
		hba->clk_scaling.is_busy_started = true;
	}
}

static void ufshcd_clk_scaling_update_busy(struct ufs_hba *hba)
{
	struct ufs_clk_scaling *scaling = &hba->clk_scaling;

	if (!ufshcd_is_clkscaling_supported(hba))
		return;

	if (!hba->outstanding_reqs && scaling->is_busy_started) {
		scaling->tot_busy_t += ktime_to_us(ktime_sub(ktime_get(),
					scaling->busy_start_t));
		scaling->busy_start_t = 0;
		scaling->is_busy_started = false;
	}
}
/**
 * MTK PATCH
 * ufshcd_send_command - Send SCSI or device management commands
 * @hba: per adapter instance
 * @task_tag: Task tag of the command
 */
static inline
void ufshcd_send_command(struct ufs_hba *hba, unsigned int task_tag)
{
	hba->lrb[task_tag].issue_time_stamp = sched_clock();
	hba->lrb[task_tag].complete_time_stamp = 0;

	ufshcd_clk_scaling_start_busy(hba);

	ufshcd_vops_res_ctrl(hba, UFS_RESCTL_CMD_SEND);
	ufs_mtk_auto_hiber8_quirk_handler(hba, false);

	__set_bit(task_tag, &hba->outstanding_reqs);
	ufs_mtk_biolog_check(hba->outstanding_reqs);
	ufshcd_writel(hba, 1 << task_tag, REG_UTP_TRANSFER_REQ_DOOR_BELL);
	/* Make sure that doorbell is committed immediately */
	wmb();

	if (hba->lrb[task_tag].cmd)
		ufshcd_cond_add_cmd_trace(hba, task_tag, UFS_TRACE_SEND);
	else
		ufshcd_cond_add_cmd_trace(hba, task_tag, UFS_TRACE_DEV_SEND);
}

/**
 * ufshcd_copy_sense_data - Copy sense data in case of check condition
 * @lrb - pointer to local reference block
 */
static inline void ufshcd_copy_sense_data(struct ufshcd_lrb *lrbp)
{
	int len;
	if (lrbp->sense_buffer &&
	    ufshcd_get_rsp_upiu_data_seg_len(lrbp->ucd_rsp_ptr)) {
		int len_to_copy;

		len = be16_to_cpu(lrbp->ucd_rsp_ptr->sr.sense_data_len);
		len_to_copy = min_t(int, RESPONSE_UPIU_SENSE_DATA_LENGTH, len);

		memcpy(lrbp->sense_buffer,
			lrbp->ucd_rsp_ptr->sr.sense_data,
			min_t(int, len_to_copy, UFSHCD_REQ_SENSE_SIZE));
	}
}

/**
 * ufshcd_copy_query_response() - Copy the Query Response and the data
 * descriptor
 * @hba: per adapter instance
 * @lrb - pointer to local reference block
 */
static
int ufshcd_copy_query_response(struct ufs_hba *hba, struct ufshcd_lrb *lrbp)
{
	struct ufs_query_res *query_res = &hba->dev_cmd.query.response;

	memcpy(&query_res->upiu_res, &lrbp->ucd_rsp_ptr->qr, QUERY_OSF_SIZE);

	/* Get the descriptor */
	if (hba->dev_cmd.query.descriptor &&
	    lrbp->ucd_rsp_ptr->qr.opcode == UPIU_QUERY_OPCODE_READ_DESC) {
		u8 *descp = (u8 *)lrbp->ucd_rsp_ptr +
				GENERAL_UPIU_REQUEST_SIZE;
		u16 resp_len;
		u16 buf_len;

		/* data segment length */
		resp_len = be32_to_cpu(lrbp->ucd_rsp_ptr->header.dword_2) &
						MASK_QUERY_DATA_SEG_LEN;
		buf_len = be16_to_cpu(
				hba->dev_cmd.query.request.upiu_req.length);
		if (likely(buf_len >= resp_len)) {
			memcpy(hba->dev_cmd.query.descriptor, descp, resp_len);
		} else {
			dev_warn(hba->dev,
				"%s: Response size is bigger than buffer",
				__func__);
			return -EINVAL;
		}
	}

	return 0;
}

/**
 * ufshcd_hba_capabilities - Read controller capabilities
 * @hba: per adapter instance
 */
static inline void ufshcd_hba_capabilities(struct ufs_hba *hba)
{
	hba->capabilities = ufshcd_readl(hba, REG_CONTROLLER_CAPABILITIES);

	/* nutrs and nutmrs are 0 based values */
	hba->nutrs = (hba->capabilities & MASK_TRANSFER_REQUESTS_SLOTS) + 1;
	hba->nutmrs =
	((hba->capabilities & MASK_TASK_MANAGEMENT_REQUEST_SLOTS) >> 16) + 1;
}

/**
 * ufshcd_ready_for_uic_cmd - Check if controller is ready
 *                            to accept UIC commands
 * @hba: per adapter instance
 * Return true on success, else false
 */
static inline bool ufshcd_ready_for_uic_cmd(struct ufs_hba *hba)
{
	if (ufshcd_readl(hba, REG_CONTROLLER_STATUS) & UIC_COMMAND_READY)
		return true;
	else
		return false;
}

/**
 * ufshcd_get_upmcrs - Get the power mode change request status
 * @hba: Pointer to adapter instance
 *
 * This function gets the UPMCRS field of HCS register
 * Returns value of UPMCRS field
 */
static inline u8 ufshcd_get_upmcrs(struct ufs_hba *hba)
{
	return (ufshcd_readl(hba, REG_CONTROLLER_STATUS) >> 8) & 0x7;
}

/**
 * ufshcd_dispatch_uic_cmd - Dispatch UIC commands to unipro layers
 * @hba: per adapter instance
 * @uic_cmd: UIC command
 *
 * Mutex must be held.
 */
static inline void
ufshcd_dispatch_uic_cmd(struct ufs_hba *hba, struct uic_command *uic_cmd)
{
	WARN_ON(hba->active_uic_cmd);

	ufs_mtk_auto_hiber8_quirk_handler(hba, false);

	hba->active_uic_cmd = uic_cmd;
	ufshcd_vops_res_ctrl(hba, UFS_RESCTL_CMD_SEND);

	/* Write Args */
	ufshcd_writel(hba, uic_cmd->argument1, REG_UIC_COMMAND_ARG_1);
	ufshcd_writel(hba, uic_cmd->argument2, REG_UIC_COMMAND_ARG_2);
	ufshcd_writel(hba, uic_cmd->argument3, REG_UIC_COMMAND_ARG_3);

	ufshcd_dme_cmd_log(hba, uic_cmd, UFS_TRACE_UIC_SEND);

	/* Write UIC Cmd */
	ufshcd_writel(hba, uic_cmd->command & COMMAND_OPCODE_MASK,
		      REG_UIC_COMMAND);
}

/**
 * ufshcd_wait_for_uic_cmd - Wait complectioin of UIC command
 * @hba: per adapter instance
 * @uic_command: UIC command
 *
 * Must be called with mutex held.
 * Returns 0 only if success.
 */
static int
ufshcd_wait_for_uic_cmd(struct ufs_hba *hba, struct uic_command *uic_cmd)
{
	int ret;
	unsigned long flags;

	if (wait_for_completion_timeout(&uic_cmd->done,
					msecs_to_jiffies(UIC_CMD_TIMEOUT)))
		ret = uic_cmd->argument2 & MASK_UIC_COMMAND_RESULT;
	/* MTK PATCH */
	else {
		ret = -ETIMEDOUT;
#ifdef CONFIG_MTK_UFS_DEBUG
		dev_err(hba->dev, "%s timeout!\n", __func__);
#endif
	}
	ufshcd_dme_cmd_log(hba, uic_cmd, UFS_TRACE_UIC_CMPL_GENERAL);
	spin_lock_irqsave(hba->host->host_lock, flags);
	hba->active_uic_cmd = NULL;
	spin_unlock_irqrestore(hba->host->host_lock, flags);

	return ret;
}

/**
 * __ufshcd_send_uic_cmd - Send UIC commands and retrieve the result
 * @hba: per adapter instance
 * @uic_cmd: UIC command
 * @completion: initialize the completion only if this is set to true
 *
 * Identical to ufshcd_send_uic_cmd() expect mutex. Must be called
 * with mutex held and host_lock locked.
 * Returns 0 only if success.
 */
static int
__ufshcd_send_uic_cmd(struct ufs_hba *hba, struct uic_command *uic_cmd,
		      bool completion)
{
	if (!ufshcd_ready_for_uic_cmd(hba)) {
		dev_err(hba->dev,
			"Controller not ready to accept UIC commands\n");
		return -EIO;
	}

	if (completion)
		init_completion(&uic_cmd->done);

	ufshcd_dispatch_uic_cmd(hba, uic_cmd);

	return 0;
}

/**
 * MTK PATCH
 * ufshcd_send_uic_cmd - Send UIC commands and retrieve the result
 * @hba: per adapter instance
 * @uic_cmd: UIC command
 *
 * Returns 0 only if success.
 */
int
ufshcd_send_uic_cmd(struct ufs_hba *hba, struct uic_command *uic_cmd)
{
	int ret;
	unsigned long flags;

	ufshcd_hold(hba, false);
	mutex_lock(&hba->uic_cmd_mutex);
	ufshcd_add_delay_before_dme_cmd(hba);

	spin_lock_irqsave(hba->host->host_lock, flags);
	ret = __ufshcd_send_uic_cmd(hba, uic_cmd, true);
	spin_unlock_irqrestore(hba->host->host_lock, flags);
	if (!ret)
		ret = ufshcd_wait_for_uic_cmd(hba, uic_cmd);

	mutex_unlock(&hba->uic_cmd_mutex);

	ufshcd_release(hba);
	return ret;
}

/**
 * ufshcd_map_sg - Map scatter-gather list to prdt
 * @lrbp - pointer to local reference block
 *
 * Returns 0 in case of success, non-zero value in case of failure
 */
static int ufshcd_map_sg(struct ufs_hba *hba, struct ufshcd_lrb *lrbp)
{
	struct ufshcd_sg_entry *prd_table;
	struct scatterlist *sg;
	struct scsi_cmnd *cmd;
	int sg_segments;
	int i;

	cmd = lrbp->cmd;
	sg_segments = scsi_dma_map(cmd);
	if (sg_segments < 0)
		return sg_segments;

	if (sg_segments) {
		if (hba->quirks & UFSHCD_QUIRK_PRDT_BYTE_GRAN)
			lrbp->utr_descriptor_ptr->prd_table_length =
				cpu_to_le16((u16)(sg_segments *
					sizeof(struct ufshcd_sg_entry)));
		else
			lrbp->utr_descriptor_ptr->prd_table_length =
				cpu_to_le16((u16) (sg_segments));

		prd_table = (struct ufshcd_sg_entry *)lrbp->ucd_prdt_ptr;

		scsi_for_each_sg(cmd, sg, sg_segments, i) {
			prd_table[i].size  =
				cpu_to_le32(((u32) sg_dma_len(sg))-1);
			prd_table[i].base_addr =
				cpu_to_le32(lower_32_bits(sg->dma_address));
			prd_table[i].upper_addr =
				cpu_to_le32(upper_32_bits(sg->dma_address));
			prd_table[i].reserved = 0;
		}
	} else {
		lrbp->utr_descriptor_ptr->prd_table_length = 0;
	}

	return 0;
}

/**
 * MTK PATCH
 * ufshcd_enable_intr - enable interrupts
 * @hba: per adapter instance
 * @intrs: interrupt bits
 */
void ufshcd_enable_intr(struct ufs_hba *hba, u32 intrs)
{
	u32 set = ufshcd_readl(hba, REG_INTERRUPT_ENABLE);

	if (hba->ufs_version == UFSHCI_VERSION_10) {
		u32 rw;
		rw = set & INTERRUPT_MASK_RW_VER_10;
		set = rw | ((set ^ intrs) & intrs);
	} else {
		set |= intrs;
	}

	ufshcd_writel(hba, set, REG_INTERRUPT_ENABLE);
}

/**
 * MTK PATCH
 * ufshcd_disable_intr - disable interrupts
 * @hba: per adapter instance
 * @intrs: interrupt bits
 */
void ufshcd_disable_intr(struct ufs_hba *hba, u32 intrs)
{
	u32 set = ufshcd_readl(hba, REG_INTERRUPT_ENABLE);

	if (hba->ufs_version == UFSHCI_VERSION_10) {
		u32 rw;
		rw = (set & INTERRUPT_MASK_RW_VER_10) &
			~(intrs & INTERRUPT_MASK_RW_VER_10);
		set = rw | ((set & intrs) & ~INTERRUPT_MASK_RW_VER_10);

	} else {
		set &= ~intrs;
	}

	ufshcd_writel(hba, set, REG_INTERRUPT_ENABLE);
}

/**
 * MTK PATCH
 * ufshcd_prepare_req_desc_hdr() - Fills the requests header
 * descriptor according to request
 * @lrbp: pointer to local reference block
 * @upiu_flags: flags required in the header
 * @cmd_dir: requests data direction
 */
static void ufshcd_prepare_req_desc_hdr(struct ufs_hba *hba,
	struct ufshcd_lrb *lrbp,
	u32 *upiu_flags, enum dma_data_direction cmd_dir)
{
	struct utp_transfer_req_desc *req_desc = lrbp->utr_descriptor_ptr;
	u32 data_direction;
	u32 dword_0;

	if (cmd_dir == DMA_FROM_DEVICE) {
		data_direction = UTP_DEVICE_TO_HOST;
		*upiu_flags = UPIU_CMD_FLAGS_READ;
	} else if (cmd_dir == DMA_TO_DEVICE) {
		data_direction = UTP_HOST_TO_DEVICE;
		*upiu_flags = UPIU_CMD_FLAGS_WRITE;
	} else {
		data_direction = UTP_NO_DATA_TRANSFER;
		*upiu_flags = UPIU_CMD_FLAGS_NONE;
	}

	/* MTK PATCH: Correct UPIU command type for UFS 2.0 capability */
	if (hba->ufs_version == UFSHCI_VERSION_20)
		dword_0 = data_direction | (UTP_CMD_TYPE_UFS
				<< UPIU_COMMAND_TYPE_OFFSET);
	else
		dword_0 = data_direction | (lrbp->command_type
				<< UPIU_COMMAND_TYPE_OFFSET);

	/* MTK PATCH: dword_0 set UPIU_COMMAND_CRYPTO_EN_OFFSET if crypto_en  */
	if (lrbp->crypto_en) {
		/* crypto enable */
		dword_0 |= (1 << UPIU_COMMAND_CRYPTO_EN_OFFSET);
		dword_0 |= lrbp->crypto_cfgid;
	}

	if (lrbp->intr_cmd)
		dword_0 |= UTP_REQ_DESC_INT_CMD;

	/* Transfer request descriptor header fields */
	req_desc->header.dword_0 = cpu_to_le32(dword_0);

	/* MTK PATCH: dword_1 is not reserved if crypto_en  */
	if (lrbp->crypto_en)
		req_desc->header.dword_1 = cpu_to_le32(lrbp->crypto_dunl);
	else
		req_desc->header.dword_1 = 0;
	/*
	 * assigning invalid value for command status. Controller
	 * updates OCS on command completion, with the command
	 * status
	 */
	req_desc->header.dword_2 =
		cpu_to_le32(OCS_INVALID_COMMAND_STATUS);

	/* MTK PATCH: dword_3 is not reserved if crypto_en */
	if (lrbp->crypto_en)
		req_desc->header.dword_3 = cpu_to_le32(lrbp->crypto_dunu);
	else
		req_desc->header.dword_3 = 0;

	req_desc->prd_table_length = 0;
}

/**
 * ufshcd_prepare_utp_scsi_cmd_upiu() - fills the utp_transfer_req_desc,
 * for scsi commands
 * @lrbp - local reference block pointer
 * @upiu_flags - flags
 */
static
void ufshcd_prepare_utp_scsi_cmd_upiu(struct ufshcd_lrb *lrbp, u32 upiu_flags)
{
	struct utp_upiu_req *ucd_req_ptr = lrbp->ucd_req_ptr;
	unsigned short cdb_len;

	/* command descriptor fields */
	ucd_req_ptr->header.dword_0 = UPIU_HEADER_DWORD(
				UPIU_TRANSACTION_COMMAND, upiu_flags,
				lrbp->lun, lrbp->task_tag);
	ucd_req_ptr->header.dword_1 = UPIU_HEADER_DWORD(
				UPIU_COMMAND_SET_TYPE_SCSI, 0, 0, 0);

	/* Total EHS length and Data segment length will be zero */
	ucd_req_ptr->header.dword_2 = 0;

	ucd_req_ptr->sc.exp_data_transfer_len =
		cpu_to_be32(lrbp->cmd->sdb.length);

	cdb_len = min_t(unsigned short, lrbp->cmd->cmd_len, MAX_CDB_SIZE);
	memset(ucd_req_ptr->sc.cdb, 0, MAX_CDB_SIZE);
	memcpy(ucd_req_ptr->sc.cdb, lrbp->cmd->cmnd, cdb_len);

	memset(lrbp->ucd_rsp_ptr, 0, sizeof(struct utp_upiu_rsp));
}

/**
 * ufshcd_prepare_utp_query_req_upiu() - fills the utp_transfer_req_desc,
 * for query requsts
 * @hba: UFS hba
 * @lrbp: local reference block pointer
 * @upiu_flags: flags
 */
static void ufshcd_prepare_utp_query_req_upiu(struct ufs_hba *hba,
				struct ufshcd_lrb *lrbp, u32 upiu_flags)
{
	struct utp_upiu_req *ucd_req_ptr = lrbp->ucd_req_ptr;
	struct ufs_query *query = &hba->dev_cmd.query;
	u16 len = be16_to_cpu(query->request.upiu_req.length);
	u8 *descp = (u8 *)lrbp->ucd_req_ptr + GENERAL_UPIU_REQUEST_SIZE;

	/* Query request header */
	ucd_req_ptr->header.dword_0 = UPIU_HEADER_DWORD(
			UPIU_TRANSACTION_QUERY_REQ, upiu_flags,
			lrbp->lun, lrbp->task_tag);
	ucd_req_ptr->header.dword_1 = UPIU_HEADER_DWORD(
			0, query->request.query_func, 0, 0);

	/* Data segment length only need for WRITE_DESC */
	if (query->request.upiu_req.opcode == UPIU_QUERY_OPCODE_WRITE_DESC)
		ucd_req_ptr->header.dword_2 =
			UPIU_HEADER_DWORD(0, 0, (len >> 8), (u8)len);
	else
		ucd_req_ptr->header.dword_2 = 0;

	/* Copy the Query Request buffer as is */
	memcpy(&ucd_req_ptr->qr, &query->request.upiu_req,
			QUERY_OSF_SIZE);

	/* Copy the Descriptor */
	if (query->request.upiu_req.opcode == UPIU_QUERY_OPCODE_WRITE_DESC)
		memcpy(descp, query->descriptor, len);

	memset(lrbp->ucd_rsp_ptr, 0, sizeof(struct utp_upiu_rsp));
}

static inline void ufshcd_prepare_utp_nop_upiu(struct ufshcd_lrb *lrbp)
{
	struct utp_upiu_req *ucd_req_ptr = lrbp->ucd_req_ptr;

	memset(ucd_req_ptr, 0, sizeof(struct utp_upiu_req));

	/* command descriptor fields */
	ucd_req_ptr->header.dword_0 =
		UPIU_HEADER_DWORD(
			UPIU_TRANSACTION_NOP_OUT, 0, 0, lrbp->task_tag);
	/* clear rest of the fields of basic header */
	ucd_req_ptr->header.dword_1 = 0;
	ucd_req_ptr->header.dword_2 = 0;

	memset(lrbp->ucd_rsp_ptr, 0, sizeof(struct utp_upiu_rsp));
}

/**
 * ufshcd_comp_devman_upiu - UFS Protocol Information Unit(UPIU)
 *			     for Device Management Purposes
 * @hba - per adapter instance
 * @lrb - pointer to local reference block
 */
static int ufshcd_comp_devman_upiu(struct ufs_hba *hba, struct ufshcd_lrb *lrbp)
{
	u32 upiu_flags;
	int ret = 0;

	if (hba->ufs_version == UFSHCI_VERSION_20)
		lrbp->command_type = UTP_CMD_TYPE_UFS_STORAGE;
	else
		lrbp->command_type = UTP_CMD_TYPE_DEV_MANAGE;

	/* MTK PATCH */
	ufshcd_prepare_req_desc_hdr(hba, lrbp, &upiu_flags, DMA_NONE);
	if (hba->dev_cmd.type == DEV_CMD_TYPE_QUERY)
		ufshcd_prepare_utp_query_req_upiu(hba, lrbp, upiu_flags);
	else if (hba->dev_cmd.type == DEV_CMD_TYPE_NOP)
		ufshcd_prepare_utp_nop_upiu(lrbp);
	else
		ret = -EINVAL;

	return ret;
}

/**
 * ufshcd_comp_scsi_upiu - UFS Protocol Information Unit(UPIU)
 *			   for SCSI Purposes
 * @hba - per adapter instance
 * @lrb - pointer to local reference block
 */
static int ufshcd_comp_scsi_upiu(struct ufs_hba *hba, struct ufshcd_lrb *lrbp)
{
	u32 upiu_flags;
	int ret = 0;

	if (hba->ufs_version == UFSHCI_VERSION_20)
		lrbp->command_type = UTP_CMD_TYPE_UFS_STORAGE;
	else
		lrbp->command_type = UTP_CMD_TYPE_SCSI;

	if (likely(lrbp->cmd)) {
		 /* MTK PATCH */
#if defined(CONFIG_UFSHPB)
		if (hba->ufshpb_state == HPB_PRESENT
		    && hba->issue_ioctl == true) {
			lrbp->lun = 0x7F;
			dev_info(hba->dev, "%s:%d lun = 0x%x, cmd[2] = 0x%x, cmd[3] = 0x%x, cmd[4] = 0x%x, cmd[5] = 0x%x\n",
				__func__, __LINE__, lrbp->lun,
				lrbp->cmd->cmnd[2], lrbp->cmd->cmnd[3],
				lrbp->cmd->cmnd[4], lrbp->cmd->cmnd[5]);
		}
#endif
		ufshcd_prepare_req_desc_hdr(hba, lrbp, &upiu_flags,
						lrbp->cmd->sc_data_direction);
		ufshcd_prepare_utp_scsi_cmd_upiu(lrbp, upiu_flags);
#if defined(CONFIG_UFSHPB)
		if (hba->ufshpb_state == HPB_PRESENT
			&& hba->issue_ioctl == false)
			ufshpb_prep_fn(hba, lrbp);
#endif
	} else {
		ret = -EINVAL;
	}

	return ret;
}

/*
 * MTK PATCH
 * ufshcd_scsi_to_upiu_lun - maps scsi LUN to UPIU LUN
 * @scsi_lun: scsi LUN id
 *
 * Returns UPIU LUN id
 */
/*
static inline u8 ufshcd_scsi_to_upiu_lun(unsigned int scsi_lun)
{
	if (scsi_is_wlun(scsi_lun))
		return (scsi_lun & UFS_UPIU_MAX_UNIT_NUM_ID)
			| UFS_UPIU_WLUN_ID;
	else
		return scsi_lun & UFS_UPIU_MAX_UNIT_NUM_ID;
}
*/

/**
 * MTK PATCH
 * ufshcd_upiu_wlun_to_scsi_wlun - maps UPIU W-LUN id to SCSI W-LUN ID
 * @scsi_lun: UPIU W-LUN id
 *
 * Returns SCSI W-LUN id
 */
/*
static inline u16 ufshcd_upiu_wlun_to_scsi_wlun(u8 upiu_wlun_id)
{
	return (upiu_wlun_id & ~UFS_UPIU_WLUN_ID) | SCSI_W_LUN_BASE;
}
*/

/**
 * ufshcd_queuecommand - main entry point for SCSI requests
 * @cmd: command from SCSI Midlayer
 * @done: call back function
 *
 * Returns 0 for success, non-zero in case of failure
 */
static int ufshcd_queuecommand(struct Scsi_Host *host, struct scsi_cmnd *cmd)
{
	struct ufshcd_lrb *lrbp;
	struct ufs_hba *hba;
	unsigned long flags;
	int tag;
	int err = 0;

	hba = shost_priv(host);

	/*
	 * MTK PATCH
	 * sd_shutdown flow will sync cahce, but ufs may not resume or still
	 * in resume. Just add retry for sd_shutdown to wait ufs active.
	 */
	if ((hba->curr_dev_pwr_mode != UFS_ACTIVE_PWR_MODE) &&
		(cmd->cmnd[0] == SYNCHRONIZE_CACHE)) {
		dev_info(hba->dev,
			"%s: UFS is suspend, cmd=0x%x ",
			__func__, cmd->cmnd[0]);

		set_host_byte(cmd, DID_IMM_RETRY);
		cmd->scsi_done(cmd);

		return 0;
	}

	tag = cmd->request->tag;
	if (!ufshcd_valid_tag(hba, tag)) {
		dev_err(hba->dev,
			"%s: invalid command tag %d: cmd=0x%p, cmd->request=0x%p",
			__func__, tag, cmd, cmd->request);
		BUG();
	}
	ufs_mtk_biolog_queue_command(tag, cmd);  /* MTK PATCH */

	if (!down_read_trylock(&hba->clk_scaling_lock))
		return SCSI_MLQUEUE_HOST_BUSY;

	spin_lock_irqsave(hba->host->host_lock, flags);
	switch (hba->ufshcd_state) {
	case UFSHCD_STATE_OPERATIONAL:
		break;
	case UFSHCD_STATE_EH_SCHEDULED:
	case UFSHCD_STATE_RESET:
		err = SCSI_MLQUEUE_HOST_BUSY;
		goto out_unlock;
	case UFSHCD_STATE_ERROR:
		set_host_byte(cmd, DID_ERROR);
		cmd->scsi_done(cmd);
		goto out_unlock;
	default:
		dev_WARN_ONCE(hba->dev, 1, "%s: invalid state %d\n",
				__func__, hba->ufshcd_state);
		set_host_byte(cmd, DID_BAD_TARGET);
		cmd->scsi_done(cmd);
		goto out_unlock;
	}

	/* if error handling is in progress, don't issue commands */
	if (ufshcd_eh_in_progress(hba)) {
		set_host_byte(cmd, DID_ERROR);
		cmd->scsi_done(cmd);
		goto out_unlock;
	}

	spin_unlock_irqrestore(hba->host->host_lock, flags);

	hba->req_abort_count = 0;

	/* acquire the tag to make sure device cmds don't use it */
	if (test_and_set_bit_lock(tag, &hba->lrb_in_use)) {
		/*
		 * Dev manage command in progress, requeue the command.
		 * Requeuing the command helps in cases where the request *may*
		 * find different tag instead of waiting for dev manage command
		 * completion.
		 */
		err = SCSI_MLQUEUE_HOST_BUSY;
		goto out;
	}

	err = ufshcd_hold(hba, true);
	if (err) {
		err = SCSI_MLQUEUE_HOST_BUSY;
		clear_bit_unlock(tag, &hba->lrb_in_use);
		goto out;
	}
	WARN_ON(hba->clk_gating.state != CLKS_ON);

	lrbp = &hba->lrb[tag];

	WARN_ON(lrbp->cmd);
	lrbp->cmd = cmd;
	lrbp->sense_bufflen = UFSHCD_REQ_SENSE_SIZE;
	lrbp->sense_buffer = cmd->sense_buffer;
	lrbp->task_tag = tag;
	lrbp->lun = ufshcd_scsi_to_upiu_lun(cmd->device->lun);
	lrbp->intr_cmd = !ufshcd_is_intr_aggr_allowed(hba) ? true : false;
	lrbp->req_abort_skip = false;

	/* reset crypto_en first and set it later only on encrypted request */
	lrbp->crypto_en = 0;

	if (hie_request_crypted(cmd->request)) {
		struct ufs_crypt_info info = {
			.hba = hba,
			.cmd = cmd,
		};

		if (ufs_mtk_is_data_write_cmd(cmd->cmnd[0]))
			err = hie_encrypt(ufs_mtk_hie_get_dev(),
				cmd->request, &info);
		else
			err = hie_decrypt(ufs_mtk_hie_get_dev(),
				cmd->request, &info);

		if (err) {
			if (err == -ENOMEM) {
				/* no available key slots */
				err = SCSI_MLQUEUE_HOST_BUSY;
			} else {
				/* unknown errors (shall not happen) */
				err = -EIO;
				dev_info(hba->dev,
				"%s: fail in crypto hook, req: %p\n",
				__func__, cmd->request);
			}

			lrbp->cmd = NULL;
			clear_bit_unlock(tag, &hba->lrb_in_use);
			goto out;
		}
	} else {
		/*
		 * configuration for other disk encryption method
		 * (e.g., hw fde) or not encrypted
		 */
		ufs_mtk_hwfde_cfg_cmd(hba, cmd);
	}
	ufs_mtk_dbg_dump_scsi_cmd(hba, cmd, UFSHCD_DBG_PRINT_QCMD_EN);

	ufshcd_comp_scsi_upiu(hba, lrbp);

	err = ufshcd_map_sg(hba, lrbp);
	if (err) {
		lrbp->cmd = NULL;
		clear_bit_unlock(tag, &hba->lrb_in_use);
		goto out;
	}
	/* Make sure descriptors are ready before ringing the doorbell */
	wmb();

	/* issue command to the controller */
	spin_lock_irqsave(hba->host->host_lock, flags);

	ufshcd_vops_setup_xfer_req(hba, tag, (lrbp->cmd ? true : false));
	ufshcd_send_command(hba, tag);

/* MTK PATCH for SPOH */
#ifdef MTK_UFS_HQA
	if (!err && (cmd->request->cmd_flags & REQ_POWER_LOSS)) {
		random_delay(hba);
		wdt_pmic_full_reset(hba);
	}
#endif

out_unlock:
	spin_unlock_irqrestore(hba->host->host_lock, flags);

	/*
	 * MTK PATCH:
	 *
	 * Logging "send_cmd" in blocktag after command is actually sent.
	 *
	 * We use "err" as condition because command will be sent only
	 * if "err" is 0.
	 *
	 * Note we always try to avoid logging while holding mutexes.
	 */
	if (!err)
		ufs_mtk_biolog_send_command(tag);
out:

	up_read(&hba->clk_scaling_lock);
	return err;
}

static int ufshcd_compose_dev_cmd(struct ufs_hba *hba,
		struct ufshcd_lrb *lrbp, enum dev_cmd_type cmd_type, int tag)
{
	lrbp->cmd = NULL;
	lrbp->sense_bufflen = 0;
	lrbp->sense_buffer = NULL;
	lrbp->task_tag = tag;
	lrbp->lun = 0; /* device management cmd is not specific to any LUN */
	lrbp->intr_cmd = true; /* No interrupt aggregation */
	hba->dev_cmd.type = cmd_type;
	lrbp->crypto_en = 0; /* device command shall not enable crypto */

	return ufshcd_comp_devman_upiu(hba, lrbp);
}

static int
ufshcd_clear_cmd(struct ufs_hba *hba, int tag)
{
	int err = 0;
	unsigned long flags;
	u32 mask = 1 << tag;

	/* clear outstanding transaction before retry */
	spin_lock_irqsave(hba->host->host_lock, flags);
	ufshcd_utrl_clear(hba, tag);
	spin_unlock_irqrestore(hba->host->host_lock, flags);

	/*
	 * wait for for h/w to clear corresponding bit in door-bell.
	 * max. wait is 1 sec.
	 */
	err = ufshcd_wait_for_register(hba,
			REG_UTP_TRANSFER_REQ_DOOR_BELL,
			mask, ~mask, 1000, 1000, true);

	return err;
}

static int
ufshcd_check_query_response(struct ufs_hba *hba, struct ufshcd_lrb *lrbp)
{
	struct ufs_query_res *query_res = &hba->dev_cmd.query.response;

	/* Get the UPIU response */
	query_res->response = ufshcd_get_rsp_upiu_result(lrbp->ucd_rsp_ptr) >>
				UPIU_RSP_CODE_OFFSET;
	return query_res->response;
}

/**
 * ufshcd_dev_cmd_completion() - handles device management command responses
 * @hba: per adapter instance
 * @lrbp: pointer to local reference block
 */
static int
ufshcd_dev_cmd_completion(struct ufs_hba *hba, struct ufshcd_lrb *lrbp)
{
	int resp;
	int err = 0;

	hba->ufs_stats.last_hibern8_exit_tstamp = ktime_set(0, 0);
	resp = ufshcd_get_req_rsp(lrbp->ucd_rsp_ptr);

	switch (resp) {
	case UPIU_TRANSACTION_NOP_IN:
		if (hba->dev_cmd.type != DEV_CMD_TYPE_NOP) {
			err = -EINVAL;
			dev_err(hba->dev, "%s: unexpected response %x\n",
					__func__, resp);
		}
		break;
	case UPIU_TRANSACTION_QUERY_RSP:
		err = ufshcd_check_query_response(hba, lrbp);
		if (!err)
			err = ufshcd_copy_query_response(hba, lrbp);
		break;
	case UPIU_TRANSACTION_REJECT_UPIU:
		/* TODO: handle Reject UPIU Response */
		err = -EPERM;
		dev_err(hba->dev, "%s: Reject UPIU not fully implemented\n",
				__func__);
		break;
	default:
		err = -EINVAL;
		dev_err(hba->dev, "%s: Invalid device management cmd response: %x\n",
				__func__, resp);
		break;
	}

	return err;
}

static int ufshcd_wait_for_dev_cmd(struct ufs_hba *hba,
		struct ufshcd_lrb *lrbp, int max_timeout)
{
	int err = 0;
	unsigned long time_left;
	unsigned long flags;

	time_left = wait_for_completion_timeout(hba->dev_cmd.complete,
			msecs_to_jiffies(max_timeout));

	/* Make sure descriptors are ready before ringing the doorbell */
	wmb();
	spin_lock_irqsave(hba->host->host_lock, flags);
	hba->dev_cmd.complete = NULL;
	if (likely(time_left)) {
		err = ufshcd_get_tr_ocs(lrbp);
		if (!err)
			err = ufshcd_dev_cmd_completion(hba, lrbp);
/* MTK PATCH */
#ifdef CONFIG_MTK_UFS_DEBUG
		else
			dev_err(hba->dev,
				"%s - ufshcd_get_tr_ocs fails: %x\n",
				__func__, err);
#endif
	}
	spin_unlock_irqrestore(hba->host->host_lock, flags);

	if (!time_left) {
/* MTK PATCH */
#ifdef CONFIG_MTK_UFS_DEBUG
		dev_err(hba->dev, "%s - timeout!\n", __func__);
#endif
		err = -ETIMEDOUT;
		dev_dbg(hba->dev, "%s: dev_cmd request timedout, tag %d\n",
			__func__, lrbp->task_tag);
		if (!ufshcd_clear_cmd(hba, lrbp->task_tag))
			/* successfully cleared the command, retry if needed */
			err = -EAGAIN;
		/*
		 * in case of an error, after clearing the doorbell,
		 * we also need to clear the outstanding_request
		 * field in hba
		 */
		ufshcd_outstanding_req_clear(hba, lrbp->task_tag);
	}

	return err;
}

/**
 * ufshcd_get_dev_cmd_tag - Get device management command tag
 * @hba: per-adapter instance
 * @tag: pointer to variable with available slot value
 *
 * Get a free slot and lock it until device management command
 * completes.
 *
 * Returns false if free slot is unavailable for locking, else
 * return true with tag value in @tag.
 */
static bool ufshcd_get_dev_cmd_tag(struct ufs_hba *hba, int *tag_out)
{
	int tag;
	bool ret = false;
	unsigned long tmp;

	if (!tag_out)
		goto out;

	do {
		tmp = ~hba->lrb_in_use;
		tag = find_last_bit(&tmp, hba->nutrs);
		if (tag >= hba->nutrs)
			goto out;
	} while (test_and_set_bit_lock(tag, &hba->lrb_in_use));

	*tag_out = tag;
	ret = true;
out:
	return ret;
}

static inline void ufshcd_put_dev_cmd_tag(struct ufs_hba *hba, int tag)
{
	clear_bit_unlock(tag, &hba->lrb_in_use);
}

/**
 * ufshcd_exec_dev_cmd - API for sending device management requests
 * @hba - UFS hba
 * @cmd_type - specifies the type (NOP, Query...)
 * @timeout - time in seconds
 *
 * NOTE: Since there is only one available tag for device management commands,
 * it is expected you hold the hba->dev_cmd.lock mutex.
 */
static int ufshcd_exec_dev_cmd(struct ufs_hba *hba,
		enum dev_cmd_type cmd_type, int timeout)
{
	struct ufshcd_lrb *lrbp;
	int err;
	int tag;
	struct completion wait;
	unsigned long flags;

	down_read(&hba->clk_scaling_lock);

	/*
	 * Get free slot, sleep if slots are unavailable.
	 * Even though we use wait_event() which sleeps indefinitely,
	 * the maximum wait time is bounded by SCSI request timeout.
	 */
	wait_event(hba->dev_cmd.tag_wq, ufshcd_get_dev_cmd_tag(hba, &tag));

	init_completion(&wait);
	lrbp = &hba->lrb[tag];
	WARN_ON(lrbp->cmd);
	err = ufshcd_compose_dev_cmd(hba, lrbp, cmd_type, tag);
	if (unlikely(err))
		goto out_put_tag;

	hba->dev_cmd.complete = &wait;

	/* Make sure descriptors are ready before ringing the doorbell */
	wmb();
	spin_lock_irqsave(hba->host->host_lock, flags);
	ufshcd_vops_setup_xfer_req(hba, tag, (lrbp->cmd ? true : false));
	ufshcd_send_command(hba, tag);
	spin_unlock_irqrestore(hba->host->host_lock, flags);

	err = ufshcd_wait_for_dev_cmd(hba, lrbp, timeout);

out_put_tag:
	ufshcd_put_dev_cmd_tag(hba, tag);
	wake_up(&hba->dev_cmd.tag_wq);
	up_read(&hba->clk_scaling_lock);
	return err;
}

/**
 * ufshcd_init_query() - init the query response and request parameters
 * @hba: per-adapter instance
 * @request: address of the request pointer to be initialized
 * @response: address of the response pointer to be initialized
 * @opcode: operation to perform
 * @idn: flag idn to access
 * @index: LU number to access
 * @selector: query/flag/descriptor further identification
 */
static inline void ufshcd_init_query(struct ufs_hba *hba,
		struct ufs_query_req **request, struct ufs_query_res **response,
		enum query_opcode opcode, u8 idn, u8 index, u8 selector)
{
	*request = &hba->dev_cmd.query.request;
	*response = &hba->dev_cmd.query.response;
	memset(*request, 0, sizeof(struct ufs_query_req));
	memset(*response, 0, sizeof(struct ufs_query_res));
	(*request)->upiu_req.opcode = opcode;
	(*request)->upiu_req.idn = idn;
	(*request)->upiu_req.index = index;
	(*request)->upiu_req.selector = selector;
}

static int ufshcd_query_flag_retry(struct ufs_hba *hba,
	enum query_opcode opcode, enum flag_idn idn, bool *flag_res)
{
	int ret;
	int retries;

	for (retries = 0; retries < QUERY_REQ_RETRIES; retries++) {
		ret = ufshcd_query_flag(hba, opcode, idn, flag_res);
		if (ret)
			dev_dbg(hba->dev,
				"%s: failed with error %d, retries %d\n",
				__func__, ret, retries);
		else
			break;
	}

	if (ret)
		dev_err(hba->dev,
			"%s: query attribute, opcode %d, idn %d, failed with error %d after %d retires\n",
			__func__, opcode, idn, ret, retries);
	return ret;
}

/**
 * ufshcd_query_flag() - API function for sending flag query requests
 * hba: per-adapter instance
 * query_opcode: flag query to perform
 * idn: flag idn to access
 * flag_res: the flag value after the query request completes
 *
 * Returns 0 for success, non-zero in case of failure
 */
int ufshcd_query_flag(struct ufs_hba *hba, enum query_opcode opcode,
			enum flag_idn idn, bool *flag_res)
{
	struct ufs_query_req *request = NULL;
	struct ufs_query_res *response = NULL;
	int err, index = 0, selector = 0;
	int timeout = QUERY_REQ_TIMEOUT;

	BUG_ON(!hba);

	ufshcd_hold(hba, false);
	mutex_lock(&hba->dev_cmd.lock);
	ufshcd_init_query(hba, &request, &response, opcode, idn, index,
			selector);

	switch (opcode) {
	case UPIU_QUERY_OPCODE_SET_FLAG:
	case UPIU_QUERY_OPCODE_CLEAR_FLAG:
	case UPIU_QUERY_OPCODE_TOGGLE_FLAG:
		request->query_func = UPIU_QUERY_FUNC_STANDARD_WRITE_REQUEST;
		break;
	case UPIU_QUERY_OPCODE_READ_FLAG:
		request->query_func = UPIU_QUERY_FUNC_STANDARD_READ_REQUEST;
		if (!flag_res) {
			/* No dummy reads */
			dev_err(hba->dev, "%s: Invalid argument for read request\n",
					__func__);
			err = -EINVAL;
			goto out_unlock;
		}
		break;
	default:
		dev_err(hba->dev,
			"%s: Expected query flag opcode but got = %d\n",
			__func__, opcode);
		err = -EINVAL;
		goto out_unlock;
	}

	err = ufshcd_exec_dev_cmd(hba, DEV_CMD_TYPE_QUERY, timeout);

	if (err) {
		dev_err(hba->dev,
			"%s: Sending flag query for idn %d failed, err = %d\n",
			__func__, idn, err);
		goto out_unlock;
	}

	if (flag_res)
		*flag_res = (be32_to_cpu(response->upiu_res.value) &
				MASK_QUERY_UPIU_FLAG_LOC) & 0x1;

out_unlock:
	mutex_unlock(&hba->dev_cmd.lock);
	ufshcd_release(hba);
	return err;
}

/**
 * MTK PATCH
 * ufshcd_query_attr - API function for sending attribute requests
 * hba: per-adapter instance
 * opcode: attribute opcode
 * idn: attribute idn to access
 * index: index field
 * selector: selector field
 * attr_val: the attribute value after the query request completes
 *
 * Returns 0 for success, non-zero in case of failure
*/
int ufshcd_query_attr(struct ufs_hba *hba, enum query_opcode opcode,
	enum attr_idn idn, u8 index, u8 selector, u32 *attr_val)
{
	struct ufs_query_req *request = NULL;
	struct ufs_query_res *response = NULL;
	int err;

	BUG_ON(!hba);

	ufshcd_hold(hba, false);
	if (!attr_val) {
		dev_err(hba->dev, "%s: attribute value required for opcode 0x%x\n",
				__func__, opcode);
		err = -EINVAL;
		goto out;
	}

	mutex_lock(&hba->dev_cmd.lock);
	ufshcd_init_query(hba, &request, &response, opcode, idn, index,
			selector);

	switch (opcode) {
	case UPIU_QUERY_OPCODE_WRITE_ATTR:
		request->query_func = UPIU_QUERY_FUNC_STANDARD_WRITE_REQUEST;
		request->upiu_req.value = cpu_to_be32(*attr_val);
		break;
	case UPIU_QUERY_OPCODE_READ_ATTR:
		request->query_func = UPIU_QUERY_FUNC_STANDARD_READ_REQUEST;
		break;
	default:
		dev_err(hba->dev, "%s: Expected query attr opcode but got = 0x%.2x\n",
				__func__, opcode);
		err = -EINVAL;
		goto out_unlock;
	}

	err = ufshcd_exec_dev_cmd(hba, DEV_CMD_TYPE_QUERY, QUERY_REQ_TIMEOUT);

	if (err) {
		dev_err(hba->dev, "%s: opcode 0x%.2x for idn %d failed, index %d, err = %d\n",
				__func__, opcode, idn, index, err);
		goto out_unlock;
	}

	*attr_val = be32_to_cpu(response->upiu_res.value);

out_unlock:
	mutex_unlock(&hba->dev_cmd.lock);
out:
	ufshcd_release(hba);
	return err;
}

/**
 * ufshcd_query_attr_retry() - API function for sending query
 * attribute with retries
 * @hba: per-adapter instance
 * @opcode: attribute opcode
 * @idn: attribute idn to access
 * @index: index field
 * @selector: selector field
 * @attr_val: the attribute value after the query request
 * completes
 *
 * Returns 0 for success, non-zero in case of failure
*/
static int ufshcd_query_attr_retry(struct ufs_hba *hba,
	enum query_opcode opcode, enum attr_idn idn, u8 index, u8 selector,
	u32 *attr_val)
{
	int ret = 0;
	u32 retries;

	 for (retries = QUERY_REQ_RETRIES; retries > 0; retries--) {
		ret = ufshcd_query_attr(hba, opcode, idn, index,
						selector, attr_val);
		if (ret)
			dev_dbg(hba->dev, "%s: failed with error %d, retries %d\n",
				__func__, ret, retries);
		else
			break;
	}

	if (ret)
		dev_err(hba->dev,
			"%s: query attribute, idn %d, failed with error %d after %d retires\n",
			__func__, idn, ret, QUERY_REQ_RETRIES);
	return ret;
}

static int __ufshcd_query_descriptor(struct ufs_hba *hba,
			enum query_opcode opcode, enum desc_idn idn, u8 index,
			u8 selector, u8 *desc_buf, int *buf_len)
{
	struct ufs_query_req *request = NULL;
	struct ufs_query_res *response = NULL;
	int err;

	BUG_ON(!hba);

	ufshcd_hold(hba, false);
	if (!desc_buf) {
		dev_err(hba->dev, "%s: descriptor buffer required for opcode 0x%x\n",
				__func__, opcode);
		err = -EINVAL;
		goto out;
	}

	if (*buf_len < QUERY_DESC_MIN_SIZE || *buf_len > QUERY_DESC_MAX_SIZE) {
		dev_err(hba->dev, "%s: descriptor buffer size (%d) is out of range\n",
				__func__, *buf_len);
		err = -EINVAL;
		goto out;
	}

	mutex_lock(&hba->dev_cmd.lock);
	ufshcd_init_query(hba, &request, &response, opcode, idn, index,
			selector);
	hba->dev_cmd.query.descriptor = desc_buf;
	request->upiu_req.length = cpu_to_be16(*buf_len);

	switch (opcode) {
	case UPIU_QUERY_OPCODE_WRITE_DESC:
		request->query_func = UPIU_QUERY_FUNC_STANDARD_WRITE_REQUEST;
		break;
	case UPIU_QUERY_OPCODE_READ_DESC:
		request->query_func = UPIU_QUERY_FUNC_STANDARD_READ_REQUEST;
		break;
	default:
		dev_err(hba->dev,
				"%s: Expected query descriptor opcode but got = 0x%.2x\n",
				__func__, opcode);
		err = -EINVAL;
		goto out_unlock;
	}

	err = ufshcd_exec_dev_cmd(hba, DEV_CMD_TYPE_QUERY, QUERY_REQ_TIMEOUT);

	if (err) {
		dev_err(hba->dev, "%s: opcode 0x%.2x for idn %d failed, index %d, err = %d\n",
				__func__, opcode, idn, index, err);
		goto out_unlock;
	}

	*buf_len = be16_to_cpu(response->upiu_res.length);

out_unlock:
	hba->dev_cmd.query.descriptor = NULL;
	mutex_unlock(&hba->dev_cmd.lock);
out:
	ufshcd_release(hba);
	return err;
}

/**
 * MTK PATCH
 * ufshcd_query_descriptor_retry - API function for sending descriptor
 * requests
 * hba: per-adapter instance
 * opcode: attribute opcode
 * idn: attribute idn to access
 * index: index field
 * selector: selector field
 * desc_buf: the buffer that contains the descriptor
 * buf_len: length parameter passed to the device
 *
 * Returns 0 for success, non-zero in case of failure.
 * The buf_len parameter will contain, on return, the length parameter
 * received on the response.
 */
int ufshcd_query_descriptor_retry(struct ufs_hba *hba,
					 enum query_opcode opcode,
					 enum desc_idn idn, u8 index,
					 u8 selector,
					 u8 *desc_buf, int *buf_len)
{
	int err;
	int retries;

	for (retries = QUERY_REQ_RETRIES; retries > 0; retries--) {
		err = __ufshcd_query_descriptor(hba, opcode, idn, index,
						selector, desc_buf, buf_len);
		if (!err || err == -EINVAL)
			break;
	}

	return err;
}
EXPORT_SYMBOL(ufshcd_query_descriptor_retry); /* MTK PATCH */

/**
 * ufshcd_read_desc_length - read the specified descriptor length from header
 * @hba: Pointer to adapter instance
 * @desc_id: descriptor idn value
 * @desc_index: descriptor index
 * @desc_length: pointer to variable to read the length of descriptor
 *
 * Return 0 in case of success, non-zero otherwise
 */
static int ufshcd_read_desc_length(struct ufs_hba *hba,
	enum desc_idn desc_id,
	int desc_index,
	int *desc_length)
{
	int ret;
	u8 header[QUERY_DESC_HDR_SIZE];
	int header_len = QUERY_DESC_HDR_SIZE;

	if (desc_id >= QUERY_DESC_IDN_MAX)
		return -EINVAL;

	ret = ufshcd_query_descriptor_retry(hba, UPIU_QUERY_OPCODE_READ_DESC,
					desc_id, desc_index, 0, header,
					&header_len);

	if (ret) {
		dev_err(hba->dev, "%s: Failed to get descriptor header id %d",
			__func__, desc_id);
		return ret;
	} else if (desc_id != header[QUERY_DESC_DESC_TYPE_OFFSET]) {
		dev_warn(hba->dev, "%s: descriptor header id %d and desc_id %d mismatch",
			__func__, header[QUERY_DESC_DESC_TYPE_OFFSET],
			desc_id);
		ret = -EINVAL;
	}

	*desc_length = header[QUERY_DESC_LENGTH_OFFSET];
	return ret;

}

/**
 * ufshcd_map_desc_id_to_length - map descriptor IDN to its length
 * @hba: Pointer to adapter instance
 * @desc_id: descriptor idn value
 * @desc_len: mapped desc length (out)
 *
 * Return 0 in case of success, non-zero otherwise
 */
int ufshcd_map_desc_id_to_length(struct ufs_hba *hba,
	enum desc_idn desc_id, int *desc_len)
{
	switch (desc_id) {
	case QUERY_DESC_IDN_DEVICE:
		*desc_len = hba->desc_size.dev_desc;
		break;
	case QUERY_DESC_IDN_POWER:
		*desc_len = hba->desc_size.pwr_desc;
		break;
	case QUERY_DESC_IDN_GEOMETRY:
		*desc_len = hba->desc_size.geom_desc;
		break;
	case QUERY_DESC_IDN_CONFIGURATION:
		*desc_len = hba->desc_size.conf_desc;
		break;
	case QUERY_DESC_IDN_UNIT:
		*desc_len = hba->desc_size.unit_desc;
		break;
	case QUERY_DESC_IDN_INTERCONNECT:
		*desc_len = hba->desc_size.interc_desc;
		break;
	case QUERY_DESC_IDN_STRING:
		*desc_len = QUERY_DESC_MAX_SIZE;
		break;
	case QUERY_DESC_IDN_RFU_0:
	case QUERY_DESC_IDN_RFU_1:
		*desc_len = 0;
		break;
	case QUERY_DESC_IDN_HEALTH:
		*desc_len = 0x25;
		break;
	default:
		*desc_len = 0;
		return -EINVAL;
	}
	return 0;
}
EXPORT_SYMBOL(ufshcd_map_desc_id_to_length);

/**
 * ufshcd_read_desc_param - read the specified descriptor parameter
 * @hba: Pointer to adapter instance
 * @desc_id: descriptor idn value
 * @desc_index: descriptor index
 * @param_offset: offset of the parameter to read
 * @param_read_buf: pointer to buffer where parameter would be read
 * @param_size: sizeof(param_read_buf)
 *
 * Return 0 in case of success, non-zero otherwise
 */
static int ufshcd_read_desc_param(struct ufs_hba *hba,
				  enum desc_idn desc_id,
				  int desc_index,
				  u8 param_offset,
				  u8 *param_read_buf,
				  u8 param_size)
{
	int ret;
	u8 *desc_buf;
	int buff_len;
	bool is_kmalloc = true;

	/* Safety check */
	if (desc_id >= QUERY_DESC_IDN_MAX || !param_size)
		return -EINVAL;

	/* Get the max length of descriptor from structure filled up at probe
	 * time.
	 */
	ret = ufshcd_map_desc_id_to_length(hba, desc_id, &buff_len);

	/* Sanity checks */
	if (ret || !buff_len) {
		dev_err(hba->dev, "%s: Failed to get full descriptor length",
			__func__);
		return ret;
	}

	/* Check whether we need temp memory */
	if (param_offset != 0 || param_size < buff_len) {
		desc_buf = kmalloc(buff_len, GFP_KERNEL);
		if (!desc_buf)
			return -ENOMEM;
	} else {
		desc_buf = param_read_buf;
		is_kmalloc = false;
	}

	/* Request for full descriptor */
	ret = ufshcd_query_descriptor_retry(hba, UPIU_QUERY_OPCODE_READ_DESC,
					desc_id, desc_index, 0,
					desc_buf, &buff_len);

	if (ret) {
		dev_err(hba->dev, "%s: Failed reading descriptor. desc_id %d, desc_index %d, param_offset %d, ret %d",
			__func__, desc_id, desc_index, param_offset, ret);
		goto out;
	}

	/* Sanity check */
	if (desc_buf[QUERY_DESC_DESC_TYPE_OFFSET] != desc_id) {
		dev_err(hba->dev, "%s: invalid desc_id %d in descriptor header",
			__func__, desc_buf[QUERY_DESC_DESC_TYPE_OFFSET]);
		ret = -EINVAL;
		goto out;
	}

	/* Check wherher we will not copy more data, than available */
	if (is_kmalloc && param_size > buff_len)
		param_size = buff_len;

	if (is_kmalloc)
		memcpy(param_read_buf, &desc_buf[param_offset], param_size);
out:
	if (is_kmalloc)
		kfree(desc_buf);
	return ret;
}

static inline int ufshcd_read_desc(struct ufs_hba *hba,
				   enum desc_idn desc_id,
				   int desc_index,
				   u8 *buf,
				   u32 size)
{
	return ufshcd_read_desc_param(hba, desc_id, desc_index, 0, buf, size);
}

static inline int ufshcd_read_power_desc(struct ufs_hba *hba,
					 u8 *buf,
					 u32 size)
{
	return ufshcd_read_desc(hba, QUERY_DESC_IDN_POWER, 0, buf, size);
}

static int ufshcd_read_device_desc(struct ufs_hba *hba, u8 *buf, u32 size)
{
	return ufshcd_read_desc(hba, QUERY_DESC_IDN_DEVICE, 0, buf, size);
}

/* MTK PATCH */
int ufshcd_read_health_desc(struct ufs_hba *hba, u8 *buf, u32 size)
{
	return ufshcd_read_desc(hba, QUERY_DESC_IDN_HEALTH, 0, buf, size);
}
EXPORT_SYMBOL(ufshcd_read_health_desc);

/**
 * ufshcd_read_string_desc - read string descriptor
 * @hba: pointer to adapter instance
 * @desc_index: descriptor index
 * @buf: pointer to buffer where descriptor would be read
 * @size: size of buf
 * @ascii: if true convert from unicode to ascii characters
 *
 * Return 0 in case of success, non-zero otherwise
 */
#define ASCII_STD true
static int ufshcd_read_string_desc(struct ufs_hba *hba, int desc_index,
				   u8 *buf, u32 size, bool ascii)
{
	int err = 0;

	err = ufshcd_read_desc(hba,
				QUERY_DESC_IDN_STRING, desc_index, buf, size);

	if (err) {
		dev_err(hba->dev, "%s: reading String Desc failed after %d retries. err = %d\n",
			__func__, QUERY_REQ_RETRIES, err);
		goto out;
	}

	if (ascii) {
		int desc_len;
		int ascii_len;
		int i;
		char *buff_ascii;

		desc_len = buf[0];
		/* remove header and divide by 2 to move from UTF16 to UTF8 */
		ascii_len = (desc_len - QUERY_DESC_HDR_SIZE) / 2 + 1;
		if (size < ascii_len + QUERY_DESC_HDR_SIZE) {
			dev_err(hba->dev, "%s: buffer allocated size is too small\n",
					__func__);
			err = -ENOMEM;
			goto out;
		}

		buff_ascii = kmalloc(ascii_len, GFP_KERNEL);
		if (!buff_ascii) {
			err = -ENOMEM;
			goto out;
		}

		/*
		 * the descriptor contains string in UTF16 format
		 * we need to convert to utf-8 so it can be displayed
		 */
		utf16s_to_utf8s((wchar_t *)&buf[QUERY_DESC_HDR_SIZE],
				desc_len - QUERY_DESC_HDR_SIZE,
				UTF16_BIG_ENDIAN, buff_ascii, ascii_len);

		/* replace non-printable or non-ASCII characters with spaces */
		for (i = 0; i < ascii_len; i++)
			ufshcd_remove_non_printable(&buff_ascii[i]);

		memset(buf + QUERY_DESC_HDR_SIZE, 0,
				size - QUERY_DESC_HDR_SIZE);
		memcpy(buf + QUERY_DESC_HDR_SIZE, buff_ascii, ascii_len);
		buf[QUERY_DESC_LENGTH_OFFSET] = ascii_len + QUERY_DESC_HDR_SIZE;
		kfree(buff_ascii);
	}
out:
	return err;
}

/**
 * ufshcd_read_unit_desc_param - read the specified unit descriptor parameter
 * @hba: Pointer to adapter instance
 * @lun: lun id
 * @param_offset: offset of the parameter to read
 * @param_read_buf: pointer to buffer where parameter would be read
 * @param_size: sizeof(param_read_buf)
 *
 * Return 0 in case of success, non-zero otherwise
 */
static inline int ufshcd_read_unit_desc_param(struct ufs_hba *hba,
					      int lun,
					      enum unit_desc_param param_offset,
					      u8 *param_read_buf,
					      u32 param_size)
{
	/*
	 * Unit descriptors are only available for general purpose LUs (LUN id
	 * from 0 to 7) and RPMB Well known LU.
	 */
	if (lun != UFS_UPIU_RPMB_WLUN && (lun >= UFS_UPIU_MAX_GENERAL_LUN))
		return -EOPNOTSUPP;

	return ufshcd_read_desc_param(hba, QUERY_DESC_IDN_UNIT, lun,
				      param_offset, param_read_buf, param_size);
}

/* MTK PATCH: Read Geometry Descriptor for RPMB initialization */
static inline int ufshcd_read_geometry_desc_param(struct ufs_hba *hba,
				enum geometry_desc_param_offset param_offset,
				u8 *param_read_buf, u32 param_size)
{
	return ufshcd_read_desc_param(hba, QUERY_DESC_IDN_GEOMETRY, 0,
				      param_offset, param_read_buf, param_size);
}

/**
 * ufshcd_memory_alloc - allocate memory for host memory space data structures
 * @hba: per adapter instance
 *
 * 1. Allocate DMA memory for Command Descriptor array
 *	Each command descriptor consist of Command UPIU, Response UPIU and PRDT
 * 2. Allocate DMA memory for UTP Transfer Request Descriptor List (UTRDL).
 * 3. Allocate DMA memory for UTP Task Management Request Descriptor List
 *	(UTMRDL)
 * 4. Allocate memory for local reference block(lrb).
 *
 * Returns 0 for success, non-zero in case of failure
 */
static int ufshcd_memory_alloc(struct ufs_hba *hba)
{
	size_t utmrdl_size, utrdl_size, ucdl_size;

	/* Allocate memory for UTP command descriptors */
	ucdl_size = (sizeof(struct utp_transfer_cmd_desc) * hba->nutrs);
	hba->ucdl_base_addr = dmam_alloc_coherent(hba->dev,
						  ucdl_size,
						  &hba->ucdl_dma_addr,
						  GFP_KERNEL);

	/*
	 * UFSHCI requires UTP command descriptor to be 128 byte aligned.
	 * make sure hba->ucdl_dma_addr is aligned to PAGE_SIZE
	 * if hba->ucdl_dma_addr is aligned to PAGE_SIZE, then it will
	 * be aligned to 128 bytes as well
	 */
	if (!hba->ucdl_base_addr ||
	    WARN_ON(hba->ucdl_dma_addr & (PAGE_SIZE - 1))) {
		dev_err(hba->dev,
			"Command Descriptor Memory allocation failed\n");
		goto out;
	}

	/*
	 * Allocate memory for UTP Transfer descriptors
	 * UFSHCI requires 1024 byte alignment of UTRD
	 */
	utrdl_size = (sizeof(struct utp_transfer_req_desc) * hba->nutrs);
	hba->utrdl_base_addr = dmam_alloc_coherent(hba->dev,
						   utrdl_size,
						   &hba->utrdl_dma_addr,
						   GFP_KERNEL);
	if (!hba->utrdl_base_addr ||
	    WARN_ON(hba->utrdl_dma_addr & (PAGE_SIZE - 1))) {
		dev_err(hba->dev,
			"Transfer Descriptor Memory allocation failed\n");
		goto out;
	}

	/*
	 * Allocate memory for UTP Task Management descriptors
	 * UFSHCI requires 1024 byte alignment of UTMRD
	 */
	utmrdl_size = sizeof(struct utp_task_req_desc) * hba->nutmrs;
	hba->utmrdl_base_addr = dmam_alloc_coherent(hba->dev,
						    utmrdl_size,
						    &hba->utmrdl_dma_addr,
						    GFP_KERNEL);
	if (!hba->utmrdl_base_addr ||
	    WARN_ON(hba->utmrdl_dma_addr & (PAGE_SIZE - 1))) {
		dev_err(hba->dev,
		"Task Management Descriptor Memory allocation failed\n");
		goto out;
	}

	/* Allocate memory for local reference block */
	hba->lrb = devm_kzalloc(hba->dev,
				hba->nutrs * sizeof(struct ufshcd_lrb),
				GFP_KERNEL);
	if (!hba->lrb) {
		dev_err(hba->dev, "LRB Memory allocation failed\n");
		goto out;
	}
	return 0;
out:
	return -ENOMEM;
}

/**
 * ufshcd_host_memory_configure - configure local reference block with
 *				memory offsets
 * @hba: per adapter instance
 *
 * Configure Host memory space
 * 1. Update Corresponding UTRD.UCDBA and UTRD.UCDBAU with UCD DMA
 * address.
 * 2. Update each UTRD with Response UPIU offset, Response UPIU length
 * and PRDT offset.
 * 3. Save the corresponding addresses of UTRD, UCD.CMD, UCD.RSP and UCD.PRDT
 * into local reference block.
 */
static void ufshcd_host_memory_configure(struct ufs_hba *hba)
{
	struct utp_transfer_cmd_desc *cmd_descp;
	struct utp_transfer_req_desc *utrdlp;
	dma_addr_t cmd_desc_dma_addr;
	dma_addr_t cmd_desc_element_addr;
	u16 response_offset;
	u16 prdt_offset;
	int cmd_desc_size;
	int i;

	utrdlp = hba->utrdl_base_addr;
	cmd_descp = hba->ucdl_base_addr;

	response_offset =
		offsetof(struct utp_transfer_cmd_desc, response_upiu);
	prdt_offset =
		offsetof(struct utp_transfer_cmd_desc, prd_table);

	cmd_desc_size = sizeof(struct utp_transfer_cmd_desc);
	cmd_desc_dma_addr = hba->ucdl_dma_addr;

	for (i = 0; i < hba->nutrs; i++) {
		/* Configure UTRD with command descriptor base address */
		cmd_desc_element_addr =
				(cmd_desc_dma_addr + (cmd_desc_size * i));
		utrdlp[i].command_desc_base_addr_lo =
				cpu_to_le32(lower_32_bits(cmd_desc_element_addr));
		utrdlp[i].command_desc_base_addr_hi =
				cpu_to_le32(upper_32_bits(cmd_desc_element_addr));

		/* Response upiu and prdt offset should be in double words */
		if (hba->quirks & UFSHCD_QUIRK_PRDT_BYTE_GRAN) {
			utrdlp[i].response_upiu_offset =
				cpu_to_le16(response_offset);
			utrdlp[i].prd_table_offset =
				cpu_to_le16(prdt_offset);
			utrdlp[i].response_upiu_length =
				cpu_to_le16(ALIGNED_UPIU_SIZE);
		} else {
			utrdlp[i].response_upiu_offset =
				cpu_to_le16((response_offset >> 2));
			utrdlp[i].prd_table_offset =
				cpu_to_le16((prdt_offset >> 2));
			utrdlp[i].response_upiu_length =
				cpu_to_le16(ALIGNED_UPIU_SIZE >> 2);
		}

		hba->lrb[i].utr_descriptor_ptr = (utrdlp + i);
		hba->lrb[i].utrd_dma_addr = hba->utrdl_dma_addr +
				(i * sizeof(struct utp_transfer_req_desc));
		hba->lrb[i].ucd_req_ptr =
			(struct utp_upiu_req *)(cmd_descp + i);
		hba->lrb[i].ucd_req_dma_addr = cmd_desc_element_addr;
		hba->lrb[i].ucd_rsp_ptr =
			(struct utp_upiu_rsp *)cmd_descp[i].response_upiu;
		hba->lrb[i].ucd_rsp_dma_addr = cmd_desc_element_addr +
				response_offset;
		hba->lrb[i].ucd_prdt_ptr =
			(struct ufshcd_sg_entry *)cmd_descp[i].prd_table;
		hba->lrb[i].ucd_prdt_dma_addr = cmd_desc_element_addr +
				prdt_offset;
	}
}

/**
 * ufshcd_dme_link_startup - Notify Unipro to perform link startup
 * @hba: per adapter instance
 *
 * UIC_CMD_DME_LINK_STARTUP command must be issued to Unipro layer,
 * in order to initialize the Unipro link startup procedure.
 * Once the Unipro links are up, the device connected to the controller
 * is detected.
 *
 * Returns 0 on success, non-zero value on failure
 */
static int ufshcd_dme_link_startup(struct ufs_hba *hba)
{
	struct uic_command uic_cmd = {0};
	int ret;

	uic_cmd.command = UIC_CMD_DME_LINK_STARTUP;

	ret = ufshcd_send_uic_cmd(hba, &uic_cmd);
	if (ret) {
		/* MTK PATCH: dump ufs debug Info like XO_UFS/VEMC/VUFS18 */
		ufs_mtk_pltfrm_gpio_trigger_and_debugInfo_dump(hba);
		dev_err(hba->dev,
			"dme-link-startup: error code %d\n", ret);
		dump_stack(); /* MTK Patch */
	}
	return ret;
}

static inline void ufshcd_add_delay_before_dme_cmd(struct ufs_hba *hba)
{
	#define MIN_DELAY_BEFORE_DME_CMDS_US	1000
	unsigned long min_sleep_time_us;

	if (!(hba->quirks & UFSHCD_QUIRK_DELAY_BEFORE_DME_CMDS))
		return;

	/*
	 * last_dme_cmd_tstamp will be 0 only for 1st call to
	 * this function
	 */
	if (unlikely(!ktime_to_us(hba->last_dme_cmd_tstamp))) {
		min_sleep_time_us = MIN_DELAY_BEFORE_DME_CMDS_US;
	} else {
		unsigned long delta =
			(unsigned long) ktime_to_us(
				ktime_sub(ktime_get(),
				hba->last_dme_cmd_tstamp));

		if (delta < MIN_DELAY_BEFORE_DME_CMDS_US)
			min_sleep_time_us =
				MIN_DELAY_BEFORE_DME_CMDS_US - delta;
		else
			return; /* no more delay required */
	}

	/* allow sleep for extra 50us if needed */
	usleep_range(min_sleep_time_us, min_sleep_time_us + 50);
}

/**
 * ufshcd_dme_set_attr - UIC command for DME_SET, DME_PEER_SET
 * @hba: per adapter instance
 * @attr_sel: uic command argument1
 * @attr_set: attribute set type as uic command argument2
 * @mib_val: setting value as uic command argument3
 * @peer: indicate whether peer or local
 *
 * Returns 0 on success, non-zero value on failure
 */
int ufshcd_dme_set_attr(struct ufs_hba *hba, u32 attr_sel,
			u8 attr_set, u32 mib_val, u8 peer)
{
	struct uic_command uic_cmd = {0};
	static const char *const action[] = {
		"dme-set",
		"dme-peer-set"
	};
	const char *set = action[!!peer];
	int ret;
	int retries = UFS_UIC_COMMAND_RETRIES;

	uic_cmd.command = peer ?
		UIC_CMD_DME_PEER_SET : UIC_CMD_DME_SET;
	uic_cmd.argument1 = attr_sel;
	uic_cmd.argument2 = UIC_ARG_ATTR_TYPE(attr_set);
	uic_cmd.argument3 = mib_val;

	do {
		/* for peer attributes we retry upon failure */
		ret = ufshcd_send_uic_cmd(hba, &uic_cmd);
		if (ret)
			dev_dbg(hba->dev, "%s: attr-id 0x%x val 0x%x error code %d\n",
				set, UIC_GET_ATTR_ID(attr_sel), mib_val, ret);
	} while (ret && peer && --retries);

	if (ret)
		dev_err(hba->dev, "%s: attr-id 0x%x val 0x%x failed %d retries\n",
			set, UIC_GET_ATTR_ID(attr_sel), mib_val,
			UFS_UIC_COMMAND_RETRIES - retries);

	return ret;
}
EXPORT_SYMBOL_GPL(ufshcd_dme_set_attr);

/**
 * ufshcd_dme_get_attr - UIC command for DME_GET, DME_PEER_GET
 * @hba: per adapter instance
 * @attr_sel: uic command argument1
 * @mib_val: the value of the attribute as returned by the UIC command
 * @peer: indicate whether peer or local
 *
 * Returns 0 on success, non-zero value on failure
 */
int ufshcd_dme_get_attr(struct ufs_hba *hba, u32 attr_sel,
			u32 *mib_val, u8 peer)
{
	struct uic_command uic_cmd = {0};
	static const char *const action[] = {
		"dme-get",
		"dme-peer-get"
	};
	const char *get = action[!!peer];
	int ret;
	int retries = UFS_UIC_COMMAND_RETRIES;
	struct ufs_pa_layer_attr orig_pwr_info;
	struct ufs_pa_layer_attr temp_pwr_info;
	bool pwr_mode_change = false;

	if (peer && (hba->quirks & UFSHCD_QUIRK_DME_PEER_ACCESS_AUTO_MODE)) {
		orig_pwr_info = hba->pwr_info;
		temp_pwr_info = orig_pwr_info;

		if (orig_pwr_info.pwr_tx == FAST_MODE ||
		    orig_pwr_info.pwr_rx == FAST_MODE) {
			temp_pwr_info.pwr_tx = FASTAUTO_MODE;
			temp_pwr_info.pwr_rx = FASTAUTO_MODE;
			pwr_mode_change = true;
		} else if (orig_pwr_info.pwr_tx == SLOW_MODE ||
		    orig_pwr_info.pwr_rx == SLOW_MODE) {
			temp_pwr_info.pwr_tx = SLOWAUTO_MODE;
			temp_pwr_info.pwr_rx = SLOWAUTO_MODE;
			pwr_mode_change = true;
		}
		if (pwr_mode_change) {
			ret = ufshcd_change_power_mode(hba, &temp_pwr_info);
			if (ret)
				goto out;
		}
	}

	uic_cmd.command = peer ?
		UIC_CMD_DME_PEER_GET : UIC_CMD_DME_GET;
	uic_cmd.argument1 = attr_sel;

	do {
		/* for peer attributes we retry upon failure */
		ret = ufshcd_send_uic_cmd(hba, &uic_cmd);
		if (ret)
			dev_dbg(hba->dev, "%s: attr-id 0x%x error code %d\n",
				get, UIC_GET_ATTR_ID(attr_sel), ret);
	} while (ret && peer && --retries);

	if (ret)
		dev_err(hba->dev, "%s: attr-id 0x%x failed %d retries\n",
			get, UIC_GET_ATTR_ID(attr_sel),
			UFS_UIC_COMMAND_RETRIES - retries);

	if (mib_val && !ret)
		*mib_val = uic_cmd.argument3;

	if (peer && (hba->quirks & UFSHCD_QUIRK_DME_PEER_ACCESS_AUTO_MODE)
	    && pwr_mode_change)
		ufshcd_change_power_mode(hba, &orig_pwr_info);
out:
	return ret;
}
EXPORT_SYMBOL_GPL(ufshcd_dme_get_attr);

/**
 * ufshcd_uic_pwr_ctrl - executes UIC commands (which affects the link power
 * state) and waits for it to take effect.
 *
 * @hba: per adapter instance
 * @cmd: UIC command to execute
 *
 * DME operations like DME_SET(PA_PWRMODE), DME_HIBERNATE_ENTER &
 * DME_HIBERNATE_EXIT commands take some time to take its effect on both host
 * and device UniPro link and hence it's final completion would be indicated by
 * dedicated status bits in Interrupt Status register (UPMS, UHES, UHXS) in
 * addition to normal UIC command completion Status (UCCS). This function only
 * returns after the relevant status bits indicate the completion.
 *
 * Returns 0 on success, non-zero value on failure
 */
static int ufshcd_uic_pwr_ctrl(struct ufs_hba *hba, struct uic_command *cmd)
{
	struct completion uic_async_done;
	unsigned long flags;
	u8 status;
	int ret;
	bool reenable_intr = false;

	mutex_lock(&hba->uic_cmd_mutex);
	init_completion(&uic_async_done);
	ufshcd_add_delay_before_dme_cmd(hba);

	spin_lock_irqsave(hba->host->host_lock, flags);
	hba->uic_async_done = &uic_async_done;
	if (ufshcd_readl(hba, REG_INTERRUPT_ENABLE) & UIC_COMMAND_COMPL) {
		ufshcd_disable_intr(hba, UIC_COMMAND_COMPL);
		/*
		 * Make sure UIC command completion interrupt is disabled before
		 * issuing UIC command.
		 */
		wmb();
		reenable_intr = true;
	}
	ret = __ufshcd_send_uic_cmd(hba, cmd, false);
	spin_unlock_irqrestore(hba->host->host_lock, flags);
	if (ret) {
		dev_err(hba->dev,
			"pwr ctrl cmd 0x%x with mode 0x%x uic error %d\n",
			cmd->command, cmd->argument3, ret);
		goto out;
	}

	if (!wait_for_completion_timeout(hba->uic_async_done,
					 msecs_to_jiffies(UIC_CMD_TIMEOUT))) {
		dev_err(hba->dev,
			"pwr ctrl cmd 0x%x with mode 0x%x completion timeout\n",
			cmd->command, cmd->argument3);
		ret = -ETIMEDOUT;
		goto out;
	}

	status = ufshcd_get_upmcrs(hba);
	if (status != PWR_LOCAL) {
		dev_err(hba->dev,
			"pwr ctrl cmd 0x%0x failed, host upmcrs:0x%x\n",
			cmd->command, status);
		ret = (status != PWR_OK) ? status : -1;
	}
out:
	/* MTK PATCH */
	ufshcd_dme_cmd_log(hba, cmd, UFS_TRACE_UIC_CMPL_PWR_CTRL);

	if (ret) {
		ufshcd_print_host_state(hba, 0, NULL, NULL, NULL);
		ufshcd_print_pwr_info(hba);
		ufshcd_print_host_regs(hba);
	}

	spin_lock_irqsave(hba->host->host_lock, flags);
	hba->active_uic_cmd = NULL;
	hba->uic_async_done = NULL;
	if (reenable_intr)
		ufshcd_enable_intr(hba, UIC_COMMAND_COMPL);
	spin_unlock_irqrestore(hba->host->host_lock, flags);
	mutex_unlock(&hba->uic_cmd_mutex);

	return ret;
}

/**
 * ufshcd_uic_change_pwr_mode - Perform the UIC power mode chage
 *				using DME_SET primitives.
 * @hba: per adapter instance
 * @mode: powr mode value
 *
 * Returns 0 on success, non-zero value on failure
 */
static int ufshcd_uic_change_pwr_mode(struct ufs_hba *hba, u8 mode)
{
	struct uic_command uic_cmd = {0};
	int ret;

	if (hba->quirks & UFSHCD_QUIRK_BROKEN_PA_RXHSUNTERMCAP) {
		ret = ufshcd_dme_set(hba,
				UIC_ARG_MIB_SEL(PA_RXHSUNTERMCAP, 0), 1);
		if (ret) {
			dev_err(hba->dev, "%s: failed to enable PA_RXHSUNTERMCAP ret %d\n",
						__func__, ret);
			goto out;
		}
	}

	uic_cmd.command = UIC_CMD_DME_SET;
	uic_cmd.argument1 = UIC_ARG_MIB(PA_PWRMODE);
	uic_cmd.argument3 = mode;
	ufshcd_hold(hba, false);
	ret = ufshcd_uic_pwr_ctrl(hba, &uic_cmd);
	ufshcd_release(hba);

out:
	return ret;
}

static int ufshcd_link_recovery(struct ufs_hba *hba)
{
	int ret = 0;
	unsigned long flags;

	/*
	 * Check if there is any race with fatal error handling.
	 * If so, wait for it to complete. Even though fatal error
	 * handling does reset and restore in some cases, don't assume
	 * anything out of it. We are just avoiding race here.
	 */
	do {
		spin_lock_irqsave(hba->host->host_lock, flags);
		if (!(work_pending(&hba->eh_work) ||
				hba->ufshcd_state == UFSHCD_STATE_RESET))
			break;

		spin_unlock_irqrestore(hba->host->host_lock, flags);
		dev_dbg(hba->dev, "%s: reset in progress\n", __func__);

		flush_work(&hba->eh_work);
	} while (1);

	/*
	 * we don't know if previous reset had really reset the host controller
	 * or not. So let's force reset here to be sure.
	 */
	/* block commands from scsi mid-layer */
	ufshcd_scsi_block_requests(hba);

	hba->ufshcd_state = UFSHCD_STATE_ERROR;
	hba->force_host_reset = true;
	schedule_work(&hba->eh_work);

	/* wait for the reset work to finish */
	do {
		if (!(work_pending(&hba->eh_work) ||
				hba->ufshcd_state == UFSHCD_STATE_RESET))
			break;

		spin_unlock_irqrestore(hba->host->host_lock, flags);
		dev_dbg(hba->dev, "%s: reset in progress\n", __func__);

		flush_work(&hba->eh_work);
		spin_lock_irqsave(hba->host->host_lock, flags);
	} while (1);

	if (!((hba->ufshcd_state == UFSHCD_STATE_OPERATIONAL) &&
	      ufshcd_is_link_active(hba)))
		ret = -ENOLINK;

	spin_unlock_irqrestore(hba->host->host_lock, flags);

	return ret;
}

static int __ufshcd_uic_hibern8_enter(struct ufs_hba *hba)
{
	int ret;
	struct uic_command uic_cmd = {0};
	ktime_t start = ktime_get();

	ufshcd_vops_hibern8_notify(hba, UIC_CMD_DME_HIBER_ENTER, PRE_CHANGE);

	uic_cmd.command = UIC_CMD_DME_HIBER_ENTER;

	/*
	 * MTK PATCH: disable auto-hibern8 during
	 * 1. power mode change, and
	 * 2. manual-hibern8
	 * (by delayed gate work, system suspend or runtime suspend)
	 */
	ufshcd_vops_auto_hibern8(hba, false);

	ret = ufshcd_uic_pwr_ctrl(hba, &uic_cmd);
	trace_ufshcd_profile_hibern8(dev_name(hba->dev), "enter",
			     ktime_to_us(ktime_sub(ktime_get(), start)), ret);

<<<<<<< HEAD
	/*
	 * Do full reinit if enter failed or if LINERESET was detected during
	 * Hibern8 operation. After LINERESET, link moves to default PWM-G1
	 * mode hence full reinit is required to move link to HS speeds.
	 */
	if (ret || hba->full_init_linereset) {
		int err;

		hba->full_init_linereset = false;

=======
	if (ret) {
		int err;

>>>>>>> 02cb6b5f
		dev_err(hba->dev, "%s: hibern8 enter failed. ret = %d\n",
			__func__, ret);

		/*
<<<<<<< HEAD
		 * If link recovery fails then return error code (-ENOLINK)
		 * returned ufshcd_link_recovery().
=======
		 * If link recovery fails then return error code returned from
		 * ufshcd_link_recovery().
>>>>>>> 02cb6b5f
		 * If link recovery succeeds then return -EAGAIN to attempt
		 * hibern8 enter retry again.
		 */
		err = ufshcd_link_recovery(hba);
		if (err) {
			dev_err(hba->dev, "%s: link recovery failed", __func__);
			ret = err;
		} else {
			ret = -EAGAIN;
		}
<<<<<<< HEAD
	} else {
=======
	} else
>>>>>>> 02cb6b5f
		ufshcd_vops_hibern8_notify(hba, UIC_CMD_DME_HIBER_ENTER,
								POST_CHANGE);
		dev_dbg(hba->dev, "%s: Hibern8 Enter at %lld us", __func__,
			ktime_to_us(ktime_get()));
	}

	return ret;
}

static int ufshcd_uic_hibern8_enter(struct ufs_hba *hba)
{
	int ret = 0, retries;

	for (retries = UIC_HIBERN8_ENTER_RETRIES; retries > 0; retries--) {
		ret = __ufshcd_uic_hibern8_enter(hba);
		if (!ret)
			goto out;
	}
out:
	return ret;
}

/* MTK PATCH */
int ufshcd_uic_hibern8_exit(struct ufs_hba *hba)
{
	struct uic_command uic_cmd = {0};
	int ret;
	ktime_t start = ktime_get();

	ufshcd_vops_hibern8_notify(hba, UIC_CMD_DME_HIBER_EXIT, PRE_CHANGE);

	uic_cmd.command = UIC_CMD_DME_HIBER_EXIT;
	ret = ufshcd_uic_pwr_ctrl(hba, &uic_cmd);
	trace_ufshcd_profile_hibern8(dev_name(hba->dev), "exit",
			     ktime_to_us(ktime_sub(ktime_get(), start)), ret);

	if (ret) {
		dev_err(hba->dev, "%s: hibern8 exit failed. ret = %d\n",
			__func__, ret);
		ret = ufshcd_link_recovery(hba);
		/* Unable to recover the link, so no point proceeding */
		if (ret)
			BUG();
	} else {
		ufshcd_vops_hibern8_notify(hba, UIC_CMD_DME_HIBER_EXIT,
								POST_CHANGE);
		hba->ufs_stats.last_hibern8_exit_tstamp = ktime_get();
		hba->ufs_stats.hibern8_exit_cnt++;
	}

	return ret;
}

/**
 * ufshcd_init_pwr_info - setting the POR (power on reset)
 * values in hba power info
 * @hba: per-adapter instance
 */
static void ufshcd_init_pwr_info(struct ufs_hba *hba)
{
	hba->pwr_info.gear_rx = UFS_PWM_G1;
	hba->pwr_info.gear_tx = UFS_PWM_G1;
	hba->pwr_info.lane_rx = 1;
	hba->pwr_info.lane_tx = 1;
	hba->pwr_info.pwr_rx = SLOWAUTO_MODE;
	hba->pwr_info.pwr_tx = SLOWAUTO_MODE;
	hba->pwr_info.hs_rate = 0;
}

/**
 * ufshcd_get_max_pwr_mode - reads the max power mode negotiated with device
 * @hba: per-adapter instance
 */
static int ufshcd_get_max_pwr_mode(struct ufs_hba *hba)
{
	struct ufs_pa_layer_attr *pwr_info = &hba->max_pwr_info.info;

	if (hba->max_pwr_info.is_valid)
		return 0;

	pwr_info->pwr_tx = FAST_MODE;
	pwr_info->pwr_rx = FAST_MODE;
	pwr_info->hs_rate = PA_HS_MODE_B;

	/* Get the connected lane count */
	ufshcd_dme_get(hba, UIC_ARG_MIB(PA_CONNECTEDRXDATALANES),
			&pwr_info->lane_rx);
	ufshcd_dme_get(hba, UIC_ARG_MIB(PA_CONNECTEDTXDATALANES),
			&pwr_info->lane_tx);

	if (!pwr_info->lane_rx || !pwr_info->lane_tx) {
		dev_err(hba->dev, "%s: invalid connected lanes value. rx=%d, tx=%d\n",
				__func__,
				pwr_info->lane_rx,
				pwr_info->lane_tx);
		return -EINVAL;
	}

	/*
	 * First, get the maximum gears of HS speed.
	 * If a zero value, it means there is no HSGEAR capability.
	 * Then, get the maximum gears of PWM speed.
	 */
	ufshcd_dme_get(hba, UIC_ARG_MIB(PA_MAXRXHSGEAR), &pwr_info->gear_rx);
	if (!pwr_info->gear_rx) {
		ufshcd_dme_get(hba, UIC_ARG_MIB(PA_MAXRXPWMGEAR),
				&pwr_info->gear_rx);
		if (!pwr_info->gear_rx) {
			dev_err(hba->dev, "%s: invalid max pwm rx gear read = %d\n",
				__func__, pwr_info->gear_rx);
			return -EINVAL;
		}
		pwr_info->pwr_rx = SLOW_MODE;
	}

	ufshcd_dme_peer_get(hba, UIC_ARG_MIB(PA_MAXRXHSGEAR),
			&pwr_info->gear_tx);
	if (!pwr_info->gear_tx) {
		ufshcd_dme_peer_get(hba, UIC_ARG_MIB(PA_MAXRXPWMGEAR),
				&pwr_info->gear_tx);
		if (!pwr_info->gear_tx) {
			dev_err(hba->dev, "%s: invalid max pwm tx gear read = %d\n",
				__func__, pwr_info->gear_tx);
			return -EINVAL;
		}
		pwr_info->pwr_tx = SLOW_MODE;
	}

	hba->max_pwr_info.is_valid = true;
	return 0;
}

static int ufshcd_change_power_mode(struct ufs_hba *hba,
			     struct ufs_pa_layer_attr *pwr_mode)
{
	int ret;

	/* if already configured to the requested pwr_mode */
	if (!hba->restore_needed &&
	    pwr_mode->gear_rx == hba->pwr_info.gear_rx &&
	    pwr_mode->gear_tx == hba->pwr_info.gear_tx &&
	    pwr_mode->lane_rx == hba->pwr_info.lane_rx &&
	    pwr_mode->lane_tx == hba->pwr_info.lane_tx &&
	    pwr_mode->pwr_rx == hba->pwr_info.pwr_rx &&
	    pwr_mode->pwr_tx == hba->pwr_info.pwr_tx &&
	    pwr_mode->hs_rate == hba->pwr_info.hs_rate) {
		dev_dbg(hba->dev, "%s: power already configured\n", __func__);
		return 0;
	}

	/*
	 * Configure attributes for power mode change with below.
	 * - PA_RXGEAR, PA_ACTIVERXDATALANES, PA_RXTERMINATION,
	 * - PA_TXGEAR, PA_ACTIVETXDATALANES, PA_TXTERMINATION,
	 * - PA_HSSERIES
	 */
	ufshcd_dme_set(hba, UIC_ARG_MIB(PA_RXGEAR), pwr_mode->gear_rx);
	ufshcd_dme_set(hba, UIC_ARG_MIB(PA_ACTIVERXDATALANES),
			pwr_mode->lane_rx);
	if (pwr_mode->pwr_rx == FASTAUTO_MODE ||
			pwr_mode->pwr_rx == FAST_MODE)
		ufshcd_dme_set(hba, UIC_ARG_MIB(PA_RXTERMINATION), TRUE);
	else
		ufshcd_dme_set(hba, UIC_ARG_MIB(PA_RXTERMINATION), FALSE);

	ufshcd_dme_set(hba, UIC_ARG_MIB(PA_TXGEAR), pwr_mode->gear_tx);
	ufshcd_dme_set(hba, UIC_ARG_MIB(PA_ACTIVETXDATALANES),
			pwr_mode->lane_tx);
	if (pwr_mode->pwr_tx == FASTAUTO_MODE ||
			pwr_mode->pwr_tx == FAST_MODE)
		ufshcd_dme_set(hba, UIC_ARG_MIB(PA_TXTERMINATION), TRUE);
	else
		ufshcd_dme_set(hba, UIC_ARG_MIB(PA_TXTERMINATION), FALSE);

	if (pwr_mode->pwr_rx == FASTAUTO_MODE ||
	    pwr_mode->pwr_tx == FASTAUTO_MODE ||
	    pwr_mode->pwr_rx == FAST_MODE ||
	    pwr_mode->pwr_tx == FAST_MODE)
		ufshcd_dme_set(hba, UIC_ARG_MIB(PA_HSSERIES),
						pwr_mode->hs_rate);

	ret = ufshcd_uic_change_pwr_mode(hba, pwr_mode->pwr_rx << 4
			| pwr_mode->pwr_tx);

	if (ret) {
		dev_err(hba->dev,
			"%s: power mode change failed %d\n", __func__, ret);
	} else {
		ufshcd_vops_pwr_change_notify(hba, POST_CHANGE, NULL,
								pwr_mode);

		memcpy(&hba->pwr_info, pwr_mode,
			sizeof(struct ufs_pa_layer_attr));
	}

	return ret;
}

/**
 * ufshcd_config_pwr_mode - configure a new power mode
 * @hba: per-adapter instance
 * @desired_pwr_mode: desired power configuration
 */
static int ufshcd_config_pwr_mode(struct ufs_hba *hba,
		struct ufs_pa_layer_attr *desired_pwr_mode)
{
	struct ufs_pa_layer_attr final_params = { 0 };
	int ret;

	ret = ufshcd_vops_pwr_change_notify(hba, PRE_CHANGE,
					desired_pwr_mode, &final_params);

	if (ret)
		memcpy(&final_params, desired_pwr_mode, sizeof(final_params));

	ret = ufshcd_change_power_mode(hba, &final_params);
	if (!ret)
		ufshcd_print_pwr_info(hba);

	return ret;
}

/**
 * ufshcd_complete_dev_init() - checks device readiness
 * hba: per-adapter instance
 *
 * Set fDeviceInit flag and poll until device toggles it.
 */
static int ufshcd_complete_dev_init(struct ufs_hba *hba)
{
	int i;
	int err;
	bool flag_res = 1;

	err = ufshcd_query_flag_retry(hba, UPIU_QUERY_OPCODE_SET_FLAG,
		QUERY_FLAG_IDN_FDEVICEINIT, NULL);
	if (err) {
		dev_err(hba->dev,
			"%s setting fDeviceInit flag failed with error %d\n",
			__func__, err);
		goto out;
	}

	/* MTK PATCH */
	/* poll for max. UFS_FDEVICEINIT_RETRIES
	 * iterations for fDeviceInit flag to clear
	 */
	for (i = 0; i < UFS_FDEVICEINIT_RETRIES && !err && flag_res; i++)
		err = ufshcd_query_flag_retry(hba, UPIU_QUERY_OPCODE_READ_FLAG,
			QUERY_FLAG_IDN_FDEVICEINIT, &flag_res);

	if (err)
		dev_err(hba->dev,
			"%s reading fDeviceInit flag failed with error %d\n",
			__func__, err);
	else if (flag_res)
		dev_err(hba->dev,
			"%s fDeviceInit was not cleared by the device\n",
			__func__);

out:
	return err;
}

/**
 * MTK PATCH
 * ufshcd_make_hba_operational - Make UFS controller operational
 * @hba: per adapter instance
 *
 * To bring UFS host controller to operational state,
 * 1. Enable required interrupts
 * 2. Configure interrupt aggregation
 * 3. Program UTRL and UTMRL base address
 * 4. Configure run-stop-registers
 *
 * Returns 0 on success, non-zero value on failure
 */
int ufshcd_make_hba_operational(struct ufs_hba *hba)
{
	int err = 0;
	u32 reg;

	/* Enable required interrupts */
	ufshcd_enable_intr(hba, UFSHCD_ENABLE_INTRS);

	/* Configure interrupt aggregation */
	if (ufshcd_is_intr_aggr_allowed(hba))
		ufshcd_config_intr_aggr(hba, hba->nutrs - 1, INT_AGGR_DEF_TO);
	else
		ufshcd_disable_intr_aggr(hba);

	/* Configure UTRL and UTMRL base address registers */
	ufshcd_writel(hba, lower_32_bits(hba->utrdl_dma_addr),
			REG_UTP_TRANSFER_REQ_LIST_BASE_L);
	ufshcd_writel(hba, upper_32_bits(hba->utrdl_dma_addr),
			REG_UTP_TRANSFER_REQ_LIST_BASE_H);
	ufshcd_writel(hba, lower_32_bits(hba->utmrdl_dma_addr),
			REG_UTP_TASK_REQ_LIST_BASE_L);
	ufshcd_writel(hba, upper_32_bits(hba->utmrdl_dma_addr),
			REG_UTP_TASK_REQ_LIST_BASE_H);

	/*
	 * Make sure base address and interrupt setup are updated before
	 * enabling the run/stop registers below.
	 */
	wmb();

	/*
	 * UCRDY, UTMRLDY and UTRLRDY bits must be 1
	 */
	reg = ufshcd_readl(hba, REG_CONTROLLER_STATUS);
	if (!(ufshcd_get_lists_status(reg))) {
		ufshcd_enable_run_stop_reg(hba);
	} else {
		dev_err(hba->dev,
			"Host controller not ready to process requests");
		err = -EIO;
		goto out;
	}

out:
	return err;
}

/**
 * MTK PATCH
 * ufshcd_hba_stop - Send controller to reset state
 * @hba: per adapter instance
 * @can_sleep: perform sleep or just spin
 */
static inline void ufshcd_hba_stop(struct ufs_hba *hba, bool can_sleep)
{
	int err;

	ufshcd_writel(hba, CONTROLLER_DISABLE,  REG_CONTROLLER_ENABLE);
	err = ufshcd_wait_for_register(hba, REG_CONTROLLER_ENABLE,
					CONTROLLER_ENABLE, CONTROLLER_DISABLE,
					10, 1, can_sleep);
	if (err)
		dev_err(hba->dev, "%s: Controller disable failed\n", __func__);

	/*
	 * MTK PATCH: AHIT will be reset to zero while hba stop, update
	 * auto-hibern8 status here.
	 */
	ufshcd_vops_auto_hibern8(hba, false);
}

/**
 * MTK PATCH
 * ufshcd_hba_enable - initialize the controller
 * @hba: per adapter instance
 *
 * The controller resets itself and controller firmware initialization
 * sequence kicks off. When controller is ready it will set
 * the Host Controller Enable bit to 1.
 *
 * Returns 0 on success, non-zero value on failure
 */
int ufshcd_hba_enable(struct ufs_hba *hba)
{
	int retry;

	/*
	 * msleep of 1 and 5 used in this function might result in msleep(20),
	 * but it was necessary to send the UFS FPGA to reset mode during
	 * development and testing of this driver. msleep can be changed to
	 * mdelay and retry count can be reduced based on the controller.
	 */
	if (!ufshcd_is_hba_active(hba))
		/* change controller state to "reset state" */
		ufshcd_hba_stop(hba, true);

	/* UniPro link is disabled at this point */
	ufshcd_set_link_off(hba);

	ufshcd_vops_hce_enable_notify(hba, PRE_CHANGE);

	/* start controller initialization sequence */
	ufshcd_hba_start(hba);

	/*
	 * To initialize a UFS host controller HCE bit must be set to 1.
	 * During initialization the HCE bit value changes from 1->0->1.
	 * When the host controller completes initialization sequence
	 * it sets the value of HCE bit to 1. The same HCE bit is read back
	 * to check if the controller has completed initialization sequence.
	 * So without this delay the value HCE = 1, set in the previous
	 * instruction might be read back.
	 * This delay can be changed based on the controller.
	 */
	msleep(1);

	/* wait for the host controller to complete initialization */
	retry = 10;
	while (ufshcd_is_hba_active(hba)) {
		if (retry) {
			retry--;
		} else {
			dev_err(hba->dev,
				"Controller enable failed\n");
			return -EIO;
		}
		msleep(5);
	}

	/* enable UIC related interrupts */
	ufshcd_enable_intr(hba, UFSHCD_UIC_MASK);

	ufshcd_vops_hce_enable_notify(hba, POST_CHANGE);

	return 0;
}

static int ufshcd_disable_tx_lcc(struct ufs_hba *hba, bool peer)
{
	int tx_lanes = 0, i, err = 0;

	if (!peer)
		ufshcd_dme_get(hba, UIC_ARG_MIB(PA_CONNECTEDTXDATALANES),
			       &tx_lanes);
	else
		ufshcd_dme_peer_get(hba, UIC_ARG_MIB(PA_CONNECTEDTXDATALANES),
				    &tx_lanes);
	for (i = 0; i < tx_lanes; i++) {
		if (!peer)
			err = ufshcd_dme_set(hba,
				UIC_ARG_MIB_SEL(TX_LCC_ENABLE,
					UIC_ARG_MPHY_TX_GEN_SEL_INDEX(i)),
					0);
		else
			err = ufshcd_dme_peer_set(hba,
				UIC_ARG_MIB_SEL(TX_LCC_ENABLE,
					UIC_ARG_MPHY_TX_GEN_SEL_INDEX(i)),
					0);
		if (err) {
			dev_err(hba->dev, "%s: TX LCC Disable failed, peer = %d, lane = %d, err = %d",
				__func__, peer, i, err);
			break;
		}
	}

	return err;
}

static inline int ufshcd_disable_device_tx_lcc(struct ufs_hba *hba)
{
	return ufshcd_disable_tx_lcc(hba, true);
}

static void ufshcd_update_reg_hist(struct ufs_err_reg_hist *reg_hist,
				   u32 reg)
{
	reg_hist->reg[reg_hist->pos] = reg;
	reg_hist->tstamp[reg_hist->pos] = ktime_get();
	reg_hist->pos = (reg_hist->pos + 1) % UFS_ERR_REG_HIST_LENGTH;
}

/**
 * ufshcd_link_startup - Initialize unipro link startup
 * @hba: per adapter instance
 *
 * Returns 0 for success, non-zero in case of failure
 */
static int ufshcd_link_startup(struct ufs_hba *hba)
{
	int ret;
	int retries = DME_LINKSTARTUP_RETRIES;
	bool link_startup_again = false;

	/*
	 * If UFS device isn't active then we will have to issue link startup
	 * 2 times to make sure the device state move to active.
	 */
	if (!ufshcd_is_ufs_dev_active(hba))
		link_startup_again = true;

link_startup:
	do {
		ufshcd_vops_link_startup_notify(hba, PRE_CHANGE);

		ret = ufshcd_dme_link_startup(hba);

		/* check if device is detected by inter-connect layer */
		if (!ret && !ufshcd_is_device_present(hba)) {
			ufshcd_update_reg_hist(&hba->ufs_stats.link_startup_err,
					       0);
			dev_err(hba->dev, "%s: Device not present\n", __func__);
			ret = -ENXIO;
			goto out;
		}

		/* MTK PATCH: do platform handler for linkup fail */
		ufs_mtk_linkup_fail_handler(hba, retries);

		/*
		 * DME link lost indication is only received when link is up,
		 * but we can't be sure if the link is up until link startup
		 * succeeds. So reset the local Uni-Pro and try again.
		 */
		if (ret && ufshcd_hba_enable(hba)) {
			ufshcd_update_reg_hist(&hba->ufs_stats.link_startup_err,
					       (u32)ret);
			goto out;
		}
	} while (ret && retries--);

	if (ret) {
		/* failed to get the link up... retire */
		ufshcd_update_reg_hist(&hba->ufs_stats.link_startup_err,
				       (u32)ret);
		goto out;
	}

	if (link_startup_again) {
		link_startup_again = false;
		retries = DME_LINKSTARTUP_RETRIES;
		goto link_startup;
	}

	/* Mark that link is up in PWM-G1, 1-lane, SLOW-AUTO mode */
	ufshcd_init_pwr_info(hba);
	ufshcd_print_pwr_info(hba);

	if (hba->quirks & UFSHCD_QUIRK_BROKEN_LCC) {
		ret = ufshcd_disable_device_tx_lcc(hba);
		if (ret)
			goto out;
	}

	/* Include any host controller configuration via UIC commands */
	ret = ufshcd_vops_link_startup_notify(hba, POST_CHANGE);
	if (ret)
		goto out;

	ret = ufshcd_make_hba_operational(hba);
out:
	if (ret) {
		dev_err(hba->dev, "link startup failed %d\n", ret);
		ufshcd_print_host_state(hba, 0, NULL, NULL, NULL);
		ufshcd_print_pwr_info(hba);
		ufshcd_print_host_regs(hba);
	}
	return ret;
}

/**
 * ufshcd_verify_dev_init() - Verify device initialization
 * @hba: per-adapter instance
 *
 * Send NOP OUT UPIU and wait for NOP IN response to check whether the
 * device Transport Protocol (UTP) layer is ready after a reset.
 * If the UTP layer at the device side is not initialized, it may
 * not respond with NOP IN UPIU within timeout of %NOP_OUT_TIMEOUT
 * and we retry sending NOP OUT for %NOP_OUT_RETRIES iterations.
 */
static int ufshcd_verify_dev_init(struct ufs_hba *hba)
{
	int err = 0;
	int retries;

	ufshcd_hold(hba, false);
	mutex_lock(&hba->dev_cmd.lock);
	for (retries = NOP_OUT_RETRIES; retries > 0; retries--) {
		err = ufshcd_exec_dev_cmd(hba, DEV_CMD_TYPE_NOP,
					       NOP_OUT_TIMEOUT);

		if (!err || err == -ETIMEDOUT)
			break;

		dev_dbg(hba->dev, "%s: error %d retrying\n", __func__, err);
	}
	mutex_unlock(&hba->dev_cmd.lock);
	ufshcd_release(hba);

	if (err)
		dev_err(hba->dev, "%s: NOP OUT failed %d\n", __func__, err);
	return err;
}

/**
 * ufshcd_set_queue_depth - set lun queue depth
 * @sdev: pointer to SCSI device
 *
 * Read bLUQueueDepth value and activate scsi tagged command
 * queueing. For WLUN, queue depth is set to 1. For best-effort
 * cases (bLUQueueDepth = 0) the queue depth is set to a maximum
 * value that host can queue.
 */
static void ufshcd_set_queue_depth(struct scsi_device *sdev)
{
	int ret = 0;
	u8 lun_qdepth;
	struct ufs_hba *hba;

	hba = shost_priv(sdev->host);

	lun_qdepth = hba->nutrs;
	ret = ufshcd_read_unit_desc_param(hba,
					  ufshcd_scsi_to_upiu_lun(sdev->lun),
					  UNIT_DESC_PARAM_LU_Q_DEPTH,
					  &lun_qdepth,
					  sizeof(lun_qdepth));

	/* Some WLUN doesn't support unit descriptor */
	if (ret == -EOPNOTSUPP)
		lun_qdepth = 1;
	else if (!lun_qdepth)
		/* eventually, we can figure out the real queue depth */
		lun_qdepth = hba->nutrs;
	else
		lun_qdepth = min_t(int, lun_qdepth, hba->nutrs);

	dev_dbg(hba->dev, "%s: activate tcq with queue depth %d\n",
			__func__, lun_qdepth);
	scsi_change_queue_depth(sdev, lun_qdepth);
}

/*
 * ufshcd_get_lu_wp - returns the "b_lu_write_protect" from UNIT DESCRIPTOR
 * @hba: per-adapter instance
 * @lun: UFS device lun id
 * @b_lu_write_protect: pointer to buffer to hold the LU's write protect info
 *
 * Returns 0 in case of success and b_lu_write_protect status would be returned
 * @b_lu_write_protect parameter.
 * Returns -ENOTSUPP if reading b_lu_write_protect is not supported.
 * Returns -EINVAL in case of invalid parameters passed to this function.
 */
static int ufshcd_get_lu_wp(struct ufs_hba *hba,
			    u8 lun,
			    u8 *b_lu_write_protect)
{
	int ret;

	if (!b_lu_write_protect)
		ret = -EINVAL;
	/*
	 * According to UFS device spec, RPMB LU can't be write
	 * protected so skip reading bLUWriteProtect parameter for
	 * it. For other W-LUs, UNIT DESCRIPTOR is not available.
	 */
	else if (lun >= UFS_UPIU_MAX_GENERAL_LUN)
		ret = -ENOTSUPP;
	else
		ret = ufshcd_read_unit_desc_param(hba,
					  lun,
					  UNIT_DESC_PARAM_LU_WR_PROTECT,
					  b_lu_write_protect,
					  sizeof(*b_lu_write_protect));
	return ret;
}

/**
 * ufshcd_get_lu_power_on_wp_status - get LU's power on write protect
 * status
 * @hba: per-adapter instance
 * @sdev: pointer to SCSI device
 *
 */
static inline void ufshcd_get_lu_power_on_wp_status(struct ufs_hba *hba,
						    struct scsi_device *sdev)
{
	if (hba->dev_info.f_power_on_wp_en &&
	    !hba->dev_info.is_lu_power_on_wp) {
		u8 b_lu_write_protect;

		if (!ufshcd_get_lu_wp(hba, ufshcd_scsi_to_upiu_lun(sdev->lun),
				      &b_lu_write_protect) &&
		    (b_lu_write_protect == UFS_LU_POWER_ON_WP))
			hba->dev_info.is_lu_power_on_wp = true;
	}
}

/**
 * ufshcd_slave_alloc - handle initial SCSI device configurations
 * @sdev: pointer to SCSI device
 *
 * Returns success
 */
static int ufshcd_slave_alloc(struct scsi_device *sdev)
{
	struct ufs_hba *hba;

	hba = shost_priv(sdev->host);

	/* Mode sense(6) is not supported by UFS, so use Mode sense(10) */
	sdev->use_10_for_ms = 1;

	/* allow SCSI layer to restart the device in case of errors */
	sdev->allow_restart = 1;

	/* REPORT SUPPORTED OPERATION CODES is not supported */
	sdev->no_report_opcodes = 1;

	/* WRITE_SAME command is not supported */
	sdev->no_write_same = 1;

	ufshcd_set_queue_depth(sdev);

	ufshcd_get_lu_power_on_wp_status(hba, sdev);

	return 0;
}

/**
 * ufshcd_change_queue_depth - change queue depth
 * @sdev: pointer to SCSI device
 * @depth: required depth to set
 *
 * Change queue depth and make sure the max. limits are not crossed.
 */
static int ufshcd_change_queue_depth(struct scsi_device *sdev, int depth)
{
	struct ufs_hba *hba = shost_priv(sdev->host);

	if (depth > hba->nutrs)
		depth = hba->nutrs;
	return scsi_change_queue_depth(sdev, depth);
}

/**
 * ufshcd_slave_configure - adjust SCSI device configurations
 * @sdev: pointer to SCSI device
 */
static int ufshcd_slave_configure(struct scsi_device *sdev)
{
	struct request_queue *q = sdev->request_queue;
#if defined(CONFIG_UFSHPB)
	struct ufs_hba *hba;
#endif

	blk_queue_update_dma_pad(q, PRDT_DATA_BYTE_COUNT_PAD - 1);
	blk_queue_max_segment_size(q, PRDT_DATA_BYTE_COUNT_MAX);

	/*
	 * MTK PATCH: invoke vendor specific callback if existed.
	 */
	ufshcd_vops_scsi_dev_cfg(sdev, UFS_SCSI_DEV_SLAVE_CONFIGURE);

#if defined(CONFIG_UFSHPB)
	hba = shost_priv(sdev->host);

	if (sdev->lun < UFS_UPIU_MAX_GENERAL_LUN) {
		hba->sdev_ufs_lu[sdev->lun] = sdev;

		dev_info(hba->dev, "%s:%d: ufshpb set lun %llu sdev %p q %p n",
			__func__, __LINE__,
			sdev->lun, sdev, sdev->request_queue);
	}
#endif

	return 0;
}

/**
 * ufshcd_slave_destroy - remove SCSI device configurations
 * @sdev: pointer to SCSI device
 */
static void ufshcd_slave_destroy(struct scsi_device *sdev)
{
	struct ufs_hba *hba;

	hba = shost_priv(sdev->host);
	/* Drop the reference as it won't be needed anymore */
	if (ufshcd_scsi_to_upiu_lun(sdev->lun) == UFS_UPIU_UFS_DEVICE_WLUN) {
		unsigned long flags;

		spin_lock_irqsave(hba->host->host_lock, flags);
		hba->sdev_ufs_device = NULL;
		spin_unlock_irqrestore(hba->host->host_lock, flags);
	}
}

/**
 * ufshcd_task_req_compl - handle task management request completion
 * @hba: per adapter instance
 * @index: index of the completed request
 * @resp: task management service response
 *
 * Returns non-zero value on error, zero on success
 */
static int ufshcd_task_req_compl(struct ufs_hba *hba, u32 index, u8 *resp)
{
	struct utp_task_req_desc *task_req_descp;
	struct utp_upiu_task_rsp *task_rsp_upiup;
	unsigned long flags;
	int ocs_value;
	int task_result;

	spin_lock_irqsave(hba->host->host_lock, flags);

	task_req_descp = hba->utmrdl_base_addr;
	ocs_value = ufshcd_get_tmr_ocs(&task_req_descp[index]);

	if (ocs_value == OCS_SUCCESS) {
		task_rsp_upiup = (struct utp_upiu_task_rsp *)
				task_req_descp[index].task_rsp_upiu;
		task_result = be32_to_cpu(task_rsp_upiup->output_param1);
		task_result = task_result & MASK_TM_SERVICE_RESP;
		if (resp)
			*resp = (u8)task_result;
	} else {
		dev_err(hba->dev, "%s: failed, ocs = 0x%x\n",
				__func__, ocs_value);
	}
	spin_unlock_irqrestore(hba->host->host_lock, flags);

	return ocs_value;
}

/**
 * ufshcd_scsi_cmd_status - Update SCSI command result based on SCSI status
 * @lrb: pointer to local reference block of completed command
 * @scsi_status: SCSI command status
 *
 * Returns value base on SCSI command status
 */
static inline int
ufshcd_scsi_cmd_status(struct ufshcd_lrb *lrbp, int scsi_status)
{
	int result = 0;

	switch (scsi_status) {
	case SAM_STAT_CHECK_CONDITION:
		ufshcd_copy_sense_data(lrbp);
	case SAM_STAT_GOOD:
		result |= DID_OK << 16 |
			  COMMAND_COMPLETE << 8 |
			  scsi_status;
		break;
	case SAM_STAT_TASK_SET_FULL:
	case SAM_STAT_BUSY:
	case SAM_STAT_TASK_ABORTED:
		ufshcd_copy_sense_data(lrbp);
		result |= scsi_status;
		break;
	default:
		result |= DID_ERROR << 16;
		break;
	} /* end of switch */

	return result;
}

/**
 * ufshcd_transfer_rsp_status - Get overall status of the response
 * @hba: per adapter instance
 * @lrb: pointer to local reference block of completed command
 *
 * Returns result of the command to notify SCSI midlayer
 */
static inline int
ufshcd_transfer_rsp_status(struct ufs_hba *hba, struct ufshcd_lrb *lrbp)
{
	int result = 0;
	int scsi_status;
	int ocs;

	/* overall command status of utrd */
	ocs = ufshcd_get_tr_ocs(lrbp);

	switch (ocs) {
	case OCS_SUCCESS:
		result = ufshcd_get_req_rsp(lrbp->ucd_rsp_ptr);
		hba->ufs_stats.last_hibern8_exit_tstamp = ktime_set(0, 0);
		switch (result) {
		case UPIU_TRANSACTION_RESPONSE:
			/*
			 * get the response UPIU result to extract
			 * the SCSI command status
			 */
			result = ufshcd_get_rsp_upiu_result(lrbp->ucd_rsp_ptr);

			/*
			 * get the result based on SCSI status response
			 * to notify the SCSI midlayer of the command status
			 */
			scsi_status = result & MASK_SCSI_STATUS;
			result = ufshcd_scsi_cmd_status(lrbp, scsi_status);

			/*
			 * Currently we are only supporting BKOPs exception
			 * events hence we can ignore BKOPs exception event
			 * during power management callbacks. BKOPs exception
			 * event is not expected to be raised in runtime suspend
			 * callback as it allows the urgent bkops.
			 * During system suspend, we are anyway forcefully
			 * disabling the bkops and if urgent bkops is needed
			 * it will be enabled on system resume. Long term
			 * solution could be to abort the system suspend if
			 * UFS device needs urgent BKOPs.
			 */
			if (!hba->pm_op_in_progress &&
			    ufshcd_is_exception_event(lrbp->ucd_rsp_ptr))
				schedule_work(&hba->eeh_work);
#if defined(CONFIG_UFSHPB)
			if (hba->ufshpb_state == HPB_PRESENT &&
			    scsi_status == SAM_STAT_GOOD)
				ufshpb_rsp_upiu(hba, lrbp);
#endif
			break;
		case UPIU_TRANSACTION_REJECT_UPIU:
			/* TODO: handle Reject UPIU Response */
			result = DID_ERROR << 16;
			dev_err(hba->dev,
				"Reject UPIU not fully implemented\n");
			break;
		default:
			result = DID_ERROR << 16;
			dev_err(hba->dev,
				"Unexpected request response code = %x\n",
				result);
			break;
		}
		break;
	case OCS_ABORTED:
		result |= DID_ABORT << 16;
		break;
	case OCS_INVALID_COMMAND_STATUS:
		result |= DID_REQUEUE << 16;
		break;
	case OCS_INVALID_CMD_TABLE_ATTR:
	case OCS_INVALID_PRDT_ATTR:
	case OCS_MISMATCH_DATA_BUF_SIZE:
	case OCS_MISMATCH_RESP_UPIU_SIZE:
	case OCS_PEER_COMM_FAILURE:
	case OCS_FATAL_ERROR:
	default:
		result |= DID_ERROR << 16;
		dev_err(hba->dev,
				"OCS error from controller = %x for tag %d\n",
				ocs, lrbp->task_tag);
		ufshcd_print_host_regs(hba);
		ufshcd_print_host_state(hba, 0, NULL, NULL, NULL);
		break;
	} /* end of switch */

	if (host_byte(result) != DID_OK)
		ufshcd_print_trs(hba, 1 << lrbp->task_tag, true);
	return result;
}

/**
 * ufshcd_uic_cmd_compl - handle completion of uic command
 * @hba: per adapter instance
 * @intr_status: interrupt status generated by the controller
 */
static void ufshcd_uic_cmd_compl(struct ufs_hba *hba, u32 intr_status)
{
	if ((intr_status & UIC_COMMAND_COMPL) && hba->active_uic_cmd) {
		hba->active_uic_cmd->argument2 |=
			ufshcd_get_uic_cmd_result(hba);
		hba->active_uic_cmd->argument3 =
			ufshcd_get_dme_attr_val(hba);
		complete(&hba->active_uic_cmd->done);
	}

	if ((intr_status & UFSHCD_UIC_PWR_MASK) && hba->uic_async_done)
		complete(hba->uic_async_done);
}

/**
 * __ufshcd_transfer_req_compl - handle SCSI and query command completion
 * @hba: per adapter instance
 * @completed_reqs: requests to complete
 */
static void __ufshcd_transfer_req_compl(struct ufs_hba *hba,
					unsigned long completed_reqs)
{
	struct ufshcd_lrb *lrbp;
	struct scsi_cmnd *cmd;
	int result;
	int index;
	/* MTK PATCH: for completion notification feature */
#ifdef CONFIG_HIE
	struct request *req;
#endif

	for_each_set_bit(index, &completed_reqs, hba->nutrs) {
		lrbp = &hba->lrb[index];
		cmd = lrbp->cmd;
		if (cmd) {
			/* MTK PATCH */
			ufshcd_cond_add_cmd_trace(hba, index,
				UFS_TRACE_COMPLETED);
			ufs_mtk_biolog_transfer_req_compl(index);
			/*
			 * file-based inline encryption:
			 * call UFS key hint to release usage count
			 */
			#ifdef CONFIG_HIE
			if (hie_request_crypted(cmd->request))
				ufs_mtk_hie_req_done(hba, lrbp);
			#endif
			result = ufshcd_transfer_rsp_status(hba, lrbp);
			scsi_dma_unmap(cmd);
			cmd->result = result;
#ifdef CONFIG_MTK_UFS_LBA_CRC16_CHECK
			if (!result) {
				/*
				 * Ensure we have trustable command
				 * (result is good) before inspecting
				 * data.
				 */
				result = ufs_mtk_di_inspect(hba, cmd);

				if (result == -EIO) {
					/*
					 * Remove retry because EN write/read
					 * may use different key
					 */
					/* cmd->result = DID_IMM_RETRY << 16; */
					ufshcd_cond_add_cmd_trace(hba, index,
					UFS_TRACE_DI_FAIL);
					#ifdef CONFIG_MTK_AEE_FEATURE
					aee_kernel_warning_api(__FILE__,
						__LINE__, DB_OPT_FS_IO_LOG,
						"ufs_mtk_di", "crc16 fail");
					#endif
				}
			}
#endif
			lrbp->complete_time_stamp = sched_clock();
			/* Mark completed command as NULL in LRB */
			lrbp->cmd = NULL;
			clear_bit_unlock(index, &hba->lrb_in_use);

			/*
			 * MTK PATCH
			 * Callback for hie dummy crypto.
			 *
			 * Dummy crypto use XOR as crypto methodology for hie
			 * logic verification:
			 *
			 * For write, XOR is applied on bio data buffer
			 * directly to emulate "encryption" thus we need to
			 * "reverse it" (XOR buffer again) after transfer done
			 * (written to disk) and before buffer is used
			 * by upper users in the future.
			 *
			 * For read, XOR shall be applied on bio data buffer to
			 * emulate "decryption".
			 */
			#ifdef CONFIG_HIE
			req = cmd->request;
			hie_req_end(req);
			#endif

			/* Do not touch lrbp after scsi done */
			ufs_mtk_biolog_scsi_done_start(index); /* MTK PATCH */
			cmd->scsi_done(cmd);
			__ufshcd_release(hba);
			ufs_mtk_biolog_scsi_done_end(index); /* MTK PATCH */
		} else if (lrbp->command_type == UTP_CMD_TYPE_DEV_MANAGE ||
			lrbp->command_type == UTP_CMD_TYPE_UFS_STORAGE) {
			if (hba->dev_cmd.complete) {
				/* MTK PATCH */
				ufshcd_cond_add_cmd_trace(hba, index,
						UFS_TRACE_DEV_COMPLETED);
				complete(hba->dev_cmd.complete);
			}
		}
		if (ufshcd_is_clkscaling_supported(hba))
			hba->clk_scaling.active_reqs--;
	}

	/* clear corresponding bits of completed commands */
	hba->outstanding_reqs ^= completed_reqs;
	/* MTK PATCH */
	ufshcd_vops_complete_xfer_req(hba);
	ufs_mtk_biolog_check(hba->outstanding_reqs);
	ufshcd_vops_res_ctrl(hba, UFS_RESCTL_CMD_COMP);
	ufs_mtk_auto_hiber8_quirk_handler(hba, true);

	ufshcd_clk_scaling_update_busy(hba);

	/* we might have free'd some tags above */
	wake_up(&hba->dev_cmd.tag_wq);
}

/**
 * ufshcd_transfer_req_compl - handle SCSI and query command completion
 * @hba: per adapter instance
 */
static void ufshcd_transfer_req_compl(struct ufs_hba *hba)
{
	unsigned long completed_reqs;
	u32 tr_doorbell;

	/* Resetting interrupt aggregation counters first and reading the
	 * DOOR_BELL afterward allows us to handle all the completed requests.
	 * In order to prevent other interrupts starvation the DB is read once
	 * after reset. The down side of this solution is the possibility of
	 * false interrupt if device completes another request after resetting
	 * aggregation and before reading the DB.
	 */
	if (ufshcd_is_intr_aggr_allowed(hba))
		ufshcd_reset_intr_aggr(hba);

	tr_doorbell = ufshcd_readl(hba, REG_UTP_TRANSFER_REQ_DOOR_BELL);
	completed_reqs = tr_doorbell ^ hba->outstanding_reqs;

	__ufshcd_transfer_req_compl(hba, completed_reqs);
}

/**
 * ufshcd_disable_ee - disable exception event
 * @hba: per-adapter instance
 * @mask: exception event to disable
 *
 * Disables exception event in the device so that the EVENT_ALERT
 * bit is not set.
 *
 * Returns zero on success, non-zero error value on failure.
 */
static int ufshcd_disable_ee(struct ufs_hba *hba, u16 mask)
{
	int err = 0;
	u32 val;

	if (!(hba->ee_ctrl_mask & mask))
		goto out;

	val = hba->ee_ctrl_mask & ~mask;
	val &= MASK_EE_STATUS;
	err = ufshcd_query_attr_retry(hba, UPIU_QUERY_OPCODE_WRITE_ATTR,
			QUERY_ATTR_IDN_EE_CONTROL, 0, 0, &val);
	if (!err)
		hba->ee_ctrl_mask &= ~mask;
out:
	return err;
}

/**
 * ufshcd_enable_ee - enable exception event
 * @hba: per-adapter instance
 * @mask: exception event to enable
 *
 * Enable corresponding exception event in the device to allow
 * device to alert host in critical scenarios.
 *
 * Returns zero on success, non-zero error value on failure.
 */
static int ufshcd_enable_ee(struct ufs_hba *hba, u16 mask)
{
	int err = 0;
	u32 val;

	if (hba->ee_ctrl_mask & mask)
		goto out;

	val = hba->ee_ctrl_mask | mask;
	val &= MASK_EE_STATUS;
	err = ufshcd_query_attr_retry(hba, UPIU_QUERY_OPCODE_WRITE_ATTR,
			QUERY_ATTR_IDN_EE_CONTROL, 0, 0, &val);
	if (!err)
		hba->ee_ctrl_mask |= mask;
out:
	return err;
}

/**
 * ufshcd_enable_auto_bkops - Allow device managed BKOPS
 * @hba: per-adapter instance
 *
 * Allow device to manage background operations on its own. Enabling
 * this might lead to inconsistent latencies during normal data transfers
 * as the device is allowed to manage its own way of handling background
 * operations.
 *
 * Returns zero on success, non-zero on failure.
 */
static int ufshcd_enable_auto_bkops(struct ufs_hba *hba)
{
	int err = 0;

	if (hba->auto_bkops_enabled)
		goto out;

	err = ufshcd_query_flag_retry(hba, UPIU_QUERY_OPCODE_SET_FLAG,
			QUERY_FLAG_IDN_BKOPS_EN, NULL);
	if (err) {
		dev_err(hba->dev, "%s: failed to enable bkops %d\n",
				__func__, err);
		goto out;
	}

	hba->auto_bkops_enabled = true;
	trace_ufshcd_auto_bkops_state(dev_name(hba->dev), "Enabled");

	/* No need of URGENT_BKOPS exception from the device */
	err = ufshcd_disable_ee(hba, MASK_EE_URGENT_BKOPS);
	if (err)
		dev_err(hba->dev, "%s: failed to disable exception event %d\n",
				__func__, err);
out:
	return err;
}

/**
 * ufshcd_disable_auto_bkops - block device in doing background operations
 * @hba: per-adapter instance
 *
 * Disabling background operations improves command response latency but
 * has drawback of device moving into critical state where the device is
 * not-operable. Make sure to call ufshcd_enable_auto_bkops() whenever the
 * host is idle so that BKOPS are managed effectively without any negative
 * impacts.
 *
 * Returns zero on success, non-zero on failure.
 */
static int ufshcd_disable_auto_bkops(struct ufs_hba *hba)
{
	int err = 0;

	if (!hba->auto_bkops_enabled)
		goto out;

	/*
	 * If host assisted BKOPs is to be enabled, make sure
	 * urgent bkops exception is allowed.
	 */
	err = ufshcd_enable_ee(hba, MASK_EE_URGENT_BKOPS);
	if (err) {
		dev_err(hba->dev, "%s: failed to enable exception event %d\n",
				__func__, err);
		goto out;
	}

	err = ufshcd_query_flag_retry(hba, UPIU_QUERY_OPCODE_CLEAR_FLAG,
			QUERY_FLAG_IDN_BKOPS_EN, NULL);
	if (err) {
		dev_err(hba->dev, "%s: failed to disable bkops %d\n",
				__func__, err);
		ufshcd_disable_ee(hba, MASK_EE_URGENT_BKOPS);
		goto out;
	}

	hba->auto_bkops_enabled = false;
	trace_ufshcd_auto_bkops_state(dev_name(hba->dev), "Disabled");
out:
	return err;
}

/**
 * ufshcd_force_reset_auto_bkops - force reset auto bkops state
 * @hba: per adapter instance
 *
 * After a device reset the device may toggle the BKOPS_EN flag
 * to default value. The s/w tracking variables should be updated
 * as well. This function would change the auto-bkops state based on
 * UFSHCD_CAP_KEEP_AUTO_BKOPS_ENABLED_EXCEPT_SUSPEND.
 */
static void ufshcd_force_reset_auto_bkops(struct ufs_hba *hba)
{
	if (ufshcd_keep_autobkops_enabled_except_suspend(hba)) {
		hba->auto_bkops_enabled = false;
		hba->ee_ctrl_mask |= MASK_EE_URGENT_BKOPS;
		ufshcd_enable_auto_bkops(hba);
	} else {
		hba->auto_bkops_enabled = true;
		hba->ee_ctrl_mask &= ~MASK_EE_URGENT_BKOPS;
		ufshcd_disable_auto_bkops(hba);
	}
}

static inline int ufshcd_get_bkops_status(struct ufs_hba *hba, u32 *status)
{
	return ufshcd_query_attr_retry(hba, UPIU_QUERY_OPCODE_READ_ATTR,
			QUERY_ATTR_IDN_BKOPS_STATUS, 0, 0, status);
}

/**
 * ufshcd_bkops_ctrl - control the auto bkops based on current bkops status
 * @hba: per-adapter instance
 * @status: bkops_status value
 *
 * Read the bkops_status from the UFS device and Enable fBackgroundOpsEn
 * flag in the device to permit background operations if the device
 * bkops_status is greater than or equal to "status" argument passed to
 * this function, disable otherwise.
 *
 * Returns 0 for success, non-zero in case of failure.
 *
 * NOTE: Caller of this function can check the "hba->auto_bkops_enabled" flag
 * to know whether auto bkops is enabled or disabled after this function
 * returns control to it.
 */
static int ufshcd_bkops_ctrl(struct ufs_hba *hba,
			     enum bkops_status status)
{
	int err;
	u32 curr_status = 0;

	err = ufshcd_get_bkops_status(hba, &curr_status);
	if (err) {
		dev_err(hba->dev, "%s: failed to get BKOPS status %d\n",
				__func__, err);
		goto out;
	} else if (curr_status > BKOPS_STATUS_MAX) {
		dev_err(hba->dev, "%s: invalid BKOPS status %d\n",
				__func__, curr_status);
		err = -EINVAL;
		goto out;
	}

	if (curr_status >= status)
		err = ufshcd_enable_auto_bkops(hba);
	else
		err = ufshcd_disable_auto_bkops(hba);
out:
	return err;
}

/**
 * ufshcd_urgent_bkops - handle urgent bkops exception event
 * @hba: per-adapter instance
 *
 * Enable fBackgroundOpsEn flag in the device to permit background
 * operations.
 *
 * If BKOPs is enabled, this function returns 0, 1 if the bkops in not enabled
 * and negative error value for any other failure.
 */
static int ufshcd_urgent_bkops(struct ufs_hba *hba)
{
	return ufshcd_bkops_ctrl(hba, hba->urgent_bkops_lvl);
}

static inline int ufshcd_get_ee_status(struct ufs_hba *hba, u32 *status)
{
	return ufshcd_query_attr_retry(hba, UPIU_QUERY_OPCODE_READ_ATTR,
			QUERY_ATTR_IDN_EE_STATUS, 0, 0, status);
}

static void ufshcd_bkops_exception_event_handler(struct ufs_hba *hba)
{
	int err;
	u32 curr_status = 0;

	if (hba->is_urgent_bkops_lvl_checked)
		goto enable_auto_bkops;

	err = ufshcd_get_bkops_status(hba, &curr_status);
	if (err) {
		dev_err(hba->dev, "%s: failed to get BKOPS status %d\n",
				__func__, err);
		goto out;
	}

	/*
	 * We are seeing that some devices are raising the urgent bkops
	 * exception events even when BKOPS status doesn't indicate performace
	 * impacted or critical. Handle these device by determining their urgent
	 * bkops status at runtime.
	 */
	if (curr_status < BKOPS_STATUS_PERF_IMPACT) {
		dev_err(hba->dev, "%s: device raised urgent BKOPS exception for bkops status %d\n",
				__func__, curr_status);
		/* update the current status as the urgent bkops level */
		hba->urgent_bkops_lvl = curr_status;
		hba->is_urgent_bkops_lvl_checked = true;
	}

enable_auto_bkops:
	err = ufshcd_enable_auto_bkops(hba);
out:
	if (err < 0)
		dev_err(hba->dev, "%s: failed to handle urgent bkops %d\n",
				__func__, err);
}

/**
 * ufshcd_exception_event_handler - handle exceptions raised by device
 * @work: pointer to work data
 *
 * Read bExceptionEventStatus attribute from the device and handle the
 * exception event accordingly.
 */
static void ufshcd_exception_event_handler(struct work_struct *work)
{
	struct ufs_hba *hba;
	int err;
	u32 status = 0;
	hba = container_of(work, struct ufs_hba, eeh_work);

	pm_runtime_get_sync(hba->dev);
	ufshcd_scsi_block_requests(hba);
	err = ufshcd_get_ee_status(hba, &status);
	if (err) {
		dev_err(hba->dev, "%s: failed to get exception status %d\n",
				__func__, err);
		goto out;
	}

	status &= hba->ee_ctrl_mask;

	if (status & MASK_EE_URGENT_BKOPS)
		ufshcd_bkops_exception_event_handler(hba);

out:
	ufshcd_scsi_unblock_requests(hba);
	pm_runtime_put_sync(hba->dev);
	return;
}

/* Complete requests that have door-bell cleared */
static void ufshcd_complete_requests(struct ufs_hba *hba)
{
	ufshcd_transfer_req_compl(hba);
	ufshcd_tmc_handler(hba);
}

/**
 * ufshcd_quirk_dl_nac_errors - This function checks if error handling is
 *				to recover from the DL NAC errors or not.
 * @hba: per-adapter instance
 *
 * Returns true if error handling is required, false otherwise
 */
static bool ufshcd_quirk_dl_nac_errors(struct ufs_hba *hba)
{
	unsigned long flags;
	bool err_handling = true;

	spin_lock_irqsave(hba->host->host_lock, flags);
	/*
	 * UFS_DEVICE_QUIRK_RECOVERY_FROM_DL_NAC_ERRORS only workaround the
	 * device fatal error and/or DL NAC & REPLAY timeout errors.
	 */
	if (hba->saved_err & (CONTROLLER_FATAL_ERROR | SYSTEM_BUS_FATAL_ERROR))
		goto out;

	if ((hba->saved_err & DEVICE_FATAL_ERROR) ||
	    ((hba->saved_err & UIC_ERROR) &&
	     (hba->saved_uic_err & UFSHCD_UIC_DL_TCx_REPLAY_ERROR)))
		goto out;

	if ((hba->saved_err & UIC_ERROR) &&
	    (hba->saved_uic_err & UFSHCD_UIC_DL_NAC_RECEIVED_ERROR)) {
		int err;
		/*
		 * wait for 50ms to see if we can get any other errors or not.
		 */
		spin_unlock_irqrestore(hba->host->host_lock, flags);
		msleep(50);
		spin_lock_irqsave(hba->host->host_lock, flags);

		/*
		 * now check if we have got any other severe errors other than
		 * DL NAC error?
		 */
		if ((hba->saved_err & INT_FATAL_ERRORS) ||
		    ((hba->saved_err & UIC_ERROR) &&
		    (hba->saved_uic_err & ~UFSHCD_UIC_DL_NAC_RECEIVED_ERROR)))
			goto out;

		/*
		 * As DL NAC is the only error received so far, send out NOP
		 * command to confirm if link is still active or not.
		 *   - If we don't get any response then do error recovery.
		 *   - If we get response then clear the DL NAC error bit.
		 */

		spin_unlock_irqrestore(hba->host->host_lock, flags);
		err = ufshcd_verify_dev_init(hba);
		spin_lock_irqsave(hba->host->host_lock, flags);

		if (err)
			goto out;

		/* Link seems to be alive hence ignore the DL NAC errors */
		if (hba->saved_uic_err == UFSHCD_UIC_DL_NAC_RECEIVED_ERROR)
			hba->saved_err &= ~UIC_ERROR;
		/* clear NAC error */
		hba->saved_uic_err &= ~UFSHCD_UIC_DL_NAC_RECEIVED_ERROR;
		if (!hba->saved_uic_err) {
			err_handling = false;
			goto out;
		}
	}
out:
	spin_unlock_irqrestore(hba->host->host_lock, flags);
	return err_handling;
}

/**
 * ufshcd_err_handler - handle UFS errors that require s/w attention
 * @work: pointer to work structure
 */
static void ufshcd_err_handler(struct work_struct *work)
{
	struct ufs_hba *hba;
	unsigned long flags;
	u32 err_xfer = 0;
	u32 err_tm = 0;
	int err = 0;
	int tag;
	bool needs_reset = false;
	bool rpm_put = false;

	hba = container_of(work, struct ufs_hba, eh_work);

	/* Error is happened in suspend/resume, bypass rpm get else deadlock */
	if (!hba->pm_op_in_progress) {
		pm_runtime_get_sync(hba->dev);
		rpm_put = true;
	}

	ufshcd_hold(hba, false);

	spin_lock_irqsave(hba->host->host_lock, flags);
	if (hba->ufshcd_state == UFSHCD_STATE_RESET)
		goto out;

	hba->ufshcd_state = UFSHCD_STATE_RESET;
	ufshcd_set_eh_in_progress(hba);

	/* Complete requests that have door-bell cleared by h/w */
	ufshcd_complete_requests(hba);

	if (hba->dev_quirks & UFS_DEVICE_QUIRK_RECOVERY_FROM_DL_NAC_ERRORS) {
		bool ret;

		spin_unlock_irqrestore(hba->host->host_lock, flags);
		/* release the lock as ufshcd_quirk_dl_nac_errors() may sleep */
		ret = ufshcd_quirk_dl_nac_errors(hba);
		spin_lock_irqsave(hba->host->host_lock, flags);
		if (!ret)
			goto skip_err_handling;
	}
	if ((hba->saved_err & INT_FATAL_ERRORS) ||
	    (hba->saved_err & UFSHCD_UIC_HIBERN8_MASK) ||
	    hba->force_host_reset ||
	    ((hba->saved_err & UIC_ERROR) &&
	    (hba->saved_uic_err & (UFSHCD_UIC_DL_PA_INIT_ERROR |
				   UFSHCD_UIC_DL_NAC_RECEIVED_ERROR |
				   UFSHCD_UIC_DL_TCx_REPLAY_ERROR))))
		needs_reset = true;

	/*
	 * if host reset is required then skip clearing the pending
	 * transfers forcefully because they will automatically get
	 * cleared after link startup.
	 */
	if (needs_reset)
		goto skip_pending_xfer_clear;

	/* release lock as clear command might sleep */
	spin_unlock_irqrestore(hba->host->host_lock, flags);
	/* Clear pending transfer requests */
	for_each_set_bit(tag, &hba->outstanding_reqs, hba->nutrs) {
		if (ufshcd_clear_cmd(hba, tag)) {
			err_xfer = true;
			goto lock_skip_pending_xfer_clear;
		}
	}

	/* Clear pending task management requests */
	for_each_set_bit(tag, &hba->outstanding_tasks, hba->nutmrs) {
		if (ufshcd_clear_tm_cmd(hba, tag)) {
			err_tm = true;
			goto lock_skip_pending_xfer_clear;
		}
	}

lock_skip_pending_xfer_clear:
	spin_lock_irqsave(hba->host->host_lock, flags);

	/* Complete the requests that are cleared by s/w */
	ufshcd_complete_requests(hba);

	if (err_xfer || err_tm)
		needs_reset = true;

skip_pending_xfer_clear:
	/* Fatal errors need reset */
	if (needs_reset) {
		unsigned long max_doorbells = (1UL << hba->nutrs) - 1;

		/*
		 * ufshcd_reset_and_restore() does the link reinitialization
		 * which will need atleast one empty doorbell slot to send the
		 * device management commands (NOP and query commands).
		 * If there is no slot empty at this moment then free up last
		 * slot forcefully.
		 */
		if (hba->outstanding_reqs == max_doorbells)
			__ufshcd_transfer_req_compl(hba,
						    (1UL << (hba->nutrs - 1)));

		spin_unlock_irqrestore(hba->host->host_lock, flags);
		err = ufshcd_reset_and_restore(hba);
		spin_lock_irqsave(hba->host->host_lock, flags);
		if (err) {
			dev_err(hba->dev, "%s: reset and restore failed\n",
					__func__);
			hba->ufshcd_state = UFSHCD_STATE_ERROR;
		}
		/*
		 * Inform scsi mid-layer that we did reset and allow to handle
		 * Unit Attention properly.
		 */
		scsi_report_bus_reset(hba->host, 0);
		hba->saved_err = 0;
		hba->saved_uic_err = 0;
		hba->force_host_reset = false;
	}

skip_err_handling:
	if (!needs_reset) {
		hba->ufshcd_state = UFSHCD_STATE_OPERATIONAL;
		if (hba->saved_err || hba->saved_uic_err)
			dev_err_ratelimited(hba->dev, "%s: exit: saved_err 0x%x saved_uic_err 0x%x",
			    __func__, hba->saved_err, hba->saved_uic_err);
	}

	ufshcd_clear_eh_in_progress(hba);

out:
	spin_unlock_irqrestore(hba->host->host_lock, flags);
	ufshcd_scsi_unblock_requests(hba);
	ufshcd_release(hba);

	if (rpm_put == true)
		pm_runtime_put_sync(hba->dev);
}

static void ufshcd_rls_handler(struct work_struct *work)
{
	struct ufs_hba *hba;
	int ret = 0;
	u32 mode = 0;

	hba = container_of(work, struct ufs_hba, rls_work);
	pm_runtime_get_sync(hba->dev);
	ufshcd_scsi_block_requests(hba);
	ret = ufshcd_wait_for_doorbell_clr(hba, U64_MAX);
	if (ret) {
		dev_err(hba->dev,
			"Timed out (%d) waiting for DB to clear\n",
			ret);
		goto out;
	}

	ufshcd_dme_get(hba, UIC_ARG_MIB(PA_PWRMODE), &mode);
	if (hba->pwr_info.pwr_rx != ((mode >> PWR_RX_OFFSET) & PWR_INFO_MASK))
		hba->restore_needed = true;

	if (hba->pwr_info.pwr_tx != (mode & PWR_INFO_MASK))
		hba->restore_needed = true;

	ufshcd_dme_get(hba, UIC_ARG_MIB(PA_RXGEAR), &mode);
	if (hba->pwr_info.gear_rx != mode)
		hba->restore_needed = true;

	ufshcd_dme_get(hba, UIC_ARG_MIB(PA_TXGEAR), &mode);
	if (hba->pwr_info.gear_tx != mode)
		hba->restore_needed = true;

	if (hba->restore_needed)
		ret = ufshcd_config_pwr_mode(hba, &(hba->pwr_info));
	if (ret)
		dev_err(hba->dev, "%s: Failed setting power mode, err = %d\n",
			__func__, ret);
	else
		hba->restore_needed = false;
out:
	ufshcd_scsi_unblock_requests(hba);
	pm_runtime_put_sync(hba->dev);
}

/**
 * ufshcd_update_uic_error - check and set fatal UIC error flags.
 * @hba: per-adapter instance
 */
static void ufshcd_update_uic_error(struct ufs_hba *hba)
{
	u32 reg;
	unsigned long reg_ul; /* for test_bit */

	/* PHY layer lane error */
	reg = ufshcd_readl(hba, REG_UIC_ERROR_CODE_PHY_ADAPTER_LAYER);
#ifdef CONFIG_MTK_UFS_DEBUG
	if (reg) {
		dev_err(hba->dev,
			"Host UIC Error Code PHY Adpter Layer: %08x\n", reg);
		reg_ul = reg;
		if (test_bit(0, &reg_ul))
			dev_err(hba->dev, "PHY error on Lane 0\n");
		if (test_bit(1, &reg_ul))
			dev_err(hba->dev, "PHY error on Lane 1\n");
		if (test_bit(2, &reg_ul))
			dev_err(hba->dev, "PHY error on Lane 2\n");
		if (test_bit(3, &reg_ul))
			dev_err(hba->dev, "PHY error on Lane 3\n");
		if (test_bit(4, &reg_ul)) {
			dev_err(hba->dev, "Generic PHY Adapter Error.\n");
			dev_err(hba->dev, "This should be the LINERESET indication\n");
		}
	}
#endif
	/* Ignore LINERESET indication, as this is not an error */
	if ((reg & UIC_PHY_ADAPTER_LAYER_ERROR) &&
		(reg & UIC_PHY_ADAPTER_LAYER_ERROR_CODE_MASK)) {
		/*
		 * To know whether this error is fatal or not, DB timeout
		 * must be checked but this error is handled separately.
		 */
		dev_dbg(hba->dev, "%s: UIC Lane error reported\n", __func__);
		ufshcd_update_reg_hist(&hba->ufs_stats.pa_err, reg);

		if (reg & UIC_PHY_ADAPTER_LAYER_GENERIC_ERROR) {
			struct uic_command *cmd = hba->active_uic_cmd;

			if (cmd && cmd->command == UIC_CMD_DME_HIBER_ENTER) {
				dev_err(hba->dev,
			"%s: LINERESET during hibern8 enter, reg 0x%x\n",
					__func__, reg);
				hba->full_init_linereset = true;
			}

			if ((!hba->full_init_linereset) &&
				(!(work_pending(&hba->rls_work))))
				schedule_work(&hba->rls_work);
		}
	}

	/* PA_INIT_ERROR is fatal and needs UIC reset */
	reg = ufshcd_readl(hba, REG_UIC_ERROR_CODE_DATA_LINK_LAYER);
	if (reg)
		ufshcd_update_reg_hist(&hba->ufs_stats.dl_err, reg);
#ifdef CONFIG_MTK_UFS_DEBUG
	if (reg) {
		/* MTK PATCH: dump ufs debug Info like XO_UFS/VEMC/VUFS18 */
		ufs_mtk_pltfrm_gpio_trigger_and_debugInfo_dump(hba);
		dev_err(hba->dev,
			"Host UIC Error Code Data Link Layer: %08x\n", reg);
		reg_ul = reg;
		if (test_bit(0, &reg_ul))
			dev_err(hba->dev, "NAC_RECEIVED\n");
		if (test_bit(1, &reg_ul))
			dev_err(hba->dev, "TCx_REPLAY_TIMER_EXPIRED\n");
		if (test_bit(2, &reg_ul))
			dev_err(hba->dev, "AFCx_REQUEST_TIMER_EXPIRED\n");
		if (test_bit(3, &reg_ul))
			dev_err(hba->dev, "FCx_PROTECTION_TIMER_EXPIRED\n");
		if (test_bit(4, &reg_ul))
			dev_err(hba->dev, "CRC_ERROR\n");
		if (test_bit(5, &reg_ul))
			dev_err(hba->dev, "RX_BUFFER_OVERFLOW\n");
		if (test_bit(6, &reg_ul))
			dev_err(hba->dev, "MAX_FRAME_LENGTH_EXCEEDEDn");
		if (test_bit(7, &reg_ul))
			dev_err(hba->dev, "WRONG_SEQUENCE_NUMBER\n");
		if (test_bit(8, &reg_ul))
			dev_err(hba->dev, "AFC_FRAME_SYNTAX_ERROR\n");
		if (test_bit(9, &reg_ul))
			dev_err(hba->dev, "NAC_FRAME_SYNTAX_ERROR\n");
		if (test_bit(10, &reg_ul))
			dev_err(hba->dev, "EOF_SYNTAX_ERROR\n");
		if (test_bit(11, &reg_ul))
			dev_err(hba->dev, "FRAME_SYNTAX_ERROR\n");
		if (test_bit(12, &reg_ul))
			dev_err(hba->dev, "BAD_CTRL_SYMBOL_TYPE\n");
		if (test_bit(13, &reg_ul))
			dev_err(hba->dev, "PA_INIT_ERROR (FATAL ERROR)\n");
		if (test_bit(14, &reg_ul))
			dev_err(hba->dev, "PA_ERROR_IND_RECEIVED\n");
	}
#endif
	if (reg & UIC_DATA_LINK_LAYER_ERROR_PA_INIT)
		hba->uic_error |= UFSHCD_UIC_DL_PA_INIT_ERROR;
	else if (hba->dev_quirks &
		   UFS_DEVICE_QUIRK_RECOVERY_FROM_DL_NAC_ERRORS) {
		if (reg & UIC_DATA_LINK_LAYER_ERROR_NAC_RECEIVED)
			hba->uic_error |=
				UFSHCD_UIC_DL_NAC_RECEIVED_ERROR;
		else if (reg & UIC_DATA_LINK_LAYER_ERROR_TCx_REPLAY_TIMEOUT)
			hba->uic_error |= UFSHCD_UIC_DL_TCx_REPLAY_ERROR;
	}

	/* UIC NL/TL/DME errors needs software retry */
	reg = ufshcd_readl(hba, REG_UIC_ERROR_CODE_NETWORK_LAYER);
	if (reg) {
		ufshcd_update_reg_hist(&hba->ufs_stats.nl_err, reg);
		hba->uic_error |= UFSHCD_UIC_NL_ERROR;
#ifdef CONFIG_MTK_UFS_DEBUG
		dev_err(hba->dev,
			"Host UIC Error Code Network Layer: %08x\n", reg);
#endif
	}

	reg = ufshcd_readl(hba, REG_UIC_ERROR_CODE_TRANSPORT_LAYER);
	if (reg) {
		ufshcd_update_reg_hist(&hba->ufs_stats.tl_err, reg);
		hba->uic_error |= UFSHCD_UIC_TL_ERROR;
#ifdef CONFIG_MTK_UFS_DEBUG
		dev_err(hba->dev,
			"Host UIC Error Code Transport Layer: %08x\n", reg);
#endif
	}

	reg = ufshcd_readl(hba, REG_UIC_ERROR_CODE_DME);
	if (reg) {
		ufshcd_update_reg_hist(&hba->ufs_stats.dme_err, reg);
		hba->uic_error |= UFSHCD_UIC_DME_ERROR;
#ifdef CONFIG_MTK_UFS_DEBUG
		dev_err(hba->dev,
			"Host UIC Error Code: %08x\n", reg);
#endif
	}

	dev_dbg(hba->dev, "%s: UIC error flags = 0x%08x\n",
			__func__, hba->uic_error);
}

static bool ufshcd_is_auto_hibern8_error(struct ufs_hba *hba,
					 u32 intr_mask)
{
	if (!ufshcd_is_auto_hibern8_supported(hba))
		return false;

	if (!(intr_mask & UFSHCD_UIC_HIBERN8_MASK))
		return false;

	if (hba->active_uic_cmd &&
	    (hba->active_uic_cmd->command == UIC_CMD_DME_HIBER_ENTER ||
	    hba->active_uic_cmd->command == UIC_CMD_DME_HIBER_EXIT))
		return false;

	return true;
}

/**
 * ufshcd_check_errors - Check for errors that need s/w attention
 * @hba: per-adapter instance
 */
static void ufshcd_check_errors(struct ufs_hba *hba)
{
	bool queue_eh_work = false;

	if (hba->errors & INT_FATAL_ERRORS) {
		ufshcd_update_reg_hist(&hba->ufs_stats.fatal_err, hba->errors);
		queue_eh_work = true;
	}

	if (hba->errors & UIC_ERROR) {
		hba->uic_error = 0;
		ufshcd_update_uic_error(hba);
		if (hba->uic_error) {
			/* MTK PATCH: dump ufs debug Info like
			 * XO_UFS/VEMC/VUFS18
			 */
			ufs_mtk_pltfrm_gpio_trigger_and_debugInfo_dump(hba);
			queue_eh_work = true;
		}
	}

	if (hba->errors & UFSHCD_UIC_HIBERN8_MASK) {
		dev_info(hba->dev,
			"%s: Auto Hibern8 %s failed - status: 0x%08x, upmcrs: 0x%08x\n",
			__func__, (hba->errors & UIC_HIBERNATE_ENTER) ?
			"Enter" : "Exit",
			hba->errors, ufshcd_get_upmcrs(hba));
		ufshcd_update_reg_hist(&hba->ufs_stats.auto_hibern8_err,
				       hba->errors);
		queue_eh_work = true;
	}

	if (queue_eh_work) {
		/*
		 * update the transfer error masks to sticky bits, let's do this
		 * irrespective of current ufshcd_state.
		 */
		hba->saved_err |= hba->errors;
		hba->saved_uic_err |= hba->uic_error;

		/* handle fatal errors only when link is functional */
		if (hba->ufshcd_state == UFSHCD_STATE_OPERATIONAL) {
			/* block commands from scsi mid-layer */
			ufshcd_scsi_block_requests(hba);

			hba->ufshcd_state = UFSHCD_STATE_EH_SCHEDULED;

			/* dump controller state before resetting */
			if (hba->saved_err & (INT_FATAL_ERRORS | UIC_ERROR)) {
				bool pr_prdt = !!(hba->saved_err &
						SYSTEM_BUS_FATAL_ERROR);

				dev_err(hba->dev, "%s: saved_err 0x%x saved_uic_err 0x%x\n",
					__func__, hba->saved_err,
					hba->saved_uic_err);

				ufshcd_print_host_regs(hba);
				ufshcd_print_pwr_info(hba);
				ufshcd_print_tmrs(hba, hba->outstanding_tasks);
				ufshcd_print_trs(hba, hba->outstanding_reqs,
							pr_prdt);
			}
			schedule_work(&hba->eh_work);
		}
	}
	/*
	 * if (!queue_eh_work) -
	 * Other errors are either non-fatal where host recovers
	 * itself without s/w intervention or errors that will be
	 * handled by the SCSI core layer.
	 */
}

/**
 * ufshcd_tmc_handler - handle task management function completion
 * @hba: per adapter instance
 */
static void ufshcd_tmc_handler(struct ufs_hba *hba)
{
	u32 tm_doorbell;

	tm_doorbell = ufshcd_readl(hba, REG_UTP_TASK_REQ_DOOR_BELL);
	hba->tm_condition = tm_doorbell ^ hba->outstanding_tasks;
	wake_up(&hba->tm_wq);
}

/**
 * ufshcd_sl_intr - Interrupt service routine
 * @hba: per adapter instance
 * @intr_status: contains interrupts generated by the controller
 */
static void ufshcd_sl_intr(struct ufs_hba *hba, u32 intr_status)
{
	hba->errors = UFSHCD_ERROR_MASK & intr_status;

	if (ufshcd_is_auto_hibern8_error(hba, intr_status))
		hba->errors |= (UFSHCD_UIC_HIBERN8_MASK & intr_status);

	if (hba->errors)
		ufshcd_check_errors(hba);

	if (intr_status & UFSHCD_UIC_MASK)
		ufshcd_uic_cmd_compl(hba, intr_status);

	if (intr_status & UTP_TASK_REQ_COMPL)
		ufshcd_tmc_handler(hba);

	if (intr_status & UTP_TRANSFER_REQ_COMPL)
		ufshcd_transfer_req_compl(hba);
}

/**
 * ufshcd_intr - Main interrupt service routine
 * @irq: irq number
 * @__hba: pointer to adapter instance
 *
 * Returns IRQ_HANDLED - If interrupt is valid
 *		IRQ_NONE - If invalid interrupt
 */
static irqreturn_t ufshcd_intr(int irq, void *__hba)
{
	u32 intr_status, enabled_intr_status;
	irqreturn_t retval = IRQ_NONE;
	struct ufs_hba *hba = __hba;

	spin_lock(hba->host->host_lock);
	intr_status = ufshcd_readl(hba, REG_INTERRUPT_STATUS);
	enabled_intr_status =
		intr_status & ufshcd_readl(hba, REG_INTERRUPT_ENABLE);

	if (intr_status)
		ufshcd_writel(hba, intr_status, REG_INTERRUPT_STATUS);

	if (enabled_intr_status) {
		ufshcd_sl_intr(hba, enabled_intr_status);
		retval = IRQ_HANDLED;
	}
	spin_unlock(hba->host->host_lock);
	return retval;
}

static int ufshcd_clear_tm_cmd(struct ufs_hba *hba, int tag)
{
	int err = 0;
	u32 mask = 1 << tag;
	unsigned long flags;

	if (!test_bit(tag, &hba->outstanding_tasks))
		goto out;

	spin_lock_irqsave(hba->host->host_lock, flags);
	ufshcd_writel(hba, ~(1 << tag), REG_UTP_TASK_REQ_LIST_CLEAR);
	spin_unlock_irqrestore(hba->host->host_lock, flags);

	/* poll for max. 1 sec to clear door bell register by h/w */
	err = ufshcd_wait_for_register(hba,
			REG_UTP_TASK_REQ_DOOR_BELL,
			mask, 0, 1000, 1000, true);
out:
	return err;
}

/**
 * ufshcd_issue_tm_cmd - issues task management commands to controller
 * @hba: per adapter instance
 * @lun_id: LUN ID to which TM command is sent
 * @task_id: task ID to which the TM command is applicable
 * @tm_function: task management function opcode
 * @tm_response: task management service response return value
 *
 * Returns non-zero value on error, zero on success.
 */
static int ufshcd_issue_tm_cmd(struct ufs_hba *hba, int lun_id, int task_id,
		u8 tm_function, u8 *tm_response)
{
	struct utp_task_req_desc *task_req_descp;
	struct utp_upiu_task_req *task_req_upiup;
	struct Scsi_Host *host;
	unsigned long flags;
	int free_slot;
	int err;
	int task_tag;

	host = hba->host;

	/*
	 * Get free slot, sleep if slots are unavailable.
	 * Even though we use wait_event() which sleeps indefinitely,
	 * the maximum wait time is bounded by %TM_CMD_TIMEOUT.
	 */
	wait_event(hba->tm_tag_wq, ufshcd_get_tm_free_slot(hba, &free_slot));
	ufshcd_hold(hba, false);

	spin_lock_irqsave(host->host_lock, flags);
	task_req_descp = hba->utmrdl_base_addr;
	task_req_descp += free_slot;

	/* Configure task request descriptor */
	task_req_descp->header.dword_0 = cpu_to_le32(UTP_REQ_DESC_INT_CMD);
	task_req_descp->header.dword_2 =
			cpu_to_le32(OCS_INVALID_COMMAND_STATUS);

	/* Configure task request UPIU */
	task_req_upiup =
		(struct utp_upiu_task_req *) task_req_descp->task_req_upiu;
	task_tag = hba->nutrs + free_slot;
	task_req_upiup->header.dword_0 =
		UPIU_HEADER_DWORD(UPIU_TRANSACTION_TASK_REQ, 0,
					      lun_id, task_tag);
	task_req_upiup->header.dword_1 =
		UPIU_HEADER_DWORD(0, tm_function, 0, 0);
	/*
	 * The host shall provide the same value for LUN field in the basic
	 * header and for Input Parameter.
	 */
	task_req_upiup->input_param1 = cpu_to_be32(lun_id);
	task_req_upiup->input_param2 = cpu_to_be32(task_id);

	ufshcd_vops_res_ctrl(hba, UFS_RESCTL_CMD_SEND);
	ufshcd_vops_setup_task_mgmt(hba, free_slot, tm_function);

	/* send command to the controller */
	__set_bit(free_slot, &hba->outstanding_tasks);

	/* Make sure descriptors are ready before ringing the task doorbell */
	wmb();

	ufshcd_writel(hba, 1 << free_slot, REG_UTP_TASK_REQ_DOOR_BELL);
	/* Make sure that doorbell is committed immediately */
	wmb();

	/* MTK PATCH */
	ufshcd_cond_add_cmd_trace(
		hba,
		task_id | (task_tag << 8) | (tm_function << 16) |
			(lun_id << 24),
		UFS_TRACE_TM_SEND);

	spin_unlock_irqrestore(host->host_lock, flags);

	/* wait until the task management command is completed */
	err = wait_event_timeout(hba->tm_wq,
			test_bit(free_slot, &hba->tm_condition),
			msecs_to_jiffies(TM_CMD_TIMEOUT));
	if (!err) {
		dev_err(hba->dev, "%s: task management cmd 0x%.2x timed-out\n",
				__func__, tm_function);
		if (ufshcd_clear_tm_cmd(hba, free_slot))
			dev_WARN(hba->dev, "%s: unable clear tm cmd (slot %d) after timeout\n",
					__func__, free_slot);
		err = -ETIMEDOUT;
	} else {
		err = ufshcd_task_req_compl(hba, free_slot, tm_response);
	}

	/*MTK patch: Clear tasks from outstanding_tasks */
	spin_lock_irqsave(host->host_lock, flags);
	__clear_bit(free_slot, &hba->outstanding_tasks);
	ufshcd_vops_res_ctrl(hba, UFS_RESCTL_CMD_COMP);
	ufs_mtk_auto_hiber8_quirk_handler(hba, true);
	spin_unlock_irqrestore(host->host_lock, flags);

	/* MTK PATCH */
	/* get response for cmd trace */
	if (tm_response)
		task_id = *tm_response;

	ufshcd_cond_add_cmd_trace(
		hba,
		task_id | (task_tag << 8) | (tm_function << 16) |
			(lun_id << 24),
		UFS_TRACE_TM_COMPLETED);

	clear_bit(free_slot, &hba->tm_condition);
	ufshcd_put_tm_slot(hba, free_slot);
	wake_up(&hba->tm_tag_wq);

	ufshcd_release(hba);
	return err;
}

/**
 * ufshcd_eh_device_reset_handler - device reset handler registered to
 *                                    scsi layer.
 * @cmd: SCSI command pointer
 *
 * Returns SUCCESS/FAILED
 */
static int ufshcd_eh_device_reset_handler(struct scsi_cmnd *cmd)
{
	struct Scsi_Host *host;
	struct ufs_hba *hba;
	unsigned int tag;
	u32 pos;
	int err;
	u8 resp = 0xF;
	struct ufshcd_lrb *lrbp;
	unsigned long flags;

	host = cmd->device->host;
	hba = shost_priv(host);
	tag = cmd->request->tag;

	lrbp = &hba->lrb[tag];
	err = ufshcd_issue_tm_cmd(hba, lrbp->lun, 0, UFS_LOGICAL_RESET, &resp);
	if (err || resp != UPIU_TASK_MANAGEMENT_FUNC_COMPL) {
		if (!err)
			err = resp;
		goto out;
	}

	/* clear the commands that were pending for corresponding LUN */
	for_each_set_bit(pos, &hba->outstanding_reqs, hba->nutrs) {
		if (hba->lrb[pos].lun == lrbp->lun) {
			err = ufshcd_clear_cmd(hba, pos);
			if (err)
				break;
		}
	}
	spin_lock_irqsave(host->host_lock, flags);
#if defined(CONFIG_UFSHPB)
	hba->ufshpb_state = HPB_RESET;
#endif
	ufshcd_transfer_req_compl(hba);
	spin_unlock_irqrestore(host->host_lock, flags);

out:
	hba->req_abort_count = 0;
	ufshcd_update_reg_hist(&hba->ufs_stats.dev_reset, (u32)err);
	if (!err) {
#if defined(CONFIG_UFSHPB)
		schedule_delayed_work(&hba->ufshpb_init_work,
				      msecs_to_jiffies(10));
#endif
		err = SUCCESS;
	} else {
		dev_err(hba->dev, "%s: failed with err %d\n", __func__, err);
		err = FAILED;
	}
	return err;
}

static void ufshcd_set_req_abort_skip(struct ufs_hba *hba, unsigned long bitmap)
{
	struct ufshcd_lrb *lrbp;
	int tag;

	for_each_set_bit(tag, &bitmap, hba->nutrs) {
		lrbp = &hba->lrb[tag];
		lrbp->req_abort_skip = true;
	}
}

/**
 * ufshcd_abort - abort a specific command
 * @cmd: SCSI command pointer
 *
 * Abort the pending command in device by sending UFS_ABORT_TASK task management
 * command, and in host controller by clearing the door-bell register. There can
 * be race between controller sending the command to the device while abort is
 * issued. To avoid that, first issue UFS_QUERY_TASK to check if the command is
 * really issued and then try to abort it.
 *
 * Returns SUCCESS/FAILED
 */
static int ufshcd_abort(struct scsi_cmnd *cmd)
{
	struct Scsi_Host *host;
	struct ufs_hba *hba;
	unsigned long flags;
	unsigned int tag;
	int err = 0;
	int poll_cnt;
	u8 resp = 0xF;
	struct ufshcd_lrb *lrbp;
	u32 reg;

	host = cmd->device->host;
	hba = shost_priv(host);
	tag = cmd->request->tag;
	lrbp = &hba->lrb[tag];
	if (!ufshcd_valid_tag(hba, tag)) {
		dev_err(hba->dev,
			"%s: invalid command tag %d: cmd=0x%p, cmd->request=0x%p",
			__func__, tag, cmd, cmd->request);
		BUG();
	}

	/*
	 * Task abort to the device W-LUN is illegal. When this command
	 * will fail, due to spec violation, scsi err handling next step
	 * will be to send LU reset which, again, is a spec violation.
	 * To avoid these unnecessary/illegal step we skip to the last error
	 * handling stage: reset and restore.
	 */
	if (lrbp->lun == UFS_UPIU_UFS_DEVICE_WLUN)
		return ufshcd_eh_host_reset_handler(cmd);

	ufshcd_hold(hba, false);

	/* MTK PATCH: debugging log for aborting cmd */
	dev_info(hba->dev,
		"abort: tag %d, cmd 0x%x\n", tag, (int)cmd->cmnd[0]);

	reg = ufshcd_readl(hba, REG_UTP_TRANSFER_REQ_DOOR_BELL);
	/* If command is already aborted/completed, return SUCCESS */
	if (!(test_bit(tag, &hba->outstanding_reqs))) {
		dev_err(hba->dev,
			"%s: cmd at tag %d already completed, outstanding=0x%lx, doorbell=0x%x\n",
			__func__, tag, hba->outstanding_reqs, reg);
		goto out;
	}

	if (!(reg & (1 << tag))) {
		dev_err(hba->dev,
		"%s: cmd was completed, but without a notifying intr, tag = %d",
		__func__, tag);
	}

	/* Print Transfer Request of aborted task */
	dev_err(hba->dev, "%s: Device abort task at tag %d\n", __func__, tag);

	/* MTK PATCH */
	ufshcd_cond_add_cmd_trace(hba, tag, UFS_TRACE_ABORTING);

	/*
	 * Print detailed info about aborted request.
	 * As more than one request might get aborted at the same time,
	 * print full information only for the first aborted request in order
	 * to reduce repeated printouts. For other aborted requests only print
	 * basic details.
	 */
	scsi_print_command(hba->lrb[tag].cmd);
	if (!hba->req_abort_count) {
		ufshcd_update_reg_hist(&hba->ufs_stats.task_abort, 0);
		ufshcd_print_host_regs(hba);
		ufshcd_print_host_state(hba, 1, NULL, NULL, NULL);
		ufshcd_print_pwr_info(hba);
		ufshcd_print_trs(hba, 1 << tag, true);
		/* MTK PATCH */
		ufs_mtk_dbg_dump_scsi_cmd(hba, cmd,
			UFSHCD_DBG_PRINT_ABORT_CMD_EN);
		ufs_mtk_pltfrm_gpio_trigger_and_debugInfo_dump(hba);
	} else {
		ufshcd_print_trs(hba, 1 << tag, false);
	}
	hba->req_abort_count++;

	/* Skip task abort in case previous aborts failed and report failure */
	if (lrbp->req_abort_skip) {
		err = -EIO;
		goto out;
	}

	for (poll_cnt = 100; poll_cnt; poll_cnt--) {
		err = ufshcd_issue_tm_cmd(hba, lrbp->lun, lrbp->task_tag,
				UFS_QUERY_TASK, &resp);
		if (!err && resp == UPIU_TASK_MANAGEMENT_FUNC_SUCCEEDED) {
			/* cmd pending in the device */
			dev_err(hba->dev, "%s: cmd pending in the device. tag = %d\n",
				__func__, tag);
			break;
		} else if (!err && resp == UPIU_TASK_MANAGEMENT_FUNC_COMPL) {
			/*
			 * cmd not pending in the device, check if it is
			 * in transition.
			 */
			dev_err(hba->dev, "%s: cmd at tag %d not pending in the device.\n",
				__func__, tag);
			reg = ufshcd_readl(hba, REG_UTP_TRANSFER_REQ_DOOR_BELL);
			if (reg & (1 << tag)) {
				/* sleep for max. 200us to stabilize */
				usleep_range(100, 200);
				continue;
			}
			/* command completed already */
			dev_err(hba->dev, "%s: cmd at tag %d successfully cleared from DB.\n",
				__func__, tag);
			goto out;
		} else {
			dev_err(hba->dev,
				"%s: no response from device. tag = %d, err %d\n",
				__func__, tag, err);
			if (!err)
				err = resp; /* service response error */
			goto out;
		}
	}

	if (!poll_cnt) {
		err = -EBUSY;
		goto out;
	}

	err = ufshcd_issue_tm_cmd(hba, lrbp->lun, lrbp->task_tag,
			UFS_ABORT_TASK, &resp);
	if (err || resp != UPIU_TASK_MANAGEMENT_FUNC_COMPL) {
		if (!err) {
			err = resp; /* service response error */
			dev_err(hba->dev, "%s: issued. tag = %d, err %d\n",
				__func__, tag, err);
		}
		goto out;
	}

	err = ufshcd_clear_cmd(hba, tag);
	if (err) {
		dev_err(hba->dev, "%s: Failed clearing cmd at tag %d, err %d\n",
			__func__, tag, err);
		goto out;
	}

	scsi_dma_unmap(cmd);

	spin_lock_irqsave(host->host_lock, flags);

	ufshcd_outstanding_req_clear(hba, tag);
	hba->lrb[tag].cmd = NULL;
	ufshcd_vops_res_ctrl(hba, UFS_RESCTL_CMD_COMP);
	ufs_mtk_auto_hiber8_quirk_handler(hba, true);

	spin_unlock_irqrestore(host->host_lock, flags);

	clear_bit_unlock(tag, &hba->lrb_in_use);
	wake_up(&hba->dev_cmd.tag_wq);

out:
	if (!err) {
		err = SUCCESS;
	} else {
		dev_err(hba->dev, "%s: failed with err %d\n", __func__, err);
		ufshcd_set_req_abort_skip(hba, hba->outstanding_reqs);
		err = FAILED;
	}

	/*
	 * This ufshcd_release() corresponds to the original scsi cmd that got
	 * aborted here (as we won't get any IRQ for it).
	 */
	ufshcd_release(hba);
	return err;
}

/**
 * ufshcd_host_reset_and_restore - reset and restore host controller
 * @hba: per-adapter instance
 *
 * Note that host controller reset may issue DME_RESET to
 * local and remote (device) Uni-Pro stack and the attributes
 * are reset to default state.
 *
 * Returns zero on success, non-zero on failure
 */
static int ufshcd_host_reset_and_restore(struct ufs_hba *hba)
{
	int err;
	unsigned long flags;

	/* Reset the host controller */
	spin_lock_irqsave(hba->host->host_lock, flags);
	ufshcd_hba_stop(hba, false);
#if defined(CONFIG_UFSHPB)
	hba->ufshpb_state = HPB_RESET;
#endif
	spin_unlock_irqrestore(hba->host->host_lock, flags);

	/* scale up clocks to max frequency before full reinitialization */
	ufshcd_scale_clks(hba, true);

	err = ufshcd_hba_enable(hba);
	if (err)
		goto out;

	/* Establish the link again and restore the device */
	err = ufshcd_probe_hba(hba);

	if (!err && (hba->ufshcd_state != UFSHCD_STATE_OPERATIONAL))
		err = -EIO;
out:
	if (err)
		dev_err(hba->dev, "%s: Host init failed %d\n", __func__, err);
	ufshcd_update_reg_hist(&hba->ufs_stats.host_reset, (u32)err);
	return err;
}

/**
 * ufshcd_reset_and_restore - reset and re-initialize host/device
 * @hba: per-adapter instance
 *
 * Reset and recover device, host and re-establish link. This
 * is helpful to recover the communication in fatal error conditions.
 *
 * Returns zero on success, non-zero on failure
 */
static int ufshcd_reset_and_restore(struct ufs_hba *hba)
{
	int err = 0;
	unsigned long flags;
	int retries = MAX_HOST_RESET_RETRIES;

	do {
		/* MTK PATCH */
		err = ufs_mtk_pltfrm_ufs_device_reset(hba);
		/* may need ufs_mtk_pltfrm_host_sw_rst? */
		ufshcd_device_reset_log(hba);
		if (err)
			dev_warn(hba->dev, "%s: device reset failed. err %d\n",
				 __func__, err);

		err = ufshcd_host_reset_and_restore(hba);
	} while (err && --retries);

	/*
	 * After reset the door-bell might be cleared, complete
	 * outstanding requests in s/w here.
	 */
	spin_lock_irqsave(hba->host->host_lock, flags);
	ufshcd_transfer_req_compl(hba);
	ufshcd_tmc_handler(hba);
	spin_unlock_irqrestore(hba->host->host_lock, flags);

	return err;
}

/**
 * ufshcd_eh_host_reset_handler - host reset handler registered to scsi layer
 * @cmd - SCSI command pointer
 *
 * Returns SUCCESS/FAILED
 */
static int ufshcd_eh_host_reset_handler(struct scsi_cmnd *cmd)
{
	int err;
	unsigned long flags;
	struct ufs_hba *hba;
	unsigned long max_doorbells;

	hba = shost_priv(cmd->device->host);

	ufshcd_hold(hba, false);
	/*
	 * Check if there is any race with fatal error handling.
	 * If so, wait for it to complete. Even though fatal error
	 * handling does reset and restore in some cases, don't assume
	 * anything out of it. We are just avoiding race here.
	 */
	do {
		spin_lock_irqsave(hba->host->host_lock, flags);
		if (!(work_pending(&hba->eh_work) ||
			    hba->ufshcd_state == UFSHCD_STATE_RESET ||
			    hba->ufshcd_state == UFSHCD_STATE_EH_SCHEDULED))
			break;
		spin_unlock_irqrestore(hba->host->host_lock, flags);
		dev_dbg(hba->dev, "%s: reset in progress\n", __func__);
		flush_work(&hba->eh_work);
	} while (1);

	hba->ufshcd_state = UFSHCD_STATE_RESET;
	ufshcd_set_eh_in_progress(hba);

	/*
	 * ufshcd_reset_and_restore() does the link reinitialization
	 * which will need atleast one empty doorbell slot to send the
	 * device management commands (NOP and query commands).
	 * If there is no slot empty at this moment then free up last
	 * slot forcefully.
	 */
	max_doorbells = (1UL << hba->nutrs) - 1;
	if (hba->outstanding_reqs == max_doorbells)
		__ufshcd_transfer_req_compl(hba, (1UL << (hba->nutrs - 1)));
	spin_unlock_irqrestore(hba->host->host_lock, flags);

	err = ufshcd_reset_and_restore(hba);

	spin_lock_irqsave(hba->host->host_lock, flags);
	if (!err) {
		err = SUCCESS;
		hba->ufshcd_state = UFSHCD_STATE_OPERATIONAL;
	} else {
		err = FAILED;
		hba->ufshcd_state = UFSHCD_STATE_ERROR;
	}
	ufshcd_clear_eh_in_progress(hba);
	spin_unlock_irqrestore(hba->host->host_lock, flags);

	ufshcd_release(hba);
	return err;
}

/**
 * ufshcd_get_max_icc_level - calculate the ICC level
 * @sup_curr_uA: max. current supported by the regulator
 * @start_scan: row at the desc table to start scan from
 * @buff: power descriptor buffer
 *
 * Returns calculated max ICC level for specific regulator
 */
static u32 ufshcd_get_max_icc_level(int sup_curr_uA, u32 start_scan, char *buff)
{
	int i;
	int curr_uA;
	u16 data;
	u16 unit;

	for (i = start_scan; i >= 0; i--) {
		data = be16_to_cpup((__be16 *)&buff[2 * i]);
		unit = (data & ATTR_ICC_LVL_UNIT_MASK) >>
						ATTR_ICC_LVL_UNIT_OFFSET;
		curr_uA = data & ATTR_ICC_LVL_VALUE_MASK;
		switch (unit) {
		case UFSHCD_NANO_AMP:
			curr_uA = curr_uA / 1000;
			break;
		case UFSHCD_MILI_AMP:
			curr_uA = curr_uA * 1000;
			break;
		case UFSHCD_AMP:
			curr_uA = curr_uA * 1000 * 1000;
			break;
		case UFSHCD_MICRO_AMP:
		default:
			break;
		}
		if (sup_curr_uA >= curr_uA)
			break;
	}
	if (i < 0) {
		i = 0;
		pr_err("%s: Couldn't find valid icc_level = %d", __func__, i);
	}

	return (u32)i;
}

/**
 * ufshcd_calc_icc_level - calculate the max ICC level
 * In case regulators are not initialized we'll return 0
 * @hba: per-adapter instance
 * @desc_buf: power descriptor buffer to extract ICC levels from.
 * @len: length of desc_buff
 *
 * Returns calculated ICC level
 */
static u32 ufshcd_find_max_sup_active_icc_level(struct ufs_hba *hba,
							u8 *desc_buf, int len)
{
	u32 icc_level = 0;

	if (!hba->vreg_info.vcc || !hba->vreg_info.vccq ||
						!hba->vreg_info.vccq2) {
		dev_err(hba->dev,
			"%s: Regulator capability was not set, actvIccLevel=%d",
							__func__, icc_level);
		goto out;
	}

	if (hba->vreg_info.vcc && hba->vreg_info.vcc->max_uA)
		icc_level = ufshcd_get_max_icc_level(
				hba->vreg_info.vcc->max_uA,
				POWER_DESC_MAX_ACTV_ICC_LVLS - 1,
				&desc_buf[PWR_DESC_ACTIVE_LVLS_VCC_0]);

	if (hba->vreg_info.vccq && hba->vreg_info.vccq->max_uA)
		icc_level = ufshcd_get_max_icc_level(
				hba->vreg_info.vccq->max_uA,
				icc_level,
				&desc_buf[PWR_DESC_ACTIVE_LVLS_VCCQ_0]);

	if (hba->vreg_info.vccq2 && hba->vreg_info.vccq2->max_uA)
		icc_level = ufshcd_get_max_icc_level(
				hba->vreg_info.vccq2->max_uA,
				icc_level,
				&desc_buf[PWR_DESC_ACTIVE_LVLS_VCCQ2_0]);
out:
	return icc_level;
}

static void ufshcd_init_icc_levels(struct ufs_hba *hba)
{
	int ret;
	int buff_len = hba->desc_size.pwr_desc;
	u8 desc_buf[hba->desc_size.pwr_desc];

	ret = ufshcd_read_power_desc(hba, desc_buf, buff_len);
	if (ret) {
		dev_err(hba->dev,
			"%s: Failed reading power descriptor.len = %d ret = %d",
			__func__, buff_len, ret);
		return;
	}

	hba->init_prefetch_data.icc_level =
			ufshcd_find_max_sup_active_icc_level(hba,
			desc_buf, buff_len);
	dev_dbg(hba->dev, "%s: setting icc_level 0x%x",
			__func__, hba->init_prefetch_data.icc_level);

	ret = ufshcd_query_attr_retry(hba, UPIU_QUERY_OPCODE_WRITE_ATTR,
		QUERY_ATTR_IDN_ACTIVE_ICC_LVL, 0, 0,
		&hba->init_prefetch_data.icc_level);

	if (ret)
		dev_err(hba->dev,
			"%s: Failed configuring bActiveICCLevel = %d ret = %d",
			__func__, hba->init_prefetch_data.icc_level , ret);

}

/*
 * MTK PATCH: RPMB feature
 */
#define SEC_PROTOCOL_UFS  0xEC
#define SEC_SPECIFIC_UFS_RPMB 0x0001

#define SEC_PROTOCOL_CMD_SIZE 12
#define SEC_PROTOCOL_RETRIES 3
#define SEC_PROTOCOL_RETRIES_ON_RESET 10
#define SEC_PROTOCOL_TIMEOUT msecs_to_jiffies(30000)

/* MTK PATCH */
int ufshcd_rpmb_security_out(struct scsi_device *sdev,
			 struct rpmb_frame *frames, u32 cnt)
{
	struct scsi_sense_hdr sshdr;
	u32 trans_len = cnt * sizeof(struct rpmb_frame);
	int reset_retries = SEC_PROTOCOL_RETRIES_ON_RESET;
	int ret;
	u8 cmd[SEC_PROTOCOL_CMD_SIZE];

	memset(cmd, 0, SEC_PROTOCOL_CMD_SIZE);
	cmd[0] = SECURITY_PROTOCOL_OUT;
	cmd[1] = SEC_PROTOCOL_UFS;
	put_unaligned_be16(SEC_SPECIFIC_UFS_RPMB, cmd + 2);
	cmd[4] = 0;                              /* inc_512 bit 7 set to 0 */
	put_unaligned_be32(trans_len, cmd + 6);  /* transfer length */

	/* MTK PATCH: Ensure device is resumed before RPMB operation */
	scsi_autopm_get_device(sdev);

retry:
	ret = scsi_execute_req(sdev, cmd, DMA_TO_DEVICE,
				     frames, trans_len, &sshdr,
				     SEC_PROTOCOL_TIMEOUT, SEC_PROTOCOL_RETRIES,
				     NULL);

	if (ret && scsi_sense_valid(&sshdr) &&
	    sshdr.sense_key == UNIT_ATTENTION &&
	    sshdr.asc == 0x29 && sshdr.ascq == 0x00)
		/*
		 * Device reset might occur several times,
		 * give it one more chance
		 */
		if (--reset_retries > 0)
			goto retry;

	if (ret)
		dev_err(&sdev->sdev_gendev, "%s: failed with err %0x\n",
			__func__, ret);

	if (driver_byte(ret) & DRIVER_SENSE)
		scsi_print_sense_hdr(sdev, "rpmb: security out", &sshdr);

	/* MTK PATCH: Allow device to be runtime suspended */
	scsi_autopm_put_device(sdev);

	return ret;
}

/* MTK PATCH */
int ufshcd_rpmb_security_in(struct scsi_device *sdev,
			struct rpmb_frame *frames, u32 cnt)
{
	struct scsi_sense_hdr sshdr;
	u32 alloc_len = cnt * sizeof(struct rpmb_frame);
	int reset_retries = SEC_PROTOCOL_RETRIES_ON_RESET;
	int ret;
	u8 cmd[SEC_PROTOCOL_CMD_SIZE];

	memset(cmd, 0, SEC_PROTOCOL_CMD_SIZE);
	cmd[0] = SECURITY_PROTOCOL_IN;
	cmd[1] = SEC_PROTOCOL_UFS;
	put_unaligned_be16(SEC_SPECIFIC_UFS_RPMB, cmd + 2);
	cmd[4] = 0;                             /* inc_512 bit 7 set to 0 */
	put_unaligned_be32(alloc_len, cmd + 6); /* allocation length */

	/* MTK PATCH: Ensure device is resumed before RPMB operation */
	scsi_autopm_get_device(sdev);

retry:
	ret = scsi_execute_req(sdev, cmd, DMA_FROM_DEVICE,
				     frames, alloc_len, &sshdr,
				     SEC_PROTOCOL_TIMEOUT, SEC_PROTOCOL_RETRIES,
				     NULL);

	if (ret && scsi_sense_valid(&sshdr) &&
	    sshdr.sense_key == UNIT_ATTENTION &&
	    sshdr.asc == 0x29 && sshdr.ascq == 0x00)
		/*
		 * Device reset might occur several times,
		 * give it one more chance
		 */
		if (--reset_retries > 0)
			goto retry;

	/* MTK PATCH: Allow device to be runtime suspended */
	scsi_autopm_put_device(sdev);

	if (ret)
		dev_err(&sdev->sdev_gendev, "%s: failed with err %0x\n",
			__func__, ret);

	if (driver_byte(ret) & DRIVER_SENSE)
		scsi_print_sense_hdr(sdev, "rpmb: security in", &sshdr);

	return ret;
}

/* MTK PATCH */
static int ufshcd_rpmb_cmd_seq(struct device *dev,
			       struct rpmb_cmd *cmds, u32 ncmds)
{
	unsigned long flags;
	struct ufs_hba *hba = dev_get_drvdata(dev);
	struct scsi_device *sdev;
	struct rpmb_cmd *cmd;
	int i;
	int ret;

	spin_lock_irqsave(hba->host->host_lock, flags);
	sdev = hba->sdev_ufs_rpmb;
	if (sdev) {
		ret = scsi_device_get(sdev);
		if (!ret && !scsi_device_online(sdev)) {
			ret = -ENODEV;
			scsi_device_put(sdev);
		}
	} else {
		ret = -ENODEV;
	}
	spin_unlock_irqrestore(hba->host->host_lock, flags);
	if (ret)
		return ret;

	/*
	 * Send all command one by one.
	 * Use rpmb lock to prevent other rpmb read/write threads cut in line.
	 * Use mutex not spin lock because in/out function might sleep.
	 */
	mutex_lock(&hba->rpmb_lock);
	for (ret = 0, i = 0; i < ncmds && !ret; i++) {
		cmd = &cmds[i];
		if (cmd->flags & RPMB_F_WRITE)
			ret = ufshcd_rpmb_security_out(sdev, cmd->frames,
						       cmd->nframes);
		else
			ret = ufshcd_rpmb_security_in(sdev, cmd->frames,
						      cmd->nframes);
	}
	mutex_unlock(&hba->rpmb_lock);

	scsi_device_put(sdev);
	return ret;
}

/* MTK PATCH */
static struct rpmb_ops ufshcd_rpmb_dev_ops = {
	.cmd_seq = ufshcd_rpmb_cmd_seq,
	.type = RPMB_TYPE_UFS,
};

/* MTK PATCH */
static inline void ufshcd_rpmb_add(struct ufs_hba *hba)
{
	struct rpmb_dev *rdev;
	u8 rw_size;
	int ret;

	ret = ufshcd_read_geometry_desc_param(hba, GEOMETRY_DESC_RPMB_RW_SIZE,
					&rw_size, sizeof(rw_size));
	if (ret) {
		dev_warn(hba->dev, "%s: cannot get rpmb rw limit %d\n",
			 dev_name(hba->dev), ret);
		/* fallback to singel frame write */
		rw_size = 1;
	}

	if (hba->dev_quirks & UFS_DEVICE_QUIRK_LIMITED_RPMB_MAX_RW_SIZE) {
		if (rw_size > UFS_RPMB_DEV_MAX_RW_SIZE_LIMITATION)
			rw_size = UFS_RPMB_DEV_MAX_RW_SIZE_LIMITATION;
	}

	dev_info(hba->dev, "rpmb rw_size: %d\n", rw_size);

	ufshcd_rpmb_dev_ops.reliable_wr_cnt = rw_size;

	/* MTK PATCH: Add handling for scsi_device_get */
	if (unlikely(scsi_device_get(hba->sdev_ufs_rpmb)))
		goto out_put_dev;

	rdev = rpmb_dev_register(hba->dev, &ufshcd_rpmb_dev_ops);
	if (IS_ERR(rdev)) {
		dev_warn(hba->dev, "%s: cannot register to rpmb %ld\n",
			 dev_name(hba->dev), PTR_ERR(rdev));
		goto out_put_dev;
	}

	/*
	 * MTK PATCH: Preserve rpmb_dev to globals for connection of legacy
	 *            rpmb ioctl solution.
	 */
	hba->rawdev_ufs_rpmb = rdev;

	return;

out_put_dev:
	scsi_device_put(hba->sdev_ufs_rpmb);
	hba->sdev_ufs_rpmb = NULL;
	hba->rawdev_ufs_rpmb = NULL;
}

/* MTK PATCH */
static inline void ufshcd_rpmb_remove(struct ufs_hba *hba)
{
	unsigned long flags;

	if (!hba->sdev_ufs_rpmb || !hba->host)
		return;

	rpmb_dev_unregister(hba->dev);

	/*
	 * MTK Bug Fix:
	 *
	 * To prevent calling schedule() with preemption disabled,
	 * spin_lock_irqsave shall be behind rpmb_dev_unregister().
	 */

	spin_lock_irqsave(hba->host->host_lock, flags);

	scsi_device_put(hba->sdev_ufs_rpmb);
	hba->sdev_ufs_rpmb = NULL;
	hba->rawdev_ufs_rpmb = NULL;

	spin_unlock_irqrestore(hba->host->host_lock, flags);
}

/**
 * ufshcd_scsi_add_wlus - Adds required W-LUs
 * @hba: per-adapter instance
 *
 * UFS device specification requires the UFS devices to support 4 well known
 * logical units:
 *	"REPORT_LUNS" (address: 01h)
 *	"UFS Device" (address: 50h)
 *	"RPMB" (address: 44h)
 *	"BOOT" (address: 30h)
 * UFS device's power management needs to be controlled by "POWER CONDITION"
 * field of SSU (START STOP UNIT) command. But this "power condition" field
 * will take effect only when its sent to "UFS device" well known logical unit
 * hence we require the scsi_device instance to represent this logical unit in
 * order for the UFS host driver to send the SSU command for power management.

 * We also require the scsi_device instance for "RPMB" (Replay Protected Memory
 * Block) LU so user space process can control this LU. User space may also
 * want to have access to BOOT LU.

 * This function adds scsi device instances for each of all well known LUs
 * (except "REPORT LUNS" LU).
 *
 * Returns zero on success (all required W-LUs are added successfully),
 * non-zero error value on failure (if failed to add any of the required W-LU).
 */
static int ufshcd_scsi_add_wlus(struct ufs_hba *hba)
{
	int ret = 0;
	struct scsi_device *sdev_rpmb;
	struct scsi_device *sdev_boot;

	hba->sdev_ufs_device = __scsi_add_device(hba->host, 0, 0,
		ufshcd_upiu_wlun_to_scsi_wlun(UFS_UPIU_UFS_DEVICE_WLUN), NULL);
	if (IS_ERR(hba->sdev_ufs_device)) {
		ret = PTR_ERR(hba->sdev_ufs_device);
		hba->sdev_ufs_device = NULL;
		goto out;
	}

	/* MTK PATCH: Init runtime PM of this SCSI device */
	ufs_mtk_runtime_pm_init(hba->sdev_ufs_device);

	scsi_device_put(hba->sdev_ufs_device);

	sdev_boot = __scsi_add_device(hba->host, 0, 0,
		ufshcd_upiu_wlun_to_scsi_wlun(UFS_UPIU_BOOT_WLUN), NULL);
	if (IS_ERR(sdev_boot)) {
		ret = PTR_ERR(sdev_boot);
		goto remove_sdev_ufs_device;
	}

	/* MTK PATCH: Init runtime PM of this SCSI device */
	ufs_mtk_runtime_pm_init(sdev_boot);

	scsi_device_put(sdev_boot);

	sdev_rpmb = __scsi_add_device(hba->host, 0, 0,
		ufshcd_upiu_wlun_to_scsi_wlun(UFS_UPIU_RPMB_WLUN), NULL);
	if (IS_ERR(sdev_rpmb)) {
		ret = PTR_ERR(sdev_rpmb);
		goto remove_sdev_boot;
	}

	/* MTK PATCH: Init runtime PM of this SCSI device */
	ufs_mtk_runtime_pm_init(sdev_rpmb);

	/* MTK PATCH: Register RPMB char device if required */
	hba->sdev_ufs_rpmb = sdev_rpmb;
	ufshcd_rpmb_add(hba);

	scsi_device_put(sdev_rpmb);
	goto out;

remove_sdev_boot:
	scsi_remove_device(sdev_boot);
remove_sdev_ufs_device:
	scsi_remove_device(hba->sdev_ufs_device);
out:
	return ret;
}

/* MTK PATCH: Product Revision Level */
static int ufs_get_device_desc(struct ufs_hba *hba,
			       struct ufs_dev_desc *dev_desc)
{
	int err;
	u8 model_index;
	u8 prl_index;
	u8 str_desc_buf[QUERY_DESC_MAX_SIZE + 1] = {0};
	u8 desc_buf[hba->desc_size.dev_desc];

	err = ufshcd_read_device_desc(hba, desc_buf, hba->desc_size.dev_desc);
	if (err) {
		dev_err(hba->dev, "%s: Failed reading Device Desc. err = %d\n",
			__func__, err);
		goto out;
	}

	/*
	 * getting vendor (manufacturerID) and Bank Index in big endian
	 * format
	 */
	dev_desc->wmanufacturerid = desc_buf[DEVICE_DESC_PARAM_MANF_ID] << 8 |
				     desc_buf[DEVICE_DESC_PARAM_MANF_ID + 1];

	model_index = desc_buf[DEVICE_DESC_PARAM_PRDCT_NAME];

	/* Getting model */
	err = ufshcd_read_string_desc(hba, model_index, str_desc_buf,
				QUERY_DESC_MAX_SIZE, ASCII_STD);
	if (err) {
		dev_err(hba->dev, "%s: Failed reading Product Name. err = %d\n",
			__func__, err);
		goto out;
	}

	str_desc_buf[QUERY_DESC_MAX_SIZE] = '\0';
	strlcpy(dev_desc->model, (str_desc_buf + QUERY_DESC_HDR_SIZE),
		min_t(u8, str_desc_buf[QUERY_DESC_LENGTH_OFFSET],
		      MAX_MODEL_LEN));

	/* Null terminate the model string */
	dev_desc->model[MAX_MODEL_LEN] = '\0';

	/* Getting PRL */
	prl_index = desc_buf[DEVICE_DESC_PARAM_PRDCT_REV];

	err = ufshcd_read_string_desc(hba, prl_index, str_desc_buf,
				QUERY_DESC_MAX_SIZE, ASCII_STD);
	if (err) {
		dev_info(hba->dev, "%s: Failed reading PRL. err = %d\n",
			__func__, err);
		goto out;
	}

	str_desc_buf[QUERY_DESC_MAX_SIZE] = '\0';
	strlcpy(dev_desc->prl, (str_desc_buf + QUERY_DESC_HDR_SIZE),
		min_t(u8, str_desc_buf[QUERY_DESC_LENGTH_OFFSET],
		      MAX_PRL_LEN));

	/* Null terminate the PRL string */
	dev_desc->prl[MAX_PRL_LEN] = '\0';

out:
	return err;
}

static void ufs_fixup_device_setup(struct ufs_hba *hba,
				   struct ufs_dev_desc *dev_desc)
{
	struct ufs_dev_fix *f;

	for (f = ufs_fixups; f->quirk; f++) {
		if ((f->card.wmanufacturerid == dev_desc->wmanufacturerid ||
		     f->card.wmanufacturerid == UFS_ANY_VENDOR) &&
		    (STR_PRFX_EQUAL(f->card.model, dev_desc->model) ||
		     !strcmp(f->card.model, UFS_ANY_MODEL)))
			hba->dev_quirks |= f->quirk;
	}
}

/**
 * ufshcd_tune_pa_tactivate - Tunes PA_TActivate of local UniPro
 * @hba: per-adapter instance
 *
 * PA_TActivate parameter can be tuned manually if UniPro version is less than
 * 1.61. PA_TActivate needs to be greater than or equal to peerM-PHY's
 * RX_MIN_ACTIVATETIME_CAPABILITY attribute. This optimal value can help reduce
 * the hibern8 exit latency.
 *
 * Returns zero on success, non-zero error value on failure.
 */
static int ufshcd_tune_pa_tactivate(struct ufs_hba *hba)
{
	int ret = 0;
	u32 peer_rx_min_activatetime = 0, tuned_pa_tactivate;

	ret = ufshcd_dme_peer_get(hba,
				  UIC_ARG_MIB_SEL(
					RX_MIN_ACTIVATETIME_CAPABILITY,
					UIC_ARG_MPHY_RX_GEN_SEL_INDEX(0)),
				  &peer_rx_min_activatetime);
	if (ret)
		goto out;

	/* make sure proper unit conversion is applied */
	tuned_pa_tactivate =
		((peer_rx_min_activatetime * RX_MIN_ACTIVATETIME_UNIT_US)
		 / PA_TACTIVATE_TIME_UNIT_US);
	ret = ufshcd_dme_set(hba, UIC_ARG_MIB(PA_TACTIVATE),
			     tuned_pa_tactivate);

out:
	return ret;
}

/**
 * ufshcd_tune_pa_hibern8time - Tunes PA_Hibern8Time of local UniPro
 * @hba: per-adapter instance
 *
 * PA_Hibern8Time parameter can be tuned manually if UniPro version is less than
 * 1.61. PA_Hibern8Time needs to be maximum of local M-PHY's
 * TX_HIBERN8TIME_CAPABILITY & peer M-PHY's RX_HIBERN8TIME_CAPABILITY.
 * This optimal value can help reduce the hibern8 exit latency.
 *
 * Returns zero on success, non-zero error value on failure.
 */
static int ufshcd_tune_pa_hibern8time(struct ufs_hba *hba)
{
	int ret = 0;
	u32 local_tx_hibern8_time_cap = 0, peer_rx_hibern8_time_cap = 0;
	u32 max_hibern8_time, tuned_pa_hibern8time;

	ret = ufshcd_dme_get(hba,
			     UIC_ARG_MIB_SEL(TX_HIBERN8TIME_CAPABILITY,
					UIC_ARG_MPHY_TX_GEN_SEL_INDEX(0)),
				  &local_tx_hibern8_time_cap);
	if (ret)
		goto out;

	ret = ufshcd_dme_peer_get(hba,
				  UIC_ARG_MIB_SEL(RX_HIBERN8TIME_CAPABILITY,
					UIC_ARG_MPHY_RX_GEN_SEL_INDEX(0)),
				  &peer_rx_hibern8_time_cap);
	if (ret)
		goto out;

	max_hibern8_time = max(local_tx_hibern8_time_cap,
			       peer_rx_hibern8_time_cap);
	/* make sure proper unit conversion is applied */
	tuned_pa_hibern8time = ((max_hibern8_time * HIBERN8TIME_UNIT_US)
				/ PA_HIBERN8_TIME_UNIT_US);
	ret = ufshcd_dme_set(hba, UIC_ARG_MIB(PA_HIBERN8TIME),
			     tuned_pa_hibern8time);
out:
	return ret;
}

#if defined(CONFIG_UFSHPB)
static void print_buf(unsigned char *buf)
{
	int i, max;

	max = buf[0];

	for (i = 0; i < max; i++)  {
		if (i % 16 == 0)
			pr_info("(0x%.2x) :", i);
		pr_info(" %.2x", buf[i]);

		if ((i + 1) % 16 == 0)
			pr_info("\n");
	}

	pr_info("\n");
}

int ufshcd_query_desc_for_ufshpb(struct ufs_hba *hba, int lun,
	struct ufs_ioctl_query_data_hpb *ioctl_data, void __user *buffer)
{
	unsigned char *kernel_buf;
	int opcode, selector;
	int err = 0;
	int index = 0;
	int length = 0;

	opcode = ioctl_data->opcode & 0xffff;
	selector = 1;

	if (ioctl_data->idn == QUERY_DESC_IDN_STRING)
		kernel_buf = kzalloc(IOCTL_DEV_CTX_MAX_SIZE, GFP_KERNEL);
	else
		kernel_buf = kzalloc(QUERY_DESC_MAX_SIZE, GFP_KERNEL);

	if (!kernel_buf) {
		err = -ENOMEM;
		goto out;
	}

	switch (opcode) {
	case UPIU_QUERY_OPCODE_WRITE_DESC:
		err = copy_from_user(kernel_buf, buffer +
				sizeof(struct ufs_ioctl_query_data_hpb),
				ioctl_data->buf_size);
		pr_info("%s:%d bufsize %d\n", __func__, __LINE__,
				ioctl_data->buf_size);
		if (err)
			goto out_release_mem;
		print_buf(kernel_buf);
		break;

	case UPIU_QUERY_OPCODE_READ_DESC:
		switch (ioctl_data->idn) {
		case QUERY_DESC_IDN_UNIT:
			if (!ufs_is_valid_unit_desc_lun(lun)) {
				dev_err(hba->dev,
					"%s: No unit descriptor for lun 0x%x\n",
						__func__, lun);
				err = -EINVAL;
				goto out_release_mem;
			}
			index = lun;
			pr_info("%s:%d read lu desc lun: %d\n",
				__func__, __LINE__, index);
			break;

		case QUERY_DESC_IDN_STRING:
			if (!ufs_is_valid_unit_desc_lun(lun)) {
				dev_err(hba->dev,
					"%s: No unit descriptor for lun 0x%x\n",
						__func__, lun);
				err = -EINVAL;
				goto out_release_mem;
			}
			err = ufshpb_issue_req_dev_ctx(
				hba->ufshpb_lup[lun],
				kernel_buf,
				ioctl_data->buf_size);
			if (err < 0)
				goto out_release_mem;

			goto copy_buffer;

		case QUERY_DESC_IDN_DEVICE:
		case QUERY_DESC_IDN_GEOMETRY:
		case QUERY_DESC_IDN_CONFIGURATION:
			break;

		default:
			pr_err("%s:%d invalid idn %d\n",
				__func__, __LINE__,
				ioctl_data->idn);
			err = -EINVAL;
			goto out_release_mem;
		}
		break;
	default:
		err = -EINVAL;
		pr_err("%s:%d invalid opcode %d\n", __func__, __LINE__,
				opcode);
		goto out_release_mem;
	}

	length = ioctl_data->buf_size;

	err = ufshcd_query_descriptor_retry(hba, opcode, ioctl_data->idn, index,
			selector, kernel_buf, &length);

	if (err)
		goto out_release_mem;
	pr_info("%s:%d (len 0x%x) %.2x %.2x %.2x %.2x : %.2x %.2x %.2x %.2x\n",
			__func__, __LINE__, length,
			kernel_buf[0], kernel_buf[1],
			kernel_buf[2], kernel_buf[3],
			kernel_buf[4], kernel_buf[5],
			kernel_buf[6], kernel_buf[7]);

copy_buffer:
	if (opcode == UPIU_QUERY_OPCODE_READ_DESC) {
		err = copy_to_user(buffer, ioctl_data,
				sizeof(struct ufs_ioctl_query_data_hpb));
		if (err)
			pr_err("%s:%d Failed copying back to user.\n",
					__func__, __LINE__);
		err = copy_to_user(buffer +
			sizeof(struct ufs_ioctl_query_data_hpb),
			kernel_buf, ioctl_data->buf_size);
		if (err)
			pr_err("%s:%d Failed copying to user : rsp_buffer.\n",
					__func__, __LINE__);
	}

out_release_mem:
	kfree(kernel_buf);
out:
	return err;
}
#endif

/**
 * ufshcd_quirk_tune_host_pa_tactivate - Ensures that host PA_TACTIVATE is
 * less than device PA_TACTIVATE time.
 * @hba: per-adapter instance
 *
 * Some UFS devices require host PA_TACTIVATE to be lower than device
 * PA_TACTIVATE, we need to enable UFS_DEVICE_QUIRK_HOST_PA_TACTIVATE quirk
 * for such devices.
 *
 * Returns zero on success, non-zero error value on failure.
 */
static int ufshcd_quirk_tune_host_pa_tactivate(struct ufs_hba *hba)
{
	int ret = 0;
	u32 granularity = 0, peer_granularity = 0;
	u32 pa_tactivate = 0, peer_pa_tactivate = 0;
	u32 pa_tactivate_us, peer_pa_tactivate_us;
	u8 gran_to_us_table[] = {1, 4, 8, 16, 32, 100};

	ret = ufshcd_dme_get(hba, UIC_ARG_MIB(PA_GRANULARITY),
				  &granularity);
	if (ret)
		goto out;

	ret = ufshcd_dme_peer_get(hba, UIC_ARG_MIB(PA_GRANULARITY),
				  &peer_granularity);
	if (ret)
		goto out;

	if ((granularity < PA_GRANULARITY_MIN_VAL) ||
	    (granularity > PA_GRANULARITY_MAX_VAL)) {
		dev_err(hba->dev, "%s: invalid host PA_GRANULARITY %d",
			__func__, granularity);
		return -EINVAL;
	}

	if ((peer_granularity < PA_GRANULARITY_MIN_VAL) ||
	    (peer_granularity > PA_GRANULARITY_MAX_VAL)) {
		dev_err(hba->dev, "%s: invalid device PA_GRANULARITY %d",
			__func__, peer_granularity);
		return -EINVAL;
	}

	ret = ufshcd_dme_get(hba, UIC_ARG_MIB(PA_TACTIVATE), &pa_tactivate);
	if (ret)
		goto out;

	ret = ufshcd_dme_peer_get(hba, UIC_ARG_MIB(PA_TACTIVATE),
				  &peer_pa_tactivate);
	if (ret)
		goto out;

	pa_tactivate_us = pa_tactivate * gran_to_us_table[granularity - 1];
	peer_pa_tactivate_us = peer_pa_tactivate *
			     gran_to_us_table[peer_granularity - 1];

	if (pa_tactivate_us > peer_pa_tactivate_us) {
		u32 new_peer_pa_tactivate;

		new_peer_pa_tactivate = pa_tactivate_us /
				      gran_to_us_table[peer_granularity - 1];
		new_peer_pa_tactivate++;
		ret = ufshcd_dme_peer_set(hba, UIC_ARG_MIB(PA_TACTIVATE),
					  new_peer_pa_tactivate);
	}

out:
	return ret;
}

static void ufshcd_tune_unipro_params(struct ufs_hba *hba)
{
	if (ufshcd_is_unipro_pa_params_tuning_req(hba)) {
		ufshcd_tune_pa_tactivate(hba);
		ufshcd_tune_pa_hibern8time(hba);
	}

	if (hba->dev_quirks & UFS_DEVICE_QUIRK_PA_TACTIVATE) {
		/* set timeout for PA_TACTIVATE by vender */
		if (hba->card->wmanufacturerid == UFS_VENDOR_SAMSUNG)
			ufshcd_dme_set(hba, UIC_ARG_MIB(PA_TACTIVATE), 6);
		else
			ufshcd_dme_set(hba, UIC_ARG_MIB(PA_TACTIVATE), 10);
	}

	if (hba->dev_quirks & UFS_DEVICE_QUIRK_HOST_PA_TACTIVATE)
		ufshcd_quirk_tune_host_pa_tactivate(hba);

	ufshcd_vops_apply_dev_quirks(hba);
}

static void ufshcd_clear_dbg_ufs_stats(struct ufs_hba *hba)
{
	hba->ufs_stats.hibern8_exit_cnt = 0;
	hba->ufs_stats.last_hibern8_exit_tstamp = ktime_set(0, 0);
	hba->req_abort_count = 0;
}

static void ufshcd_init_desc_sizes(struct ufs_hba *hba)
{
	int err;

	err = ufshcd_read_desc_length(hba, QUERY_DESC_IDN_DEVICE, 0,
		&hba->desc_size.dev_desc);
	if (err)
		hba->desc_size.dev_desc = QUERY_DESC_DEVICE_DEF_SIZE;

	err = ufshcd_read_desc_length(hba, QUERY_DESC_IDN_POWER, 0,
		&hba->desc_size.pwr_desc);
	if (err)
		hba->desc_size.pwr_desc = QUERY_DESC_POWER_DEF_SIZE;

	err = ufshcd_read_desc_length(hba, QUERY_DESC_IDN_INTERCONNECT, 0,
		&hba->desc_size.interc_desc);
	if (err)
		hba->desc_size.interc_desc = QUERY_DESC_INTERCONNECT_DEF_SIZE;

	err = ufshcd_read_desc_length(hba, QUERY_DESC_IDN_CONFIGURATION, 0,
		&hba->desc_size.conf_desc);
	if (err)
		hba->desc_size.conf_desc = QUERY_DESC_CONFIGURATION_DEF_SIZE;

	err = ufshcd_read_desc_length(hba, QUERY_DESC_IDN_UNIT, 0,
		&hba->desc_size.unit_desc);
	if (err)
		hba->desc_size.unit_desc = QUERY_DESC_UNIT_DEF_SIZE;

	err = ufshcd_read_desc_length(hba, QUERY_DESC_IDN_GEOMETRY, 0,
		&hba->desc_size.geom_desc);
	if (err)
		hba->desc_size.geom_desc = QUERY_DESC_GEOMETRY_DEF_SIZE;
}

static void ufshcd_def_desc_sizes(struct ufs_hba *hba)
{
	hba->desc_size.dev_desc = QUERY_DESC_DEVICE_DEF_SIZE;
	hba->desc_size.pwr_desc = QUERY_DESC_POWER_DEF_SIZE;
	hba->desc_size.interc_desc = QUERY_DESC_INTERCONNECT_DEF_SIZE;
	hba->desc_size.conf_desc = QUERY_DESC_CONFIGURATION_DEF_SIZE;
	hba->desc_size.unit_desc = QUERY_DESC_UNIT_DEF_SIZE;
	hba->desc_size.geom_desc = QUERY_DESC_GEOMETRY_DEF_SIZE;
}

/**
 * ufshcd_probe_hba - probe hba to detect device and initialize
 * @hba: per-adapter instance
 *
 * Execute link-startup and verify device initialization
 */
static int ufshcd_probe_hba(struct ufs_hba *hba)
{
	struct ufs_dev_desc *card = NULL; /* MTK PATCH */
	int ret;
	ktime_t start = ktime_get();

	ret = ufshcd_link_startup(hba);
	if (ret)
		goto out;

	/* set the default level for urgent bkops */
	hba->urgent_bkops_lvl = BKOPS_STATUS_PERF_IMPACT;
	hba->is_urgent_bkops_lvl_checked = false;

	/* Debug counters initialization */
	ufshcd_clear_dbg_ufs_stats(hba);

	/* UniPro link is active now */
	ufshcd_set_link_active(hba);

	ret = ufshcd_verify_dev_init(hba);
	if (ret)
		goto out;

	ret = ufshcd_complete_dev_init(hba);
	if (ret)
		goto out;

	/* Init check for device descriptor sizes */
	ufshcd_init_desc_sizes(hba);

	/*
	 * Read LU size to init DI
	 */
	/* MTK PATCH */
#ifdef CONFIG_MTK_UFS_LBA_CRC16_CHECK
	/* disk inspector initialization */
	ufs_mtk_di_init(hba);
#endif

	/*
	 * Read device descriptors for setting device quirks
	 * in booting stage only.
	 */
	/* MTK PATCH */
	if (!ufshcd_eh_in_progress(hba) && !hba->pm_op_in_progress &&
		!hba->card) {

		card = kzalloc(sizeof(struct ufs_dev_desc), GFP_KERNEL);
		if (!card) {
			ret = -ENOMEM;
			goto out;
		}

		ret = ufs_get_device_desc(hba, card);
		if (ret) {
			dev_info(hba->dev, "%s: Failed getting device info. err = %d\n",
				__func__, ret);
			kfree(card);
			goto out;
		}
		hba->card = card;
		ufs_fixup_device_setup(hba, card);
	}

	ufshcd_tune_unipro_params(hba);

	ret = ufshcd_set_vccq_rail_unused(hba,
		(hba->dev_quirks & UFS_DEVICE_NO_VCCQ) ? true : false);
	if (ret)
		goto out;

	/* UFS device is also active now */
	ufshcd_set_ufs_dev_active(hba);
	ufshcd_force_reset_auto_bkops(hba);
	hba->wlun_dev_clr_ua = true;

	if (ufshcd_get_max_pwr_mode(hba)) {
		dev_err(hba->dev,
			"%s: Failed getting max supported power mode\n",
			__func__);
	} else {
		ret = ufshcd_config_pwr_mode(hba, &hba->max_pwr_info.info);
		if (ret) {
			dev_err(hba->dev, "%s: Failed setting power mode, err = %d\n",
					__func__, ret);
			goto out;
		}
	}

	/* set the state as operational after switching to desired gear */
	hba->ufshcd_state = UFSHCD_STATE_OPERATIONAL;

	/*
	 * If we are in error handling context or in power management callbacks
	 * context, no need to scan the host
	 */
	if (!ufshcd_eh_in_progress(hba) && !hba->pm_op_in_progress) {
		bool flag;

		/* clear any previous UFS device information */
		memset(&hba->dev_info, 0, sizeof(hba->dev_info));
		if (!ufshcd_query_flag_retry(hba, UPIU_QUERY_OPCODE_READ_FLAG,
				QUERY_FLAG_IDN_PWR_ON_WPE, &flag))
			hba->dev_info.f_power_on_wp_en = flag;

		if (!hba->is_init_prefetch)
			ufshcd_init_icc_levels(hba);

		/* Add required well known logical units to scsi mid layer */
		if (ufshcd_scsi_add_wlus(hba))
			goto out;

		/* Initialize devfreq after UFS device is detected */
		if (ufshcd_is_clkscaling_supported(hba)) {
			memcpy(&hba->clk_scaling.saved_pwr_info.info,
				&hba->pwr_info,
				sizeof(struct ufs_pa_layer_attr));
			hba->clk_scaling.saved_pwr_info.is_valid = true;
			if (!hba->devfreq) {
				hba->devfreq = devm_devfreq_add_device(hba->dev,
							&ufs_devfreq_profile,
							"simple_ondemand",
							NULL);
				if (IS_ERR(hba->devfreq)) {
					ret = PTR_ERR(hba->devfreq);
					dev_err(hba->dev, "Unable to register with devfreq %d\n",
							ret);
					goto out;
				}
			}
			hba->clk_scaling.is_allowed = true;
		}

		scsi_scan_host(hba->host);
		pm_runtime_put_sync(hba->dev);
	}

	if (!hba->is_init_prefetch)
		hba->is_init_prefetch = true;

	/*
	 * MTK PATCH: Enable auto-hibern8 after successful host
	 * (re-)initialization.
	 *
	 * For error handling case (ufshcd_host_reset_and_restore), auto-hibern8
	 * shall be disabled by ufshcd_hba_stop and re-started here.
	 */
	ufshcd_vops_auto_hibern8(hba, true);

out:
	/*
	 * If we failed to initialize the device or the device is not
	 * present, turn off the power/clocks etc.
	 */
	if (ret && !ufshcd_eh_in_progress(hba) && !hba->pm_op_in_progress) {
		pm_runtime_put_sync(hba->dev);
		ufshcd_hba_exit(hba);
	}

	trace_ufshcd_init(dev_name(hba->dev), ret,
		ktime_to_us(ktime_sub(ktime_get(), start)),
		hba->curr_dev_pwr_mode, hba->uic_link_state);

#if defined(CONFIG_UFSHPB)
	INIT_DELAYED_WORK(&hba->ufshpb_init_work, ufshpb_init_handler);
	schedule_delayed_work(&hba->ufshpb_init_work, msecs_to_jiffies(0));
#endif

	return ret;
}

/**
 * ufshcd_async_scan - asynchronous execution for probing hba
 * @data: data pointer to pass to this function
 * @cookie: cookie data
 */
static void ufshcd_async_scan(void *data, async_cookie_t cookie)
{
	struct ufs_hba *hba = (struct ufs_hba *)data;

	ufshcd_probe_hba(hba);
}

/**
 * MTK PATCH
 * ufshcd_ioctl - ufs ioctl callback registered in scsi_host
 * @dev: scsi device required for per LUN queries
 * @cmd: command opcode
 * @buffer: user space buffer for transferring data
 *
 * Supported commands:
 * UFS_IOCTL_FFU: Do field firmware update
 * UFS_IOCTL_QUERY: Query descriptors, attributes or glags
 * UFS_IOCTL_GET_FW_VER: Query production revision level
 */
static int ufshcd_ioctl(struct scsi_device *dev, int cmd, void __user *buffer)
{
	struct ufs_hba *hba = shost_priv(dev->host);
	int err = 0;

	if (!buffer) {
		dev_err(hba->dev, "%s: user buffer is NULL\n", __func__);
		return -EINVAL;
	}

	switch (cmd) {
	case UFS_IOCTL_QUERY:
		pm_runtime_get_sync(hba->dev);
		err = ufs_mtk_ioctl_query(hba,
			ufshcd_scsi_to_upiu_lun(dev->lun), buffer);
		pm_runtime_put_sync(hba->dev);
		break;
	case UFS_IOCTL_FFU:
		pm_runtime_get_sync(hba->dev);
		err = ufs_mtk_ioctl_ffu(dev, buffer);
		pm_runtime_put_sync(hba->dev);
		break;
	case UFS_IOCTL_GET_FW_VER:
		err = ufs_mtk_ioctl_get_fw_ver(dev, buffer);
		break;
	case UFS_IOCTL_RPMB:
		pm_runtime_get_sync(hba->dev);
		err = ufs_mtk_ioctl_rpmb(hba, buffer);
		pm_runtime_put_sync(hba->dev);
		break;
	default:
		err = -ENOIOCTLCMD;
		dev_dbg(hba->dev,
			"%s: Unsupported ioctl cmd %d\n",
			__func__, cmd);
		break;
	}

	return err;
}

static enum blk_eh_timer_return ufshcd_eh_timed_out(struct scsi_cmnd *scmd)
{
	unsigned long flags;
	struct Scsi_Host *host;
	struct ufs_hba *hba;
	int index;
	bool found = false;

	if (!scmd || !scmd->device || !scmd->device->host)
		return BLK_EH_NOT_HANDLED;

	host = scmd->device->host;
	hba = shost_priv(host);
	if (!hba)
		return BLK_EH_NOT_HANDLED;

	spin_lock_irqsave(host->host_lock, flags);

	for_each_set_bit(index, &hba->outstanding_reqs, hba->nutrs) {
		if (hba->lrb[index].cmd == scmd) {
			found = true;
			break;
		}
	}

	spin_unlock_irqrestore(host->host_lock, flags);

	/*
	 * Bypass SCSI error handling and reset the block layer timer if this
	 * SCSI command was not actually dispatched to UFS driver, otherwise
	 * let SCSI layer handle the error as usual.
	 */
	return found ? BLK_EH_NOT_HANDLED : BLK_EH_RESET_TIMER;
}

static struct scsi_host_template ufshcd_driver_template = {
	.module			= THIS_MODULE,
	.name			= UFSHCD,
	.proc_name		= UFSHCD,
	.queuecommand		= ufshcd_queuecommand,
	.slave_alloc		= ufshcd_slave_alloc,
	.slave_configure	= ufshcd_slave_configure,
	.slave_destroy		= ufshcd_slave_destroy,
	.change_queue_depth	= ufshcd_change_queue_depth,
	.eh_abort_handler	= ufshcd_abort,
	.eh_device_reset_handler = ufshcd_eh_device_reset_handler,
	.eh_host_reset_handler   = ufshcd_eh_host_reset_handler,
	.ioctl                   = ufshcd_ioctl, /* MTK PATCH */
#if defined(CONFIG_UFSHPB)
#ifdef CONFIG_COMPAT
	.compat_ioctl		= ufshcd_ioctl,
#endif
#endif
	.eh_timed_out		= ufshcd_eh_timed_out,
	.this_id		= -1,
	.sg_tablesize		= SG_ALL,
	.cmd_per_lun		= UFSHCD_CMD_PER_LUN,
	.can_queue		= UFSHCD_CAN_QUEUE,
	.max_host_blocked	= 1,
	.track_queue_depth	= 1,
};

static int ufshcd_config_vreg_load(struct device *dev, struct ufs_vreg *vreg,
				   int ua)
{
	int ret;

	if (!vreg)
		return 0;

	/*
	 * "set_load" operation shall be required on those regulators
	 * which specifically configured current limitation. Otherwise
	 * zero max_uA may cause unexpected behavior when regulator is
	 * enabled or set as high power mode.
	 */
	if (!vreg->max_uA)
		return 0;

	ret = regulator_set_load(vreg->reg, ua);
	if (ret < 0) {
		dev_err(dev, "%s: %s set load (ua=%d) failed, err=%d\n",
				__func__, vreg->name, ua, ret);
	}

	return ret;
}

static inline int ufshcd_config_vreg_lpm(struct ufs_hba *hba,
					 struct ufs_vreg *vreg)
{
	if (!vreg)
		return 0;
	else if (vreg->unused)
		return 0;
	else
		return ufshcd_config_vreg_load(hba->dev, vreg,
					       UFS_VREG_LPM_LOAD_UA);
}

static inline int ufshcd_config_vreg_hpm(struct ufs_hba *hba,
					 struct ufs_vreg *vreg)
{
	if (!vreg)
		return 0;
	else if (vreg->unused)
		return 0;
	else
		return ufshcd_config_vreg_load(hba->dev, vreg, vreg->max_uA);
}

static int ufshcd_config_vreg(struct device *dev,
		struct ufs_vreg *vreg, bool on)
{
	int ret = 0;
	struct regulator *reg;
	const char *name;
	int val, uA_load;

	BUG_ON(!vreg);

	reg = vreg->reg;
	name = vreg->name;

	if (regulator_count_voltages(reg) > 0) {
		#if 0
		if (vreg->min_uV && vreg->max_uV) {
			min_uV = on ? vreg->min_uV : 0;
			ret = regulator_set_voltage(reg, min_uV, vreg->max_uV);
			if (ret) {
				dev_err(dev,
					"%s: %s set voltage failed, err=%d\n",
					__func__, name, ret);
				goto out;
			}
		}
		#else
		dev_info(dev, "%s: count:%d fixed:%d plus:%d\n", __func__,
			regulator_count_voltages(reg),
			vreg->fixed_uV, vreg->plus_uV);
		/*
		 * 4'b1000: 2.7V
		 * 4'b1001: 2.8V
		 * 4'b1010: 2.9V
		 * 4'b1011: 3.0V
		 * 4'b1101: 3.3V
		 * 4'b1110: 3.4V
		 * 4'b1111: 3.5V
		 */
		switch (vreg->fixed_uV) {
		case 2700000:
			val = 0x8;
			break;
		case 2800000:
			val = 0x9;
			break;
		case 2900000:
			val = 0xa;
			break;
		case 3000000:
			val = 0xb;
			break;
		case 3300000:
			val = 0xd;
			break;
		case 3400000:
			val = 0xe;
			break;
		case 3500000:
			val = 0xf;
			break;
		default:
			dev_err(dev, "%s: unsupport voltage, set to default",
				__func__);
			val = 0xb;
			break;
		}
		pmic_config_interface(PMIC_RG_VEMC_VOSEL_ADDR,
			val, PMIC_RG_VEMC_VOSEL_MASK,
			PMIC_RG_VEMC_VOSEL_SHIFT);

		/*
		 * 4'b0000: +00mV
		 * 4'b0001: +10mV
		 * 4'b0010: +20mV
		 * 4'b0011: +30mV
		 * 4'b0100: +40mV
		 * 4'b0101: +50mV
		 * 4'b0110: +60mV
		 * 4'b0111: +70mV
		 * 4'b1000: +80mV
		 * 4'b1001: +90mV
		 * 4'b1010: +100mV
		 */
		switch (vreg->plus_uV) {
		case 0:
			val = 0x0;
			break;
		case 10000:
			val = 0x1;
			break;
		case 20000:
			val = 0x2;
			break;
		case 30000:
			val = 0x3;
			break;
		case 40000:
			val = 0x4;
			break;
		case 50000:
			val = 0x5;
			break;
		case 60000:
			val = 0x6;
			break;
		case 70000:
			val = 0x7;
			break;
		case 80000:
			val = 0x8;
			break;
		case 90000:
			val = 0x9;
			break;
		case 100000:
			val = 0xa;
			break;
		default:
			dev_err(dev,
				"%s: unsupport voltage plus, set to default",
				__func__);
			val = 0;
			break;
		}
		pmic_config_interface(PMIC_RG_VEMC_VOCAL_ADDR,
			val, PMIC_RG_VEMC_VOCAL_MASK,
			PMIC_RG_VEMC_VOCAL_SHIFT);
		#endif

		uA_load = on ? vreg->max_uA : 0;
		ret = ufshcd_config_vreg_load(dev, vreg, uA_load);
		if (ret)
			goto out;
	}
out:
	return ret;
}

static int ufshcd_enable_vreg(struct device *dev, struct ufs_vreg *vreg)
{
	int ret = 0;

	if (!vreg)
		goto out;
	else if (vreg->enabled || vreg->unused)
		goto out;

	ret = ufshcd_config_vreg(dev, vreg, true);
	if (!ret)
		ret = regulator_enable(vreg->reg);

	if (!ret)
		vreg->enabled = true;
	else
		dev_err(dev, "%s: %s enable failed, err=%d\n",
				__func__, vreg->name, ret);
out:
	return ret;
}

static int ufshcd_disable_vreg(struct device *dev, struct ufs_vreg *vreg)
{
	int ret = 0;

	if (!vreg)
		goto out;
	else if (!vreg->enabled || vreg->unused)
		goto out;

	ret = regulator_disable(vreg->reg);

	if (!ret) {
		/* ignore errors on applying disable config */
		ufshcd_config_vreg(dev, vreg, false);
		vreg->enabled = false;
	} else {
		dev_err(dev, "%s: %s disable failed, err=%d\n",
				__func__, vreg->name, ret);
	}
out:
	return ret;
}

static int ufshcd_setup_vreg(struct ufs_hba *hba, bool on)
{
	int ret = 0;
	struct device *dev = hba->dev;
	struct ufs_vreg_info *info = &hba->vreg_info;

	if (!info)
		goto out;

	ufshcd_reg_cmd_log(hba, on); /* MTK PATCH */

	ret = ufshcd_toggle_vreg(dev, info->vcc, on);
	if (ret)
		goto out;

	ret = ufshcd_toggle_vreg(dev, info->vccq, on);
	if (ret)
		goto out;

	ret = ufshcd_toggle_vreg(dev, info->vccq2, on);
	if (ret)
		goto out;

out:
	if (ret) {
		/* MTK PATCH */
		if (info)
			ufshcd_reg_cmd_log(hba, false);
		ufshcd_toggle_vreg(dev, info->vccq2, false);
		ufshcd_toggle_vreg(dev, info->vccq, false);
		ufshcd_toggle_vreg(dev, info->vcc, false);
	}
	return ret;
}

static int ufshcd_setup_hba_vreg(struct ufs_hba *hba, bool on)
{
	struct ufs_vreg_info *info = &hba->vreg_info;

	if (info)
		return ufshcd_toggle_vreg(hba->dev, info->vdd_hba, on);

	return 0;
}

static int ufshcd_get_vreg(struct device *dev, struct ufs_vreg *vreg)
{
	int ret = 0;

	if (!vreg)
		goto out;

	vreg->reg = devm_regulator_get(dev, vreg->name);
	if (IS_ERR(vreg->reg)) {
		ret = PTR_ERR(vreg->reg);
		dev_err(dev, "%s: %s get failed, err=%d\n",
				__func__, vreg->name, ret);
	}
out:
	return ret;
}

static int ufshcd_init_vreg(struct ufs_hba *hba)
{
	int ret = 0;
	struct device *dev = hba->dev;
	struct ufs_vreg_info *info = &hba->vreg_info;

	if (!info)
		goto out;

	ret = ufshcd_get_vreg(dev, info->vcc);
	if (ret)
		goto out;

	ret = ufshcd_get_vreg(dev, info->vccq);
	if (ret)
		goto out;

	ret = ufshcd_get_vreg(dev, info->vccq2);
out:
	return ret;
}

static int ufshcd_init_hba_vreg(struct ufs_hba *hba)
{
	struct ufs_vreg_info *info = &hba->vreg_info;

	if (info)
		return ufshcd_get_vreg(hba->dev, info->vdd_hba);

	return 0;
}

static int ufshcd_set_vccq_rail_unused(struct ufs_hba *hba, bool unused)
{
	int ret = 0;
	struct ufs_vreg_info *info = &hba->vreg_info;

	if (!info)
		goto out;
	else if (!info->vccq)
		goto out;

	if (unused) {
		/* shut off the rail here */
		ret = ufshcd_toggle_vreg(hba->dev, info->vccq, false);
		/*
		 * Mark this rail as no longer used, so it doesn't get enabled
		 * later by mistake
		 */
		if (!ret)
			info->vccq->unused = true;
	} else {
		/*
		 * rail should have been already enabled hence just make sure
		 * that unused flag is cleared.
		 */
		info->vccq->unused = false;
	}
out:
	return ret;
}

static int __ufshcd_setup_clocks(struct ufs_hba *hba, bool on,
					bool skip_ref_clk)
{
	int ret = 0;
	struct ufs_clk_info *clki;
	struct list_head *head = &hba->clk_list_head;
	unsigned long flags;
	ktime_t start = ktime_get();
	bool clk_state_changed = false;

	if (list_empty(head))
		goto out;

	/*
	 * vendor specific setup_clocks ops may depend on clocks managed by
	 * this standard driver hence call the vendor specific setup_clocks
	 * before disabling the clocks managed here.
	 */
	if (!on) {
		ret = ufshcd_vops_setup_clocks(hba, on, PRE_CHANGE);
		if (ret)
			return ret;
	}

	list_for_each_entry(clki, head, list) {
		if (!IS_ERR_OR_NULL(clki->clk)) {
			if (skip_ref_clk && !strcmp(clki->name, "ref_clk"))
				continue;

			clk_state_changed = on ^ clki->enabled;
			if (on && !clki->enabled) {
				ret = clk_prepare_enable(clki->clk);
				if (ret) {
					dev_err(hba->dev, "%s: %s prepare enable failed, %d\n",
						__func__, clki->name, ret);
					goto out;
				}
			} else if (!on && clki->enabled) {
				clk_disable_unprepare(clki->clk);
			}
			clki->enabled = on;
			dev_dbg(hba->dev, "%s: clk: %s %sabled\n", __func__,
					clki->name, on ? "en" : "dis");
		}
	}

	/*
	 * vendor specific setup_clocks ops may depend on clocks managed by
	 * this standard driver hence call the vendor specific setup_clocks
	 * after enabling the clocks managed here.
	 */
	if (on) {
		ret = ufshcd_vops_setup_clocks(hba, on, POST_CHANGE);
		if (ret)
			return ret;
	}

out:
	if (ret) {
		list_for_each_entry(clki, head, list) {
			if (!IS_ERR_OR_NULL(clki->clk) && clki->enabled)
				clk_disable_unprepare(clki->clk);
		}
	} else if (!ret && on) {
		spin_lock_irqsave(hba->host->host_lock, flags);
		hba->clk_gating.state = CLKS_ON;
		trace_ufshcd_clk_gating(dev_name(hba->dev),
					hba->clk_gating.state);
		spin_unlock_irqrestore(hba->host->host_lock, flags);
	}

	if (clk_state_changed)
		trace_ufshcd_profile_clk_gating(dev_name(hba->dev),
			(on ? "on" : "off"),
			ktime_to_us(ktime_sub(ktime_get(), start)), ret);
	return ret;
}

static int ufshcd_setup_clocks(struct ufs_hba *hba, bool on)
{
	return  __ufshcd_setup_clocks(hba, on, false);
}

static int ufshcd_init_clocks(struct ufs_hba *hba)
{
	int ret = 0;
	struct ufs_clk_info *clki;
	struct device *dev = hba->dev;
	struct list_head *head = &hba->clk_list_head;

	if (list_empty(head))
		goto out;

	list_for_each_entry(clki, head, list) {
		if (!clki->name)
			continue;

		clki->clk = devm_clk_get(dev, clki->name);
		if (IS_ERR(clki->clk)) {
			ret = PTR_ERR(clki->clk);
			dev_err(dev, "%s: %s clk get failed, %d\n",
					__func__, clki->name, ret);
			goto out;
		}

		if (clki->max_freq) {
			ret = clk_set_rate(clki->clk, clki->max_freq);
			if (ret) {
				dev_err(hba->dev, "%s: %s clk set rate(%dHz) failed, %d\n",
					__func__, clki->name,
					clki->max_freq, ret);
				goto out;
			}
			clki->curr_freq = clki->max_freq;
		}
		dev_dbg(dev, "%s: clk: %s, rate: %lu\n", __func__,
				clki->name, clk_get_rate(clki->clk));
	}
out:
	return ret;
}

static int ufshcd_variant_hba_init(struct ufs_hba *hba)
{
	int err = 0;

	if (!hba->vops)
		goto out;

	err = ufshcd_vops_init(hba);
	if (err)
		goto out;

	err = ufshcd_vops_setup_regulators(hba, true);
	if (err)
		goto out_exit;

	goto out;

out_exit:
	ufshcd_vops_exit(hba);
out:
	if (err)
		dev_err(hba->dev, "%s: variant %s init failed err %d\n",
			__func__, ufshcd_get_var_name(hba), err);
	return err;
}

static void ufshcd_variant_hba_exit(struct ufs_hba *hba)
{
	if (!hba->vops)
		return;

	ufshcd_vops_setup_regulators(hba, false);

	ufshcd_vops_exit(hba);
}

static int ufshcd_hba_init(struct ufs_hba *hba)
{
	int err;

	/*
	 * Handle host controller power separately from the UFS device power
	 * rails as it will help controlling the UFS host controller power
	 * collapse easily which is different than UFS device power collapse.
	 * Also, enable the host controller power before we go ahead with rest
	 * of the initialization here.
	 */
	err = ufshcd_init_hba_vreg(hba);
	if (err)
		goto out;

	err = ufshcd_setup_hba_vreg(hba, true);
	if (err)
		goto out;

	err = ufshcd_init_clocks(hba);
	if (err)
		goto out_disable_hba_vreg;

	err = ufshcd_setup_clocks(hba, true);
	if (err)
		goto out_disable_hba_vreg;

	err = ufshcd_init_vreg(hba);
	if (err)
		goto out_disable_clks;

	ufshcd_set_reg_state(hba, UFS_REG_HBA_INIT);/* MTK PATCH */
	err = ufshcd_setup_vreg(hba, true);
	if (err)
		goto out_disable_clks;

	err = ufshcd_variant_hba_init(hba);
	if (err)
		goto out_disable_vreg;

	hba->is_powered = true;
	goto out;

out_disable_vreg:
	ufshcd_setup_vreg(hba, false);
out_disable_clks:
	ufshcd_setup_clocks(hba, false);
out_disable_hba_vreg:
	ufshcd_setup_hba_vreg(hba, false);
out:
	return err;
}

static void ufshcd_hba_exit(struct ufs_hba *hba)
{
	if (hba->is_powered) {
		ufshcd_variant_hba_exit(hba);
		ufshcd_set_reg_state(hba, UFS_REG_HBA_EXIT); /* MTK PATCH */
		ufshcd_setup_vreg(hba, false);
		ufshcd_suspend_clkscaling(hba);
		if (ufshcd_is_clkscaling_supported(hba)) {
			if (hba->devfreq)
				ufshcd_suspend_clkscaling(hba);
			destroy_workqueue(hba->clk_scaling.workq);
		}
		ufshcd_setup_clocks(hba, false);
		ufshcd_setup_hba_vreg(hba, false);
		hba->is_powered = false;
	}
}

static int
ufshcd_send_request_sense(struct ufs_hba *hba, struct scsi_device *sdp)
{
	unsigned char cmd[6] = {REQUEST_SENSE,
				0,
				0,
				0,
				UFSHCD_REQ_SENSE_SIZE,
				0};
	char *buffer;
	int ret;

	buffer = kzalloc(UFSHCD_REQ_SENSE_SIZE, GFP_KERNEL);
	if (!buffer) {
		ret = -ENOMEM;
		goto out;
	}

	ret = scsi_execute(sdp, cmd, DMA_FROM_DEVICE, buffer,
			UFSHCD_REQ_SENSE_SIZE, NULL, NULL,
			msecs_to_jiffies(1000), 3, 0, RQF_PM, NULL);
	if (ret)
		pr_err("%s: failed with err %d\n", __func__, ret);

	kfree(buffer);
out:
	return ret;
}

/**
 * ufshcd_set_dev_pwr_mode - sends START STOP UNIT command to set device
 *			     power mode
 * @hba: per adapter instance
 * @pwr_mode: device power mode to set
 *
 * Returns 0 if requested power mode is set successfully
 * Returns non-zero if failed to set the requested power mode
 */
static int ufshcd_set_dev_pwr_mode(struct ufs_hba *hba,
				     enum ufs_dev_pwr_mode pwr_mode)
{
	unsigned char cmd[6] = { START_STOP };
	struct scsi_sense_hdr sshdr;
	struct scsi_device *sdp;
	unsigned long flags;
	int ret;

	spin_lock_irqsave(hba->host->host_lock, flags);
	sdp = hba->sdev_ufs_device;
	if (sdp) {
		ret = scsi_device_get(sdp);
		if (!ret && !scsi_device_online(sdp)) {
			ret = -ENODEV;
			scsi_device_put(sdp);
		}
	} else {
		ret = -ENODEV;
	}
	spin_unlock_irqrestore(hba->host->host_lock, flags);

	if (ret)
		return ret;

	/*
	 * If scsi commands fail, the scsi mid-layer schedules scsi error-
	 * handling, which would wait for host to be resumed. Since we know
	 * we are functional while we are here, skip host resume in error
	 * handling context.
	 */
	hba->host->eh_noresume = 1;
	if (hba->wlun_dev_clr_ua) {
		ret = ufshcd_send_request_sense(hba, sdp);
		if (ret)
			goto out;
		/* Unit attention condition is cleared now */
		hba->wlun_dev_clr_ua = false;
	}

	cmd[4] = pwr_mode << 4;

	/*
	 * Current function would be generally called from the power management
	 * callbacks hence set the RQF_PM flag so that it doesn't resume the
	 * already suspended childs.
	 */
	ret = scsi_execute(sdp, cmd, DMA_NONE, NULL, 0, NULL, &sshdr,
			START_STOP_TIMEOUT, 0, 0, RQF_PM, NULL);
	if (ret) {
		sdev_printk(KERN_WARNING, sdp,
			    "START_STOP failed for power mode: %d, result %x\n",
			    pwr_mode, ret);
		if (driver_byte(ret) & DRIVER_SENSE)
			scsi_print_sense_hdr(sdp, NULL, &sshdr);
	}

	if (!ret)
		hba->curr_dev_pwr_mode = pwr_mode;
out:
	scsi_device_put(sdp);
	hba->host->eh_noresume = 0;
	return ret;
}

static int ufshcd_link_state_transition(struct ufs_hba *hba,
					enum uic_link_state req_link_state,
					int check_for_bkops)
{
	int ret = 0;

	if (req_link_state == hba->uic_link_state)
		return 0;

	if (req_link_state == UIC_LINK_HIBERN8_STATE) {
		ret = ufshcd_uic_hibern8_enter(hba);
		if (!ret)
			ufshcd_set_link_hibern8(hba);
		else
			goto out;
	}
	/*
	 * If autobkops is enabled, link can't be turned off because
	 * turning off the link would also turn off the device.
	 */
	else if ((req_link_state == UIC_LINK_OFF_STATE) &&
		   (!check_for_bkops || (check_for_bkops &&
		    !hba->auto_bkops_enabled))) {
		/*
		 * Let's make sure that link is in low power mode, we are doing
		 * this currently by putting the link in Hibern8. Otherway to
		 * put the link in low power mode is to send the DME end point
		 * to device and then send the DME reset command to local
		 * unipro. But putting the link in hibern8 is much faster.
		 */
		ret = ufshcd_uic_hibern8_enter(hba);
		if (ret)
			goto out;
		/*
		 * Change controller state to "reset state" which
		 * should also put the link in off/reset state
		 */
		ufshcd_hba_stop(hba, true);
		/*
		 * TODO: Check if we need any delay to make sure that
		 * controller is reset
		 */
		ufshcd_set_link_off(hba);
	}

out:
	return ret;
}

static void ufshcd_vreg_set_lpm(struct ufs_hba *hba)
{
	/*
	 * It seems some UFS devices may keep drawing more than sleep current
	 * (atleast for 500us) from UFS rails (especially from VCCQ rail).
	 * To avoid this situation, add 2ms delay before putting these UFS
	 * rails in LPM mode.
	 */
	if (!ufshcd_is_link_active(hba) &&
	    hba->dev_quirks & UFS_DEVICE_QUIRK_DELAY_BEFORE_LPM)
		usleep_range(2000, 2100);

	/*
	 * If UFS device is either in UFS_Sleep turn off VCC rail to save some
	 * power.
	 *
	 * If UFS device and link is in OFF state, all power supplies (VCC,
	 * VCCQ, VCCQ2) can be turned off if power on write protect is not
	 * required. If UFS link is inactive (Hibern8 or OFF state) and device
	 * is in sleep state, put VCCQ & VCCQ2 rails in LPM mode.
	 *
	 * Ignore the error returned by ufshcd_toggle_vreg() as device is anyway
	 * in low power state which would save some power.
	 */
	if (ufshcd_is_ufs_dev_poweroff(hba) && ufshcd_is_link_off(hba) &&
	    !hba->dev_info.is_lu_power_on_wp) {
		ufshcd_setup_vreg(hba, false);
	} else if (!ufshcd_is_ufs_dev_active(hba)) {
		ufshcd_reg_cmd_log(hba, false); /* MTK PATCH */
		ufshcd_toggle_vreg(hba->dev, hba->vreg_info.vcc, false);
		if (!ufshcd_is_link_active(hba)) {
			ufshcd_config_vreg_lpm(hba, hba->vreg_info.vccq);
			ufshcd_config_vreg_lpm(hba, hba->vreg_info.vccq2);
		}
	}
}

static int ufshcd_vreg_set_hpm(struct ufs_hba *hba)
{
	int ret = 0;

	if (ufshcd_is_ufs_dev_poweroff(hba) && ufshcd_is_link_off(hba) &&
	    !hba->dev_info.is_lu_power_on_wp) {
		ret = ufshcd_setup_vreg(hba, true);
	} else if (!ufshcd_is_ufs_dev_active(hba)) {
		if (!ret && !ufshcd_is_link_active(hba)) {
			ret = ufshcd_config_vreg_hpm(hba, hba->vreg_info.vccq);
			if (ret)
				goto vcc_disable;
			ret = ufshcd_config_vreg_hpm(hba, hba->vreg_info.vccq2);
			if (ret)
				goto vccq_lpm;
		}
		ufshcd_reg_cmd_log(hba, true); /* MTK PATCH */
		ret = ufshcd_toggle_vreg(hba->dev, hba->vreg_info.vcc, true);
	}
	goto out;

vccq_lpm:
	ufshcd_config_vreg_lpm(hba, hba->vreg_info.vccq);
vcc_disable:
	ufshcd_reg_cmd_log(hba, false); /* MTK PATCH */
	ufshcd_toggle_vreg(hba->dev, hba->vreg_info.vcc, false);
out:
	return ret;
}

static void ufshcd_hba_vreg_set_lpm(struct ufs_hba *hba)
{
	if (ufshcd_is_link_off(hba))
		ufshcd_setup_hba_vreg(hba, false);
}

static void ufshcd_hba_vreg_set_hpm(struct ufs_hba *hba)
{
	if (ufshcd_is_link_off(hba))
		ufshcd_setup_hba_vreg(hba, true);
}

/**
 * ufshcd_suspend - helper function for suspend operations
 * @hba: per adapter instance
 * @pm_op: desired low power operation type
 *
 * This function will try to put the UFS device and link into low power
 * mode based on the "rpm_lvl" (Runtime PM level) or "spm_lvl"
 * (System PM level).
 *
 * If this function is called during shutdown, it will make sure that
 * both UFS device and UFS link is powered off.
 *
 * NOTE: UFS device & link must be active before we enter in this function.
 *
 * Returns 0 for success and non-zero for failure
 */
static int ufshcd_suspend(struct ufs_hba *hba, enum ufs_pm_op pm_op)
{
	int ret = 0;
	enum ufs_pm_level pm_lvl;
	enum ufs_dev_pwr_mode req_dev_pwr_mode;
	enum uic_link_state req_link_state;
	u32 reg = 0; /* MTK PATCH */
	unsigned long timeout; /* MTK PATCH */

	/* MTK PATCH: Lock deepidle/SODI @enter UFS suspend callback */
	ufshcd_vops_deepidle_lock(hba, true);

	hba->pm_op_in_progress = 1;
	if (!ufshcd_is_shutdown_pm(pm_op)) {
		pm_lvl = ufshcd_is_runtime_pm(pm_op) ?
			 hba->rpm_lvl : hba->spm_lvl;
		req_dev_pwr_mode = ufs_get_pm_lvl_to_dev_pwr_mode(pm_lvl);
		req_link_state = ufs_get_pm_lvl_to_link_pwr_state(pm_lvl);
	} else {
		req_dev_pwr_mode = UFS_POWERDOWN_PWR_MODE;
		req_link_state = UIC_LINK_OFF_STATE;
	}

	/*
	 * If we can't transition into any of the low power modes
	 * just gate the clocks.
	 */
	ufshcd_hold(hba, false);
	hba->clk_gating.is_suspended = true;

	if (hba->clk_scaling.is_allowed) {
		cancel_work_sync(&hba->clk_scaling.suspend_work);
		cancel_work_sync(&hba->clk_scaling.resume_work);
		ufshcd_suspend_clkscaling(hba);
	}

	if (req_dev_pwr_mode == UFS_ACTIVE_PWR_MODE &&
			req_link_state == UIC_LINK_ACTIVE_STATE) {
		goto disable_clks;
	}

	if ((req_dev_pwr_mode == hba->curr_dev_pwr_mode) &&
	    (req_link_state == hba->uic_link_state))
		goto enable_gating;

	/* UFS device & link must be active before we enter in this function */
	if (!ufshcd_is_ufs_dev_active(hba) || !ufshcd_is_link_active(hba)) {
		ret = -EINVAL;
		goto enable_gating;
	}

	if (ufshcd_is_runtime_pm(pm_op)) {
		if (ufshcd_can_autobkops_during_suspend(hba)) {
			/*
			 * The device is idle with no requests in the queue,
			 * allow background operations if bkops status shows
			 * that performance might be impacted.
			 */
			ret = ufshcd_urgent_bkops(hba);
			if (ret)
				goto enable_gating;
		} else {
			/* make sure that auto bkops is disabled */
			ufshcd_disable_auto_bkops(hba);
		}
	}

	/*
	 * MTK PATCH
	 * SK-Hynix device issue:
	 * After device enters sleep mode, device allows only 1 time
	 * entering/leaving h8 state. If multiple h8 entering/leaving
	 * happens, device may stuck.
	 *
	 * Fail scenario:
	 * 1. SSU device to enter sleep.
	 * 2. Disable ah8 (may leave h8).
	 * 3. Manually enter h8.
	 *
	 * SW workaround:
	 * Change suspend flow to avoid above scenario:
	 * 1. Disable ah8 (may leave h8).
	 * 2. SSU device to enter sleep.
	 * 3. Manually enter h8.
	 */
	ufshcd_vops_auto_hibern8(hba, false);
	timeout = jiffies + msecs_to_jiffies(H8_POLL_TOUT_MS);
	do {
		ret = ufshcd_dme_get(hba, UIC_ARG_MIB(VENDOR_POWERSTATE), &reg);
		if (ret != 0)
			dev_err(hba->dev,
				"ufshcd_dme_get_ 0x%x fail, ret = %d!\n",
				VENDOR_POWERSTATE, ret);

		if (reg != VENDOR_POWERSTATE_HIBERNATE)
			break;

		/* sleep for max. 200us */
		usleep_range(100, 200);
	} while (time_before(jiffies, timeout));

	/* Device is stuck in H8 state */
	if (reg == VENDOR_POWERSTATE_HIBERNATE) {
		dev_err(hba->dev, "exit h8 state fail\n");
		ufshcd_print_host_regs(hba);

		/* block commands from scsi mid-layer */
		ufshcd_scsi_block_requests(hba);
		hba->ufshcd_state = UFSHCD_STATE_ERROR;
		hba->force_host_reset = true;
		schedule_work(&hba->eh_work);

		ufshcd_update_reg_hist(&hba->ufs_stats.auto_hibern8_err,
		       UIC_CMD_DME_HIBER_EXIT);

		ret = -EAGAIN;
		goto enable_gating;
	}


	if ((req_dev_pwr_mode != hba->curr_dev_pwr_mode) &&
	     ((ufshcd_is_runtime_pm(pm_op) && !hba->auto_bkops_enabled) ||
	       !ufshcd_is_runtime_pm(pm_op))) {
		/* ensure that bkops is disabled */
		ufshcd_disable_auto_bkops(hba);
		ret = ufshcd_set_dev_pwr_mode(hba, req_dev_pwr_mode);
		if (ret)
			goto enable_gating;
	}

	/*
	 * MTK NOTE:
	 *
	 * If hibern8 or link-off is required during suspend,
	 * auto-hibern8 will be disabled
	 * in ufshcd_link_state_transition().
	 *
	 * Hibern8: by ufshcd_uic_hibern8_enter().
	 * Link-off: by ufshcd_hba_stop().
	 */

	ret = ufshcd_link_state_transition(hba, req_link_state, 1);
	if (ret) {
		/*
		 * MTK PATCH:
		 *
		 * In case of link transition from or to hibern8 fail
		 * (and then suspend will be failed either),
		 * auto-hibern8 shall NOT be re-enabled here because error
		 * handling of hibern8 transition
		 * shall be processed in advance.
		 *
		 * In other cases (not transition from or to hibern8), ensure
		 * to restore auto-hibern8 if link
		 * remains active here.
		 *
		 * MTK TODO:
		 * Make sure auto-hibern8 will be re-enabled after error
		 * handling of hibern8 transition.
		 */
		if (ufshcd_is_link_active(hba) &&
		   (req_link_state != UIC_LINK_HIBERN8_STATE) &&
		   (hba->uic_link_state != UIC_LINK_HIBERN8_STATE))
			ufshcd_vops_auto_hibern8(hba, true);

		goto set_dev_active;
	}

	ufshcd_set_reg_state(hba, UFS_REG_SUSPEND_SET_LPM); /* MTK PATCH */
	ufshcd_vreg_set_lpm(hba);

disable_clks:
	/*
	 * Call vendor specific suspend callback. As these callbacks may access
	 * vendor specific host controller register space call them before the
	 * host clocks are ON.
	 */
	ret = ufshcd_vops_suspend(hba, pm_op);
	if (ret) {
		dev_err(hba->dev, "%s: vender suspend failed. ret = %d\n",
			__func__, ret);

		/* block commands from scsi mid-layer */
		ufshcd_scsi_block_requests(hba);
		hba->ufshcd_state = UFSHCD_STATE_ERROR;
		hba->force_host_reset = true;
		schedule_work(&hba->eh_work);

		/* Unable to recover the link, so no point proceeding */
		if (ret) {
			ret = -EAGAIN;
			goto set_link_active;
		}
	}

	if (!ufshcd_is_link_active(hba))
		ufshcd_setup_clocks(hba, false);
	else
		/* If link is active, device ref_clk can't be switched off */
		__ufshcd_setup_clocks(hba, false, true);

	hba->clk_gating.state = CLKS_OFF;
	trace_ufshcd_clk_gating(dev_name(hba->dev), hba->clk_gating.state);
	/*
	 * Disable the host irq as host controller as there won't be any
	 * host controller transaction expected till resume.
	 */
	ufshcd_disable_irq(hba);
	/* Put the host controller in low power mode if possible */
	ufshcd_hba_vreg_set_lpm(hba);
	goto out;

set_link_active:
	ufshcd_set_reg_state(hba, UFS_REG_SUSPEND_SET_HPM); /* MTK PATCH */
	if (hba->clk_scaling.is_allowed)
		ufshcd_resume_clkscaling(hba);
	ufshcd_vreg_set_hpm(hba);
	if (ufshcd_is_link_hibern8(hba) && !ufshcd_uic_hibern8_exit(hba))
		ufshcd_set_link_active(hba);
	else if (ufshcd_is_link_off(hba))
		ufshcd_host_reset_and_restore(hba);
set_dev_active:
	if (!ufshcd_set_dev_pwr_mode(hba, UFS_ACTIVE_PWR_MODE))
		ufshcd_disable_auto_bkops(hba);
enable_gating:
	if (hba->clk_scaling.is_allowed)
		ufshcd_resume_clkscaling(hba);
	hba->clk_gating.is_suspended = false;
	ufshcd_release(hba);
out:
	hba->pm_op_in_progress = 0;

	/* MTK PATCH: Release deepidle/SODI @enter UFS suspend callback */
	ufshcd_vops_deepidle_lock(hba, false);

	if (ret)
		ufshcd_update_reg_hist(&hba->ufs_stats.suspend_err, (u32)ret);
	return ret;
}

/**
 * ufshcd_resume - helper function for resume operations
 * @hba: per adapter instance
 * @pm_op: runtime PM or system PM
 *
 * This function basically brings the UFS device, UniPro link and controller
 * to active state.
 *
 * Returns 0 for success and non-zero for failure
 */
static int ufshcd_resume(struct ufs_hba *hba, enum ufs_pm_op pm_op)
{
	int ret;
	enum uic_link_state old_link_state;

	/* MTK PATCH: Lock deepidle/SODI @enter UFS resume callback */
	ufshcd_vops_deepidle_lock(hba, true);

	hba->pm_op_in_progress = 1;
	old_link_state = hba->uic_link_state;

	ufshcd_hba_vreg_set_hpm(hba);
	/* Make sure clocks are enabled before accessing controller */
	ret = ufshcd_setup_clocks(hba, true);
	if (ret)
		goto out;

	/* enable the host irq as host controller would be active soon */
	ret = ufshcd_enable_irq(hba);
	if (ret)
		goto disable_irq_and_vops_clks;

	ufshcd_set_reg_state(hba, UFS_REG_RESUME_SET_HPM); /* MTK PATCH */
	ret = ufshcd_vreg_set_hpm(hba);
	if (ret)
		goto disable_irq_and_vops_clks;

	/*
	 * Call vendor specific resume callback. As these callbacks may access
	 * vendor specific host controller register space call them when the
	 * host clocks are ON.
	 */
	ret = ufshcd_vops_resume(hba, pm_op);
	if (ret) {
		dev_err(hba->dev, "%s: vender resume failed. ret = %d\n",
			__func__, ret);
		ret = ufshcd_link_recovery(hba);
		/* Unable to recover the link, so no point proceeding */
		if (ret)
			goto disable_vreg;
	}

	/*
	 * MTK NOTE: If link is hibern8 before ufshcd_resume(),
	 *           link was resumed to active state in ufs_mtk_resume().
	 *           In this case, link state shall be Active here.
	 */
	if (ufshcd_is_link_hibern8(hba)) {
		ret = ufshcd_uic_hibern8_exit(hba);
		if (!ret)
			ufshcd_set_link_active(hba);
		else
			goto vendor_suspend;
	} else if (ufshcd_is_link_off(hba)) {
		ret = ufshcd_host_reset_and_restore(hba);
		/*
		 * ufshcd_host_reset_and_restore() should have already
		 * set the link state as active
		 */
		if (ret || !ufshcd_is_link_active(hba))
			goto vendor_suspend;
	}

	if (!ufshcd_is_ufs_dev_active(hba)) {
		ret = ufshcd_set_dev_pwr_mode(hba, UFS_ACTIVE_PWR_MODE);
		if (ret)
			goto set_old_link_state;
	}

	if (ufshcd_keep_autobkops_enabled_except_suspend(hba))
		ufshcd_enable_auto_bkops(hba);
	else
		/*
		 * If BKOPs operations are urgently needed at this moment then
		 * keep auto-bkops enabled or else disable it.
		 */
		ufshcd_urgent_bkops(hba);

	hba->clk_gating.is_suspended = false;

	if (hba->clk_scaling.is_allowed)
		ufshcd_resume_clkscaling(hba);

	/* Schedule clock gating in case of no access to UFS device yet */
	ufshcd_release(hba);

	/* MTK PATCH: Enable auto-hibern8 if resume is successful */
	ufshcd_vops_auto_hibern8(hba, true);

	goto out;

set_old_link_state:
	ufshcd_link_state_transition(hba, old_link_state, 0);
vendor_suspend:
	ufshcd_vops_suspend(hba, pm_op);
disable_vreg:
	ufshcd_set_reg_state(hba, UFS_REG_RESUME_SET_LPM); /* MTK PATCH */
	ufshcd_vreg_set_lpm(hba);
disable_irq_and_vops_clks:
	ufshcd_disable_irq(hba);
	if (hba->clk_scaling.is_allowed)
		ufshcd_suspend_clkscaling(hba);
	ufshcd_setup_clocks(hba, false);
out:
	hba->pm_op_in_progress = 0;

	/* MTK PATCH: Release deepidle/SODI @enter UFS resume callback */
	ufshcd_vops_deepidle_lock(hba, false);

	if (ret)
		ufshcd_update_reg_hist(&hba->ufs_stats.resume_err, (u32)ret);
	return ret;
}

/**
 * ufshcd_system_suspend - system suspend routine
 * @hba: per adapter instance
 * @pm_op: runtime PM or system PM
 *
 * Check the description of ufshcd_suspend() function for more details.
 *
 * Returns 0 for success and non-zero for failure
 */
int ufshcd_system_suspend(struct ufs_hba *hba)
{
	int ret = 0;
	ktime_t start = ktime_get();

	if (!hba || !hba->is_powered)
		return 0;

	if ((ufs_get_pm_lvl_to_dev_pwr_mode(hba->spm_lvl) ==
	     hba->curr_dev_pwr_mode) &&
	    (ufs_get_pm_lvl_to_link_pwr_state(hba->spm_lvl) ==
	     hba->uic_link_state))
		goto out;

	if (pm_runtime_suspended(hba->dev)) {
		/*
		 * UFS device and/or UFS link low power states during runtime
		 * suspend seems to be different than what is expected during
		 * system suspend. Hence runtime resume the devic & link and
		 * let the system suspend low power states to take effect.
		 * TODO: If resume takes longer time, we might have optimize
		 * it in future by not resuming everything if possible.
		 */
		ret = ufshcd_runtime_resume(hba);
		if (ret)
			goto out;
	}

	ret = ufshcd_suspend(hba, UFS_SYSTEM_PM);
out:
	trace_ufshcd_system_suspend(dev_name(hba->dev), ret,
		ktime_to_us(ktime_sub(ktime_get(), start)),
		hba->curr_dev_pwr_mode, hba->uic_link_state);

	/* MTK PATCH */
	dev_info(hba->dev, "ss,ret %d,%d us\n", ret,
		(int)ktime_to_us(ktime_sub(ktime_get(), start)));

	if (!ret)
		hba->is_sys_suspended = true;
	return ret;
}
EXPORT_SYMBOL(ufshcd_system_suspend);

/**
 * ufshcd_system_resume - system resume routine
 * @hba: per adapter instance
 *
 * Returns 0 for success and non-zero for failure
 */

int ufshcd_system_resume(struct ufs_hba *hba)
{
	int ret = 0;
	ktime_t start = ktime_get();

	if (!hba)
		return -EINVAL;

	if (!hba->is_powered || pm_runtime_suspended(hba->dev))
		/*
		 * Let the runtime resume take care of resuming
		 * if runtime suspended.
		 */
		goto out;
	else
		ret = ufshcd_resume(hba, UFS_SYSTEM_PM);
out:
	trace_ufshcd_system_resume(dev_name(hba->dev), ret,
		ktime_to_us(ktime_sub(ktime_get(), start)),
		hba->curr_dev_pwr_mode, hba->uic_link_state);

	/* MTK PATCH */
	dev_info(hba->dev, "sr,ret %d,%d us\n", ret,
		(int)ktime_to_us(ktime_sub(ktime_get(), start)));
	return ret;
}
EXPORT_SYMBOL(ufshcd_system_resume);

/**
 * ufshcd_runtime_suspend - runtime suspend routine
 * @hba: per adapter instance
 *
 * Check the description of ufshcd_suspend() function for more details.
 *
 * Returns 0 for success and non-zero for failure
 */
int ufshcd_runtime_suspend(struct ufs_hba *hba)
{
	int ret = 0;
	ktime_t start = ktime_get();

	/* MTK PATCH: return 0 if hba not ready.
	 * Otherwise, rpm_callback will set dev->power.runtime_error and make
	 * runtime suspend return at rpm_idle() -> rpm_check_suspend_allowed().
	 */
	if (!hba)
		return 0;

	if (!hba->is_powered)
		goto out;
	else
		ret = ufshcd_suspend(hba, UFS_RUNTIME_PM);
out:
	trace_ufshcd_runtime_suspend(dev_name(hba->dev), ret,
		ktime_to_us(ktime_sub(ktime_get(), start)),
		hba->curr_dev_pwr_mode, hba->uic_link_state);

	/* MTK PATCH */
	dev_info(hba->dev, "rs,ret %d,%d us\n", ret,
		(int)ktime_to_us(ktime_sub(ktime_get(), start)));
	return ret;
}
EXPORT_SYMBOL(ufshcd_runtime_suspend);

/**
 * ufshcd_runtime_resume - runtime resume routine
 * @hba: per adapter instance
 *
 * This function basically brings the UFS device, UniPro link and controller
 * to active state. Following operations are done in this function:
 *
 * 1. Turn on all the controller related clocks
 * 2. Bring the UniPro link out of Hibernate state
 * 3. If UFS device is in sleep state, turn ON VCC rail and bring the UFS device
 *    to active state.
 * 4. If auto-bkops is enabled on the device, disable it.
 *
 * So following would be the possible power state after this function return
 * successfully:
 *	S1: UFS device in Active state with VCC rail ON
 *	    UniPro link in Active state
 *	    All the UFS/UniPro controller clocks are ON
 *
 * Returns 0 for success and non-zero for failure
 */
int ufshcd_runtime_resume(struct ufs_hba *hba)
{
	int ret = 0;
	ktime_t start = ktime_get();

	/* MTK PATCH: return 0 if hba not ready.
	 * Otherwise, rpm_callback will set dev->power.runtime_error and make
	 * runtime suspend return at rpm_idle() -> rpm_check_suspend_allowed().
	 */
	if (!hba)
		return 0;

	if (!hba->is_powered)
		goto out;
	else
		ret = ufshcd_resume(hba, UFS_RUNTIME_PM);
out:
	trace_ufshcd_runtime_resume(dev_name(hba->dev), ret,
		ktime_to_us(ktime_sub(ktime_get(), start)),
		hba->curr_dev_pwr_mode, hba->uic_link_state);

	/* MTK PATCH */
	dev_info(hba->dev, "rr,ret %d,%d us\n", ret,
		(int)ktime_to_us(ktime_sub(ktime_get(), start)));
	return ret;
}
EXPORT_SYMBOL(ufshcd_runtime_resume);

int ufshcd_runtime_idle(struct ufs_hba *hba)
{
	return 0;
}
EXPORT_SYMBOL(ufshcd_runtime_idle);

static inline ssize_t ufshcd_pm_lvl_store(struct device *dev,
					   struct device_attribute *attr,
					   const char *buf, size_t count,
					   bool rpm)
{
	struct ufs_hba *hba = dev_get_drvdata(dev);
	unsigned long flags, value = 0;

	if (kstrtoul(buf, 0, &value))
		return -EINVAL;

	if (value >= UFS_PM_LVL_MAX)
		return -EINVAL;

	spin_lock_irqsave(hba->host->host_lock, flags);
	if (rpm)
		hba->rpm_lvl = value;
	else
		hba->spm_lvl = value;
	spin_unlock_irqrestore(hba->host->host_lock, flags);
	return count;
}

static ssize_t ufshcd_rpm_lvl_show(struct device *dev,
		struct device_attribute *attr, char *buf)
{
	struct ufs_hba *hba = dev_get_drvdata(dev);
	int curr_len;
	u8 lvl;

	curr_len = snprintf(buf, PAGE_SIZE,
			    "\nCurrent Runtime PM level [%d] => dev_state [%s] link_state [%s]\n",
			    hba->rpm_lvl,
			    ufschd_ufs_dev_pwr_mode_to_string(
				ufs_pm_lvl_states[hba->rpm_lvl].dev_state),
			    ufschd_uic_link_state_to_string(
				ufs_pm_lvl_states[hba->rpm_lvl].link_state));

	curr_len += snprintf((buf + curr_len), (PAGE_SIZE - curr_len),
			     "\nAll available Runtime PM levels info:\n");
	for (lvl = UFS_PM_LVL_0; lvl < UFS_PM_LVL_MAX; lvl++)
		curr_len += snprintf((buf + curr_len), (PAGE_SIZE - curr_len),
				     "\tRuntime PM level [%d] => dev_state [%s] link_state [%s]\n",
				    lvl,
				    ufschd_ufs_dev_pwr_mode_to_string(
					ufs_pm_lvl_states[lvl].dev_state),
				    ufschd_uic_link_state_to_string(
					ufs_pm_lvl_states[lvl].link_state));

	return curr_len;
}

static ssize_t ufshcd_rpm_lvl_store(struct device *dev,
		struct device_attribute *attr, const char *buf, size_t count)
{
	return ufshcd_pm_lvl_store(dev, attr, buf, count, true);
}

static void ufshcd_add_rpm_lvl_sysfs_nodes(struct ufs_hba *hba)
{
	hba->rpm_lvl_attr.show = ufshcd_rpm_lvl_show;
	hba->rpm_lvl_attr.store = ufshcd_rpm_lvl_store;
	sysfs_attr_init(&hba->rpm_lvl_attr.attr);
	hba->rpm_lvl_attr.attr.name = "rpm_lvl";
	hba->rpm_lvl_attr.attr.mode = 0644;
	if (device_create_file(hba->dev, &hba->rpm_lvl_attr))
		dev_err(hba->dev, "Failed to create sysfs for rpm_lvl\n");
}

static ssize_t ufshcd_spm_lvl_show(struct device *dev,
		struct device_attribute *attr, char *buf)
{
	struct ufs_hba *hba = dev_get_drvdata(dev);
	int curr_len;
	u8 lvl;

	curr_len = snprintf(buf, PAGE_SIZE,
			    "\nCurrent System PM level [%d] => dev_state [%s] link_state [%s]\n",
			    hba->spm_lvl,
			    ufschd_ufs_dev_pwr_mode_to_string(
				ufs_pm_lvl_states[hba->spm_lvl].dev_state),
			    ufschd_uic_link_state_to_string(
				ufs_pm_lvl_states[hba->spm_lvl].link_state));

	curr_len += snprintf((buf + curr_len), (PAGE_SIZE - curr_len),
			     "\nAll available System PM levels info:\n");
	for (lvl = UFS_PM_LVL_0; lvl < UFS_PM_LVL_MAX; lvl++)
		curr_len += snprintf((buf + curr_len), (PAGE_SIZE - curr_len),
				     "\tSystem PM level [%d] => dev_state [%s] link_state [%s]\n",
				    lvl,
				    ufschd_ufs_dev_pwr_mode_to_string(
					ufs_pm_lvl_states[lvl].dev_state),
				    ufschd_uic_link_state_to_string(
					ufs_pm_lvl_states[lvl].link_state));

	return curr_len;
}

static ssize_t ufshcd_spm_lvl_store(struct device *dev,
		struct device_attribute *attr, const char *buf, size_t count)
{
	return ufshcd_pm_lvl_store(dev, attr, buf, count, false);
}

static void ufshcd_add_spm_lvl_sysfs_nodes(struct ufs_hba *hba)
{
	hba->spm_lvl_attr.show = ufshcd_spm_lvl_show;
	hba->spm_lvl_attr.store = ufshcd_spm_lvl_store;
	sysfs_attr_init(&hba->spm_lvl_attr.attr);
	hba->spm_lvl_attr.attr.name = "spm_lvl";
	hba->spm_lvl_attr.attr.mode = 0644;
	if (device_create_file(hba->dev, &hba->spm_lvl_attr))
		dev_err(hba->dev, "Failed to create sysfs for spm_lvl\n");
}

static inline void ufshcd_add_sysfs_nodes(struct ufs_hba *hba)
{
	ufshcd_add_rpm_lvl_sysfs_nodes(hba);
	ufshcd_add_spm_lvl_sysfs_nodes(hba);
}

static inline void ufshcd_remove_sysfs_nodes(struct ufs_hba *hba)
{
	device_remove_file(hba->dev, &hba->rpm_lvl_attr);
	device_remove_file(hba->dev, &hba->spm_lvl_attr);
}

/**
 * ufshcd_shutdown - shutdown routine
 * @hba: per adapter instance
 *
 * This function would power off both UFS device and UFS link.
 *
 * Returns 0 always to allow force shutdown even in case of errors.
 */
int ufshcd_shutdown(struct ufs_hba *hba)
{
	int ret = 0;

	if (!hba->is_powered)
		goto out;

	if (ufshcd_is_ufs_dev_poweroff(hba) && ufshcd_is_link_off(hba))
		goto out;

	pm_runtime_get_sync(hba->dev);

	/* MTK PATCH */
	ufs_mtk_device_quiesce(hba);

	/*
	 * MTK PATCH: Remove Unregister RPMB
	 * device during shutdown and UFSHCD removal
	 */
	ufshcd_rpmb_remove(hba);

	ret = ufshcd_suspend(hba, UFS_SHUTDOWN_PM);
out:
	if (ret)
		dev_err(hba->dev, "%s failed, err %d\n", __func__, ret);
	/* allow force shutdown even in case of errors */
	return 0;
}
EXPORT_SYMBOL(ufshcd_shutdown);

/**
 * ufshcd_remove - de-allocate SCSI host and host memory space
 *		data structure memory
 * @hba - per adapter instance
 */
void ufshcd_remove(struct ufs_hba *hba)
{
#if defined(CONFIG_UFSHPB)
	ufshpb_release(hba, HPB_NEED_INIT);
#endif

	/*
	 * MTK PATCH: Unregister RPMB device
	 * during shutdown and UFSHCD removal
	 */
	ufshcd_rpmb_remove(hba);

	ufshcd_remove_sysfs_nodes(hba);
	scsi_remove_host(hba->host);
	/* disable interrupts */
	ufshcd_disable_intr(hba, hba->intr_mask);
	ufshcd_hba_stop(hba, true);

	ufshcd_exit_clk_gating(hba);
	if (ufshcd_is_clkscaling_supported(hba))
		device_remove_file(hba->dev, &hba->clk_scaling.enable_attr);
	ufshcd_hba_exit(hba);
}
EXPORT_SYMBOL_GPL(ufshcd_remove);

/**
 * ufshcd_dealloc_host - deallocate Host Bus Adapter (HBA)
 * @hba: pointer to Host Bus Adapter (HBA)
 */
void ufshcd_dealloc_host(struct ufs_hba *hba)
{
	scsi_host_put(hba->host);
}
EXPORT_SYMBOL_GPL(ufshcd_dealloc_host);

/**
 * ufshcd_set_dma_mask - Set dma mask based on the controller
 *			 addressing capability
 * @hba: per adapter instance
 *
 * Returns 0 for success, non-zero for failure
 */
static int ufshcd_set_dma_mask(struct ufs_hba *hba)
{
	if (hba->capabilities & MASK_64_ADDRESSING_SUPPORT) {
		if (!dma_set_mask_and_coherent(hba->dev, DMA_BIT_MASK(64)))
			return 0;
	}
	return dma_set_mask_and_coherent(hba->dev, DMA_BIT_MASK(32));
}

/**
 * ufshcd_alloc_host - allocate Host Bus Adapter (HBA)
 * @dev: pointer to device handle
 * @hba_handle: driver private handle
 * Returns 0 on success, non-zero value on failure
 */
int ufshcd_alloc_host(struct device *dev, struct ufs_hba **hba_handle)
{
	struct Scsi_Host *host;
	struct ufs_hba *hba;
	int err = 0;

	if (!dev) {
		dev_err(dev,
		"Invalid memory reference for dev is NULL\n");
		err = -ENODEV;
		goto out_error;
	}

	host = scsi_host_alloc(&ufshcd_driver_template,
				sizeof(struct ufs_hba));
	if (!host) {
		dev_err(dev, "scsi_host_alloc failed\n");
		err = -ENOMEM;
		goto out_error;
	}
	hba = shost_priv(host);
	hba->host = host;
	hba->dev = dev;
	*hba_handle = hba;

	INIT_LIST_HEAD(&hba->clk_list_head);

out_error:
	return err;
}
EXPORT_SYMBOL(ufshcd_alloc_host);

/**
 * ufshcd_init - Driver initialization routine
 * @hba: per-adapter instance
 * @mmio_base: base register address
 * @irq: Interrupt line of device
 * Returns 0 on success, non-zero value on failure
 */
int ufshcd_init(struct ufs_hba *hba, void __iomem *mmio_base, unsigned int irq)
{
	int err;
	struct Scsi_Host *host = hba->host;
	struct device *dev = hba->dev;

	if (!mmio_base) {
		dev_err(hba->dev,
		"Invalid memory reference for mmio_base is NULL\n");
		err = -ENODEV;
		goto out_error;
	}

	hba->mmio_base = mmio_base;
	hba->irq = irq;

	/* Set descriptor lengths to specification defaults */
	ufshcd_def_desc_sizes(hba);

	err = ufshcd_hba_init(hba);
	if (err)
		goto out_error;

	/* Read capabilities registers */
	ufshcd_hba_capabilities(hba);

	/* Get UFS version supported by the controller */
	hba->ufs_version = ufshcd_get_ufs_version(hba);

	if ((hba->ufs_version != UFSHCI_VERSION_10) &&
	    (hba->ufs_version != UFSHCI_VERSION_11) &&
	    (hba->ufs_version != UFSHCI_VERSION_20) &&
	    (hba->ufs_version != UFSHCI_VERSION_21))
		dev_err(hba->dev, "invalid UFS version 0x%x\n",
			hba->ufs_version);

	/* Get Interrupt bit mask per version */
	hba->intr_mask = ufshcd_get_intr_mask(hba);

	err = ufshcd_set_dma_mask(hba);
	if (err) {
		dev_err(hba->dev, "set dma mask failed\n");
		goto out_disable;
	}

	/* Allocate memory for host memory space */
	err = ufshcd_memory_alloc(hba);
	if (err) {
		dev_err(hba->dev, "Memory allocation failed\n");
		goto out_disable;
	}

	/* Configure LRB */
	ufshcd_host_memory_configure(hba);

	host->can_queue = hba->nutrs;
	host->cmd_per_lun = hba->nutrs;
	host->max_id = UFSHCD_MAX_ID;
	host->max_lun = UFS_MAX_LUNS;
	host->max_channel = UFSHCD_MAX_CHANNEL;
	host->unique_id = host->host_no;
	host->max_cmd_len = MAX_CDB_SIZE;

	/* Add inline-crypt capability */
	host->use_inline_crypt = 1;

	hba->max_pwr_info.is_valid = false;

	/* Initailize wait queue for task management */
	init_waitqueue_head(&hba->tm_wq);
	init_waitqueue_head(&hba->tm_tag_wq);

	/* Initialize work queues */
	INIT_WORK(&hba->eh_work, ufshcd_err_handler);
	INIT_WORK(&hba->eeh_work, ufshcd_exception_event_handler);
	INIT_WORK(&hba->rls_work, ufshcd_rls_handler);

	/* Initialize UIC command mutex */
	mutex_init(&hba->uic_cmd_mutex);

	/* Initialize mutex for device management commands */
	mutex_init(&hba->dev_cmd.lock);

	init_rwsem(&hba->clk_scaling_lock);

	/* Initialize device management tag acquire wait queue */
	init_waitqueue_head(&hba->dev_cmd.tag_wq);

	ufshcd_init_clk_gating(hba);

	/*
	 * In order to avoid any spurious interrupt immediately after
	 * registering UFS controller interrupt handler, clear any pending UFS
	 * interrupt status and disable all the UFS interrupts.
	 */
	ufshcd_writel(hba, ufshcd_readl(hba, REG_INTERRUPT_STATUS),
		      REG_INTERRUPT_STATUS);
	ufshcd_writel(hba, 0, REG_INTERRUPT_ENABLE);
	/*
	 * Make sure that UFS interrupts are disabled and any pending interrupt
	 * status is cleared before registering UFS interrupt handler.
	 */
	mb();

	/* IRQ registration */
	err = devm_request_irq(dev, irq, ufshcd_intr, IRQF_SHARED, UFSHCD, hba);
	if (err) {
		dev_err(hba->dev, "request irq failed\n");
		goto exit_gating;
	} else {
		hba->is_irq_enabled = true;
	}

	err = scsi_add_host(host, hba->dev);
	if (err) {
		dev_err(hba->dev, "scsi_add_host failed\n");
		goto exit_gating;
	}

	/* Host controller enable */
	err = ufshcd_hba_enable(hba);
	if (err) {
		dev_err(hba->dev, "Host controller enable failed\n");
		ufshcd_print_host_regs(hba);
		/* MTK PATCH */
		ufshcd_print_host_state(hba, 0, NULL, NULL, NULL);
		goto out_remove_scsi_host;
	}

	if (ufshcd_is_clkscaling_supported(hba)) {
		char wq_name[sizeof("ufs_clkscaling_00")];

		INIT_WORK(&hba->clk_scaling.suspend_work,
			  ufshcd_clk_scaling_suspend_work);
		INIT_WORK(&hba->clk_scaling.resume_work,
			  ufshcd_clk_scaling_resume_work);

		snprintf(wq_name, sizeof(wq_name), "ufs_clkscaling_%d",
			 host->host_no);
		hba->clk_scaling.workq = create_singlethread_workqueue(wq_name);

		ufshcd_clkscaling_init_sysfs(hba);
	}

	/*
	 * Set the default power management level for runtime and system PM.
	 * Default power saving mode is to keep UFS link in Hibern8 state
	 * and UFS device in sleep state.
	 */
	hba->rpm_lvl = ufs_get_desired_pm_lvl_for_dev_link_state(
						UFS_SLEEP_PWR_MODE,
						UIC_LINK_HIBERN8_STATE);
	hba->spm_lvl = ufs_get_desired_pm_lvl_for_dev_link_state(
						UFS_SLEEP_PWR_MODE,
						UIC_LINK_HIBERN8_STATE);

	/* Set the default auto-hiberate idle timer value to 150 ms */
	if (ufshcd_is_auto_hibern8_supported(hba) && !hba->ahit) {
		hba->ahit = FIELD_PREP(UFSHCI_AHIBERN8_TIMER_MASK, 150) |
			    FIELD_PREP(UFSHCI_AHIBERN8_SCALE_MASK, 3);
	}

	/* Hold auto suspend until async scan completes */
	pm_runtime_get_sync(dev);
	atomic_set(&hba->scsi_block_reqs_cnt, 0);

	/*
	 * We are assuming that device wasn't put in sleep/power-down
	 * state exclusively during the boot stage before kernel.
	 * This assumption helps avoid doing link startup twice during
	 * ufshcd_probe_hba().
	 */
	ufshcd_set_ufs_dev_active(hba);

#if defined(CONFIG_UFSHPB)
	hba->ufshpb_state = HPB_NEED_INIT;
#endif
	async_schedule(ufshcd_async_scan, hba);
	ufshcd_add_sysfs_nodes(hba);

	/*
	 * MTK PATCH:
	 * Add ufs debug proc nodes.
	 */
	ufs_mtk_debug_proc_init(hba);

	/*
	 * MTK PATCH:
	 * Initialize rpmb mutex.
	 */
	mutex_init(&hba->rpmb_lock);

	return 0;

out_remove_scsi_host:
	scsi_remove_host(hba->host);
exit_gating:
	ufshcd_exit_clk_gating(hba);
out_disable:
	hba->is_irq_enabled = false;
	ufshcd_hba_exit(hba);
out_error:
	return err;
}
EXPORT_SYMBOL_GPL(ufshcd_init);

MODULE_AUTHOR("Santosh Yaragnavi <santosh.sy@samsung.com>");
MODULE_AUTHOR("Vinayak Holikatti <h.vinayak@samsung.com>");
MODULE_DESCRIPTION("Generic UFS host controller driver Core");
MODULE_LICENSE("GPL");
MODULE_VERSION(UFSHCD_DRIVER_VERSION);<|MERGE_RESOLUTION|>--- conflicted
+++ resolved
@@ -4209,7 +4209,6 @@
 	trace_ufshcd_profile_hibern8(dev_name(hba->dev), "enter",
 			     ktime_to_us(ktime_sub(ktime_get(), start)), ret);
 
-<<<<<<< HEAD
 	/*
 	 * Do full reinit if enter failed or if LINERESET was detected during
 	 * Hibern8 operation. After LINERESET, link moves to default PWM-G1
@@ -4220,22 +4219,12 @@
 
 		hba->full_init_linereset = false;
 
-=======
-	if (ret) {
-		int err;
-
->>>>>>> 02cb6b5f
 		dev_err(hba->dev, "%s: hibern8 enter failed. ret = %d\n",
 			__func__, ret);
 
 		/*
-<<<<<<< HEAD
-		 * If link recovery fails then return error code (-ENOLINK)
-		 * returned ufshcd_link_recovery().
-=======
 		 * If link recovery fails then return error code returned from
 		 * ufshcd_link_recovery().
->>>>>>> 02cb6b5f
 		 * If link recovery succeeds then return -EAGAIN to attempt
 		 * hibern8 enter retry again.
 		 */
@@ -4246,11 +4235,7 @@
 		} else {
 			ret = -EAGAIN;
 		}
-<<<<<<< HEAD
 	} else {
-=======
-	} else
->>>>>>> 02cb6b5f
 		ufshcd_vops_hibern8_notify(hba, UIC_CMD_DME_HIBER_ENTER,
 								POST_CHANGE);
 		dev_dbg(hba->dev, "%s: Hibern8 Enter at %lld us", __func__,
