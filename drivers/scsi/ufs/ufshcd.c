--- conflicted
+++ resolved
@@ -6658,15 +6658,9 @@
 	 */
 	spin_lock_irqsave(hba->host->host_lock, flags);
 	ufshcd_hba_stop(hba, false);
-<<<<<<< HEAD
-#if defined(CONFIG_UFSHPB)
-	hba->ufshpb_state = HPB_RESET;
-#endif
-=======
 	hba->silence_err_logs = true;
 	ufshcd_complete_requests(hba);
 	hba->silence_err_logs = false;
->>>>>>> ccc0db65
 	spin_unlock_irqrestore(hba->host->host_lock, flags);
 
 	/* scale up clocks to max frequency before full reinitialization */
