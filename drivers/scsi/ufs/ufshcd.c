/*
 * Universal Flash Storage Host controller driver Core
 *
 * This code is based on drivers/scsi/ufs/ufshcd.c
 * Copyright (C) 2011-2013 Samsung India Software Operations
 * Copyright (c) 2013-2016, The Linux Foundation. All rights reserved.
 *
 * Authors:
 *	Santosh Yaraganavi <santosh.sy@samsung.com>
 *	Vinayak Holikatti <h.vinayak@samsung.com>
 *
 * This program is free software; you can redistribute it and/or
 * modify it under the terms of the GNU General Public License
 * as published by the Free Software Foundation; either version 2
 * of the License, or (at your option) any later version.
 * See the COPYING file in the top-level directory or visit
 * <http://www.gnu.org/licenses/gpl-2.0.html>
 *
 * This program is distributed in the hope that it will be useful,
 * but WITHOUT ANY WARRANTY; without even the implied warranty of
 * MERCHANTABILITY or FITNESS FOR A PARTICULAR PURPOSE.  See the
 * GNU General Public License for more details.
 *
 * This program is provided "AS IS" and "WITH ALL FAULTS" and
 * without warranty of any kind. You are solely responsible for
 * determining the appropriateness of using and distributing
 * the program and assume all risks associated with your exercise
 * of rights with respect to the program, including but not limited
 * to infringement of third party rights, the risks and costs of
 * program errors, damage to or loss of data, programs or equipment,
 * and unavailability or interruption of operations. Under no
 * circumstances will the contributor of this Program be liable for
 * any damages of any kind arising from your use or distribution of
 * this program.
 *
 * The Linux Foundation chooses to take subject only to the GPLv2
 * license terms, and distributes only under these terms.
 */

#include <linux/async.h>
#include <linux/devfreq.h>
#include <linux/nls.h>
#include <linux/of.h>
#include <linux/bitfield.h>
#include "ufshcd.h"
#include "ufs_quirks.h"
#include "unipro.h"
#include "ufshcd-crypto.h"

/* MTK PATCH */
#include <asm/unaligned.h>
#include <linux/rpmb.h>
#include <scsi/ufs/ufs-mtk-ioctl.h>
#include "ufs-mtk.h"
#include "ufs-mtk-dbg.h"
#include "ufs-mtk-block.h"
#include "ufs-mtk-platform.h"
#ifdef CONFIG_MTK_AEE_FEATURE
#include <mt-plat/aee.h>
#endif

#define CREATE_TRACE_POINTS
#include <trace/events/ufs.h>

#define UFSHCD_REQ_SENSE_SIZE	18

#define PWR_INFO_MASK	0xF
#define PWR_RX_OFFSET	4

#define UFSHCD_ENABLE_INTRS	(UTP_TRANSFER_REQ_COMPL |\
				 UTP_TASK_REQ_COMPL |\
				 UFSHCD_ERROR_MASK)
/* UIC command timeout, unit: ms */
/* MTK PATCH */
#ifdef CONFIG_FPGA_EARLY_PORTING
#define UIC_CMD_TIMEOUT	1000  /* align as BootROM */
#else
#define UIC_CMD_TIMEOUT	500
#endif

/* NOP OUT retries waiting for NOP IN response */
#define NOP_OUT_RETRIES    10

/* MTK PATCH */
/* Timeout after 100 msecs if NOP OUT hangs without response */
#define NOP_OUT_TIMEOUT    100 /* msecs */

/* Query request retries */
#define QUERY_REQ_RETRIES 3

/* MTK PATCH */
/* Query request timeout */
#ifdef CONFIG_FPGA_EARLY_PORTING
#define QUERY_REQ_TIMEOUT 1000  /* unit: ms, align as BootROM */
#else
/* Max Query Req cmd timeout = 1.7s * 32QueueDepth = 55s */
#define QUERY_REQ_TIMEOUT 55000   /* unit: ms, depend on vendor's requirement */
#endif

/* MTK PATCH */
/* Task management command timeout */
/* Max TM cmd timeout = 1.3s * 8QueueDepth = 10.4s */
#define TM_CMD_TIMEOUT	10400 /* msecs */

/* maximum number of retries for a general UIC command  */
#define UFS_UIC_COMMAND_RETRIES 3

/* maximum number of link-startup retries */
#define DME_LINKSTARTUP_RETRIES 3

/* Maximum retries for Hibern8 enter */
#define UIC_HIBERN8_ENTER_RETRIES 3

/* maximum number of reset retries before giving up */
#define MAX_HOST_RESET_RETRIES 5

/* Expose the flag value from utp_upiu_query.value */
#define MASK_QUERY_UPIU_FLAG_LOC 0xFF

/* Interrupt aggregation default timeout, unit: 40us */
#define INT_AGGR_DEF_TO	0x02

#define ufshcd_toggle_vreg(_dev, _vreg, _on)				\
	({                                                              \
		int _ret;                                               \
		if (_on)                                                \
			_ret = ufshcd_enable_vreg(_dev, _vreg);         \
		else                                                    \
			_ret = ufshcd_disable_vreg(_dev, _vreg);        \
		_ret;                                                   \
	})

#define ufshcd_hex_dump(prefix_str, buf, len) \
print_hex_dump(KERN_ERR, prefix_str, DUMP_PREFIX_OFFSET, 16, 4, buf, len, false)

enum {
	UFSHCD_MAX_CHANNEL	= 0,
	UFSHCD_MAX_ID		= 1,
	UFSHCD_CMD_PER_LUN	= 32,
	UFSHCD_CAN_QUEUE	= 32,
};

/* UFSHCD states */
enum {
	UFSHCD_STATE_RESET,
	UFSHCD_STATE_ERROR,
	UFSHCD_STATE_OPERATIONAL,
	UFSHCD_STATE_EH_SCHEDULED,
};

/* UFSHCD error handling flags */
enum {
	UFSHCD_EH_IN_PROGRESS = (1 << 0),
};

/* UFSHCD UIC layer error flags */
enum {
	UFSHCD_UIC_DL_PA_INIT_ERROR = (1 << 0), /* Data link layer error */
	UFSHCD_UIC_DL_NAC_RECEIVED_ERROR = (1 << 1), /* Data link layer error */
	UFSHCD_UIC_DL_TCx_REPLAY_ERROR = (1 << 2), /* Data link layer error */
	UFSHCD_UIC_NL_ERROR = (1 << 3), /* Network layer error */
	UFSHCD_UIC_TL_ERROR = (1 << 4), /* Transport Layer error */
	UFSHCD_UIC_DME_ERROR = (1 << 5), /* DME error */
};

#define ufshcd_set_eh_in_progress(h) \
	((h)->eh_flags |= UFSHCD_EH_IN_PROGRESS)
#define ufshcd_eh_in_progress(h) \
	((h)->eh_flags & UFSHCD_EH_IN_PROGRESS)
#define ufshcd_clear_eh_in_progress(h) \
	((h)->eh_flags &= ~UFSHCD_EH_IN_PROGRESS)

#define ufshcd_set_ufs_dev_active(h) \
	((h)->curr_dev_pwr_mode = UFS_ACTIVE_PWR_MODE)
#define ufshcd_set_ufs_dev_sleep(h) \
	((h)->curr_dev_pwr_mode = UFS_SLEEP_PWR_MODE)
#define ufshcd_set_ufs_dev_poweroff(h) \
	((h)->curr_dev_pwr_mode = UFS_POWERDOWN_PWR_MODE)
#define ufshcd_is_ufs_dev_active(h) \
	((h)->curr_dev_pwr_mode == UFS_ACTIVE_PWR_MODE)
#define ufshcd_is_ufs_dev_sleep(h) \
	((h)->curr_dev_pwr_mode == UFS_SLEEP_PWR_MODE)
#define ufshcd_is_ufs_dev_poweroff(h) \
	((h)->curr_dev_pwr_mode == UFS_POWERDOWN_PWR_MODE)

/* MTK PATCH */
struct ufs_pm_lvl_states ufs_pm_lvl_states[] = {
	{UFS_ACTIVE_PWR_MODE, UIC_LINK_ACTIVE_STATE},
	{UFS_ACTIVE_PWR_MODE, UIC_LINK_HIBERN8_STATE},
	{UFS_SLEEP_PWR_MODE, UIC_LINK_ACTIVE_STATE},
	{UFS_SLEEP_PWR_MODE, UIC_LINK_HIBERN8_STATE},
	{UFS_POWERDOWN_PWR_MODE, UIC_LINK_HIBERN8_STATE},
	{UFS_POWERDOWN_PWR_MODE, UIC_LINK_OFF_STATE},
};

/* MTK PATCH: For reference of ufs_pm_lvl_states array size from outside */
const int ufs_pm_lvl_states_size = ARRAY_SIZE(ufs_pm_lvl_states);

static inline enum ufs_dev_pwr_mode
ufs_get_pm_lvl_to_dev_pwr_mode(enum ufs_pm_level lvl)
{
	return ufs_pm_lvl_states[lvl].dev_state;
}

static inline enum uic_link_state
ufs_get_pm_lvl_to_link_pwr_state(enum ufs_pm_level lvl)
{
	return ufs_pm_lvl_states[lvl].link_state;
}

static inline enum ufs_pm_level
ufs_get_desired_pm_lvl_for_dev_link_state(enum ufs_dev_pwr_mode dev_state,
					enum uic_link_state link_state)
{
	enum ufs_pm_level lvl;

	for (lvl = UFS_PM_LVL_0; lvl < UFS_PM_LVL_MAX; lvl++) {
		if ((ufs_pm_lvl_states[lvl].dev_state == dev_state) &&
			(ufs_pm_lvl_states[lvl].link_state == link_state))
			return lvl;
	}

	/* if no match found, return the level 0 */
	return UFS_PM_LVL_0;
}

static struct ufs_dev_fix ufs_fixups[] = {
	/* UFS cards deviations table */
	UFS_FIX(UFS_VENDOR_SAMSUNG, UFS_ANY_MODEL,
		UFS_DEVICE_QUIRK_DELAY_BEFORE_LPM),
	UFS_FIX(UFS_VENDOR_SAMSUNG, UFS_ANY_MODEL, UFS_DEVICE_NO_VCCQ),
	UFS_FIX(UFS_VENDOR_SAMSUNG, UFS_ANY_MODEL,
		UFS_DEVICE_NO_FASTAUTO),
	UFS_FIX(UFS_VENDOR_SAMSUNG, UFS_ANY_MODEL,
		UFS_DEVICE_QUIRK_HOST_PA_TACTIVATE),
	UFS_FIX(UFS_VENDOR_TOSHIBA, UFS_ANY_MODEL,
		UFS_DEVICE_QUIRK_DELAY_BEFORE_LPM),
	UFS_FIX(UFS_VENDOR_TOSHIBA, "THGLF2G9C8KBADG",
		UFS_DEVICE_QUIRK_PA_TACTIVATE),
	UFS_FIX(UFS_VENDOR_TOSHIBA, "THGLF2G9D8KBADG",
		UFS_DEVICE_QUIRK_PA_TACTIVATE),
	UFS_FIX(UFS_VENDOR_SAMSUNG, UFS_ANY_MODEL,
		UFS_DEVICE_QUIRK_PA_TACTIVATE),
	UFS_FIX(UFS_VENDOR_SKHYNIX, UFS_ANY_MODEL, UFS_DEVICE_NO_VCCQ),
	UFS_FIX(UFS_VENDOR_SKHYNIX, UFS_ANY_MODEL,
		UFS_DEVICE_QUIRK_HOST_PA_SAVECONFIGTIME),

	/* MTK PATCH */
	UFS_FIX(UFS_VENDOR_SKHYNIX, UFS_ANY_MODEL,
		UFS_DEVICE_QUIRK_LIMITED_RPMB_MAX_RW_SIZE),

	/* MTK PATCH */
	UFS_FIX(UFS_VENDOR_TOSHIBA, "THGJFCT0T44BAKL",
		UFS_DEVICE_QUIRK_WRITE_BOOSETER_FLUSH),
	UFS_FIX(UFS_VENDOR_TOSHIBA, "THGJFCT1T84BAKC",
		UFS_DEVICE_QUIRK_WRITE_BOOSETER_FLUSH),
	UFS_FIX(UFS_VENDOR_TOSHIBA, "THGJFCT2T84BAKC",
		UFS_DEVICE_QUIRK_WRITE_BOOSETER_FLUSH),

	END_FIX
};

static void ufshcd_tmc_handler(struct ufs_hba *hba);
static void ufshcd_async_scan(void *data, async_cookie_t cookie);
static int ufshcd_reset_and_restore(struct ufs_hba *hba);
static int ufshcd_eh_host_reset_handler(struct scsi_cmnd *cmd);
static int ufshcd_clear_tm_cmd(struct ufs_hba *hba, int tag);
static void ufshcd_hba_exit(struct ufs_hba *hba);
static int ufshcd_probe_hba(struct ufs_hba *hba);
static int __ufshcd_setup_clocks(struct ufs_hba *hba, bool on,
				 bool skip_ref_clk);
static int ufshcd_setup_clocks(struct ufs_hba *hba, bool on);
static int ufshcd_set_vccq_rail_unused(struct ufs_hba *hba, bool unused);
/* static int ufshcd_uic_hibern8_exit(struct ufs_hba *hba); */ /* MTK PATCH */
static int ufshcd_uic_hibern8_enter(struct ufs_hba *hba);
static inline void ufshcd_add_delay_before_dme_cmd(struct ufs_hba *hba);
static int ufshcd_host_reset_and_restore(struct ufs_hba *hba);
static void ufshcd_resume_clkscaling(struct ufs_hba *hba);
static void ufshcd_suspend_clkscaling(struct ufs_hba *hba);
static void __ufshcd_suspend_clkscaling(struct ufs_hba *hba);
static int ufshcd_scale_clks(struct ufs_hba *hba, bool scale_up);
static irqreturn_t ufshcd_intr(int irq, void *__hba);
static int ufshcd_config_pwr_mode(struct ufs_hba *hba,
		struct ufs_pa_layer_attr *desired_pwr_mode);
static int ufshcd_change_power_mode(struct ufs_hba *hba,
			     struct ufs_pa_layer_attr *pwr_mode);
static inline bool ufshcd_valid_tag(struct ufs_hba *hba, int tag)
{
	return tag >= 0 && tag < hba->nutrs;
}

static inline void ufshcd_enable_irq(struct ufs_hba *hba)
{
	if (!hba->is_irq_enabled) {
		enable_irq(hba->irq);
		hba->is_irq_enabled = true;
	}
}

static inline void ufshcd_disable_irq(struct ufs_hba *hba)
{
	if (hba->is_irq_enabled) {
		disable_irq(hba->irq);
		hba->is_irq_enabled = false;
	}
}

static void ufshcd_scsi_unblock_requests(struct ufs_hba *hba)
{
	if (atomic_dec_and_test(&hba->scsi_block_reqs_cnt))
		scsi_unblock_requests(hba->host);
}

static void ufshcd_scsi_block_requests(struct ufs_hba *hba)
{
	if (atomic_inc_return(&hba->scsi_block_reqs_cnt) == 1)
		scsi_block_requests(hba->host);
}

/* replace non-printable or non-ASCII characters with spaces */
static inline void ufshcd_remove_non_printable(char *val)
{
	if (!val)
		return;

	if (*val < 0x20 || *val > 0x7e)
		*val = ' ';
}

#ifdef CONFIG_MTK_UFS_DEBUG
/* MTK PATCH */
static void ufshcd_cond_add_cmd_trace(struct ufs_hba *hba,
	unsigned int tag, enum ufs_trace_event event)
{
	sector_t lba = -1;
	u8 opcode = 0;
	u8 lun = -1;
	struct ufshcd_lrb *lrbp;
	int transfer_len = -1;
	struct ufs_query_req *request;
	unsigned long long ppn = -1;
	u32 region = -1, subregion = -1;
	u32 resv = -1;

	if (event == UFS_TRACE_TM_SEND ||
		event == UFS_TRACE_TM_COMPLETED) {

		transfer_len = tag; /* keep origianl "tag" */

		lun = (tag >> 24) & 0xFF;
		opcode = (tag >> 16) & 0xFF; /* tm_function */
		tag = tag & 0xFF; /* tag of targeted requeset: task_id */

		ufs_mtk_dbg_add_trace(hba, event, tag, lun, transfer_len,
			lba, opcode, 0, 0, 0, 0);

		return;

	}

	lrbp = &hba->lrb[tag];

	if (lrbp->cmd) { /* data phase exists */
		opcode = (u8)(*lrbp->cmd->cmnd);
		if ((opcode == READ_10) || (opcode == WRITE_10) ||
			(opcode == READ_16)) { /* HPB read use READ_16 */
			/*
			 * Currently we only fully trace read(10) and write(10)
			 * commands
			 */
			if (lrbp->cmd->request && lrbp->cmd->request->bio)
				lba = lrbp->cmd->request->bio->bi_iter.bi_sector
					>> 3;

			transfer_len = be32_to_cpu(
				lrbp->ucd_req_ptr->sc.exp_data_transfer_len);

			lun = ufshcd_scsi_to_upiu_lun(lrbp->cmd->device->lun);

			#if defined(CONFIG_UFSHPB)
			if (opcode == READ_16) {
				ppn = (((u64)(*(lrbp->cmd->cmnd+6))) << 56) |
					(((u64)(*(lrbp->cmd->cmnd+7))) << 48) |
					(((u64)(*(lrbp->cmd->cmnd+8))) << 40) |
					(((u64)(*(lrbp->cmd->cmnd+9))) << 32) |
					(((u64)(*(lrbp->cmd->cmnd+10))) << 24) |
					(((u64)(*(lrbp->cmd->cmnd+11))) << 16) |
					(((u64)(*(lrbp->cmd->cmnd+12))) << 8) |
					(((u64)(*(lrbp->cmd->cmnd+13))) << 0);

				resv = lrbp->ucd_rsp_ptr->sr.reserved[1];
			}
			#endif
		} else if (opcode == UNMAP) {
			lun = lrbp->lun;
			transfer_len = lrbp->cmd->request->__data_len;
			lba = lrbp->cmd->request->__sector;
		#if defined(CONFIG_UFSHPB)
		} else if (opcode == UFSHPB_READ_BUFFER) {
			region = (((u64)(*(lrbp->cmd->cmnd+2))) << 8) |
				(((u64)(*(lrbp->cmd->cmnd+3))) << 0);
			subregion = (((u64)(*(lrbp->cmd->cmnd+4))) << 8) |
				(((u64)(*(lrbp->cmd->cmnd+5))) << 0);
		} else if (opcode == UFSHPB_WRITE_BUFFER) {
			ppn = (((u64)(*(lrbp->cmd->cmnd+2))) << 24) |
				(((u64)(*(lrbp->cmd->cmnd+3))) << 16) |
				(((u64)(*(lrbp->cmd->cmnd+4))) << 8) |
				(((u64)(*(lrbp->cmd->cmnd+5))) << 0);
			region = (((u64)(*(lrbp->cmd->cmnd+7))) << 8) |
				(((u64)(*(lrbp->cmd->cmnd+8))) << 0);
		#endif
		}
	} else if (lrbp->command_type == UTP_CMD_TYPE_DEV_MANAGE ||
			lrbp->command_type == UTP_CMD_TYPE_UFS_STORAGE) {
		/* device command */
		request = &hba->dev_cmd.query.request;

		opcode = request->upiu_req.opcode;

		lba = request->upiu_req.idn |
			(request->upiu_req.index << 8) |
			(request->upiu_req.selector << 16);

		lun = lrbp->lun; /* shall be 0 */
	}

	ufs_mtk_dbg_add_trace(hba, event, tag, lun, transfer_len,
		lba, opcode, ppn, region, subregion, resv);
}

static void ufshcd_dme_cmd_log(struct ufs_hba *hba, struct uic_command *ucmd,
	enum ufs_trace_event event)
{
	u32 cmd;

	if (event == UFS_TRACE_UIC_SEND)
		cmd = ucmd->command;
	else
		cmd = ufshcd_readl(hba, REG_UIC_COMMAND);

	ufs_mtk_dbg_add_trace(hba, event,
		ufshcd_readl(hba, REG_UIC_COMMAND_ARG_1),
		0,
		ufshcd_readl(hba, REG_UIC_COMMAND_ARG_2),
		ufshcd_readl(hba, REG_UIC_COMMAND_ARG_3),
		cmd, 0, 0, 0, 0);
}

static void ufshcd_reg_cmd_log(struct ufs_hba *hba, bool on)
{
	ufs_mtk_dbg_add_trace(hba, UFS_TRACE_REG_TOGGLE,
		hba->vreg_info.state, 0, on,
		0, 0, 0, 0, 0, 0);
}

static void ufshcd_device_reset_log(struct ufs_hba *hba)
{
	ufs_mtk_dbg_add_trace(hba, UFS_TRACE_DEVICE_RESET,
		0, 0, 0,
		0, 0, 0, 0, 0, 0);
}

static void ufshcd_generic_log(struct ufs_hba *hba,
	u32 arg1, u32 arg2, u32 arg3,
	enum ufs_trace_event event)
{
	ufs_mtk_dbg_add_trace(hba, event,
		arg1,
		0,
		arg2,
		arg3,
		0, 0, 0, 0, 0);
}

#else
static void ufshcd_cond_add_cmd_trace(struct ufs_hba *hba,
	unsigned int tag, enum ufs_trace_event event)
{
}

static void ufshcd_dme_cmd_log(struct ufs_hba *hba, struct uic_command *ucmd,
	enum ufs_trace_event event)
{
}

static void ufshcd_reg_cmd_log(struct ufs_hba *hba, bool on)
{
}

static void ufshcd_device_reset_log(struct ufs_hba *hba)
{
}

static void ufshcd_generic_log(struct ufs_hba *hba,
	u32 arg1, u32 arg2, u32 arg3,
	enum ufs_trace_event event)
{
}
#endif

/* MTK PATCH */
#if 0
static void ufshcd_add_command_trace(struct ufs_hba *hba,
		unsigned int tag, const char *str)
{
	sector_t lba = -1;
	u8 opcode = 0;
	u32 intr, doorbell;
	struct ufshcd_lrb *lrbp;
	int transfer_len = -1;

	if (!trace_ufshcd_command_enabled())
		return;

	lrbp = &hba->lrb[tag];

	if (lrbp->cmd) { /* data phase exists */
		opcode = (u8)(*lrbp->cmd->cmnd);
		if ((opcode == READ_10) || (opcode == WRITE_10)) {
			/*
			 * Currently we only fully trace read(10) and write(10)
			 * commands
			 */
			if (lrbp->cmd->request && lrbp->cmd->request->bio)
				lba =
				  lrbp->cmd->request->bio->bi_iter.bi_sector;
			transfer_len = be32_to_cpu(
				lrbp->ucd_req_ptr->sc.exp_data_transfer_len);
		}
	}

	intr = ufshcd_readl(hba, REG_INTERRUPT_STATUS);
	doorbell = ufshcd_readl(hba, REG_UTP_TRANSFER_REQ_DOOR_BELL);
	trace_ufshcd_command(dev_name(hba->dev), str, tag,
				doorbell, transfer_len, intr, lba, opcode);
}
#endif

static void ufshcd_print_clk_freqs(struct ufs_hba *hba)
{
	struct ufs_clk_info *clki;
	struct list_head *head = &hba->clk_list_head;

	if (list_empty(head))
		return;

	list_for_each_entry(clki, head, list) {
		if (!IS_ERR_OR_NULL(clki->clk) && clki->min_freq &&
				clki->max_freq)
			dev_err(hba->dev, "clk: %s, rate: %u\n",
					clki->name, clki->curr_freq);
	}
}

static void ufshcd_print_err_hist(struct ufs_hba *hba,
				  struct ufs_err_reg_hist *err_hist,
				  char *err_name, struct seq_file *m,
				  char **buff, unsigned long *size)
{
	int i, found = 0;

	for (i = 0; i < UFS_ERR_REG_HIST_LENGTH; i++) {
		int p = (i + err_hist->pos) % UFS_ERR_REG_HIST_LENGTH;

		if (err_hist->tstamp[p] == 0)
			continue;
		SPREAD_DEV_PRINTF(buff, size, m, hba->dev,
			"%s[%d] = 0x%x at %llu ns\n", err_name, p,
			err_hist->reg[p], err_hist->tstamp[p]);
		found = 1;
	}

	if (!found) {
		SPREAD_DEV_PRINTF(buff, size, m, hba->dev,
			"No record of %s\n", err_name);
	}
}

/* MTK PATCH */
void ufshcd_print_all_err_hist(struct ufs_hba *hba,
	struct seq_file *m, char **buff, unsigned long *size)
{
	ufshcd_print_err_hist(hba,
		&hba->ufs_stats.pa_err, "pa_err", m, buff, size);
	ufshcd_print_err_hist(hba,
		&hba->ufs_stats.dl_err, "dl_err", m, buff, size);
	ufshcd_print_err_hist(hba,
		&hba->ufs_stats.nl_err, "nl_err", m, buff, size);
	ufshcd_print_err_hist(hba,
		&hba->ufs_stats.tl_err, "tl_err", m, buff, size);
	ufshcd_print_err_hist(hba,
		&hba->ufs_stats.dme_err, "dme_err", m, buff, size);
	ufshcd_print_err_hist(hba,
		&hba->ufs_stats.fatal_err, "fatal_err", m, buff, size);
	ufshcd_print_err_hist(hba,
		&hba->ufs_stats.auto_hibern8_err, "auto_hibern8_err",
		m, buff, size);
	ufshcd_print_err_hist(hba,
		&hba->ufs_stats.link_startup_err, "link_startup_fail",
		m, buff, size);
	ufshcd_print_err_hist(hba, &hba->ufs_stats.resume_err, "resume_fail",
		m, buff, size);
	ufshcd_print_err_hist(hba,
		&hba->ufs_stats.suspend_err, "suspend_fail",
		m, buff, size);
	ufshcd_print_err_hist(hba, &hba->ufs_stats.dev_reset, "dev_reset",
		m, buff, size);
	ufshcd_print_err_hist(hba, &hba->ufs_stats.host_reset, "host_reset",
		m, buff, size);
	ufshcd_print_err_hist(hba, &hba->ufs_stats.sw_reset, "sw_reset",
		m, buff, size);
	ufshcd_print_err_hist(hba, &hba->ufs_stats.task_abort, "task_abort",
		m, buff, size);
	ufshcd_print_err_hist(hba, &hba->ufs_stats.perf_warn, "perf_warn",
		m, buff, size);
}

static void ufshcd_print_host_regs(struct ufs_hba *hba)
{
	/*
	 * hex_dump reads its data without the readl macro. This might
	 * cause inconsistency issues on some platform, as the printed
	 * values may be from cache and not the most recent value.
	 * To know whether you are looking at an un-cached version verify
	 * that IORESOURCE_MEM flag is on when xxx_get_resource() is invoked
	 * during platform/pci probe function.
	 */
	ufshcd_hex_dump("host regs: ", hba->mmio_base, UFSHCI_REG_SPACE_SIZE);

	/* MTK PATCH */
	dev_err(hba->dev, "host regs (+0x%x, proprietary)\n",
		REG_UFS_ADDR_XOUFS_ST);
	ufshcd_hex_dump("host regs: ",
		hba->mmio_base + REG_UFS_ADDR_XOUFS_ST, 0x4);
	dev_err(hba->dev, "host regs (+0x%x, proprietary)\n",
		REG_UFS_MTK_START);
	ufshcd_hex_dump("host regs: ",
		hba->mmio_base + REG_UFS_MTK_START, REG_UFS_MTK_SIZE);

	dev_err(hba->dev, "hba->ufs_version = 0x%x, hba->capabilities = 0x%x\n",
		hba->ufs_version, hba->capabilities);
	dev_err(hba->dev,
		"hba->outstanding_reqs = 0x%x, hba->outstanding_tasks = 0x%x\n",
		(u32)hba->outstanding_reqs, (u32)hba->outstanding_tasks);
	dev_err(hba->dev,
		"last_hibern8_exit_tstamp at %lld us, hibern8_exit_cnt = %d\n",
		ktime_to_us(hba->ufs_stats.last_hibern8_exit_tstamp),
		hba->ufs_stats.hibern8_exit_cnt);

	ufshcd_print_all_err_hist(hba, NULL, NULL, NULL);

	ufshcd_print_clk_freqs(hba);

	if (hba->vops && hba->vops->dbg_register_dump)
		hba->vops->dbg_register_dump(hba);

	ufshcd_crypto_debug(hba);
}

static
void ufshcd_print_trs(struct ufs_hba *hba, unsigned long bitmap, bool pr_prdt)
{
	struct ufshcd_lrb *lrbp;
	int prdt_length;
	int tag;

	for_each_set_bit(tag, &bitmap, hba->nutrs) {
		lrbp = &hba->lrb[tag];

		dev_err(hba->dev, "UPIU[%d] - issue time %lld us\n",
				tag, ktime_to_us(lrbp->issue_time_stamp));
		dev_err(hba->dev,
			"UPIU[%d] - Transfer Request Descriptor phys@0x%llx\n",
			tag, (u64)lrbp->utrd_dma_addr);

		ufshcd_hex_dump("UPIU TRD: ", lrbp->utr_descriptor_ptr,
				sizeof(struct utp_transfer_req_desc));
		dev_err(hba->dev, "UPIU[%d] - Request UPIU phys@0x%llx\n", tag,
			(u64)lrbp->ucd_req_dma_addr);
		ufshcd_hex_dump("UPIU REQ: ", lrbp->ucd_req_ptr,
				sizeof(struct utp_upiu_req));
		dev_err(hba->dev, "UPIU[%d] - Response UPIU phys@0x%llx\n", tag,
			(u64)lrbp->ucd_rsp_dma_addr);
		ufshcd_hex_dump("UPIU RSP: ", lrbp->ucd_rsp_ptr,
				sizeof(struct utp_upiu_rsp));

		prdt_length =
			le16_to_cpu(lrbp->utr_descriptor_ptr->prd_table_length);
		if (hba->quirks & UFSHCD_QUIRK_PRDT_BYTE_GRAN)
			prdt_length /= hba->sg_entry_size;

		dev_err(hba->dev,
			"UPIU[%d] - PRDT - %d entries  phys@0x%llx\n",
			tag, prdt_length,
			(u64)lrbp->ucd_prdt_dma_addr);

		if (pr_prdt)
			ufshcd_hex_dump("UPIU PRDT: ", lrbp->ucd_prdt_ptr,
				hba->sg_entry_size * prdt_length);
	}
}

static void ufshcd_print_tmrs(struct ufs_hba *hba, unsigned long bitmap)
{
	struct utp_task_req_desc *tmrdp;
	int tag;

	for_each_set_bit(tag, &bitmap, hba->nutmrs) {
		tmrdp = &hba->utmrdl_base_addr[tag];
		dev_err(hba->dev, "TM[%d] - Task Management Header\n", tag);
		ufshcd_hex_dump("TM TRD: ", &tmrdp->header,
				sizeof(struct request_desc_header));
		dev_err(hba->dev, "TM[%d] - Task Management Request UPIU\n",
				tag);
		ufshcd_hex_dump("TM REQ: ", tmrdp->task_req_upiu,
				sizeof(__le32) * TASK_REQ_UPIU_SIZE_DWORDS);
		dev_err(hba->dev, "TM[%d] - Task Management Response UPIU\n",
				tag);
		ufshcd_hex_dump("TM RSP: ", tmrdp->task_rsp_upiu,
				sizeof(__le32) * TASK_RSP_UPIU_SIZE_DWORDS);
	}
}

/* MTK PATCH */
void ufshcd_print_host_state(struct ufs_hba *hba,
	u32 mphy_info, struct seq_file *m, char **buff, unsigned long *size)
{
	int err = 0;
	u32 val;

	SPREAD_DEV_PRINTF(buff, size, m, hba->dev,
		"UFS Host state=%d\n", hba->ufshcd_state);
	SPREAD_DEV_PRINTF(buff, size, m, hba->dev,
		"lrb in use=0x%lx, outstanding reqs=0x%lx tasks=0x%lx\n",
		hba->lrb_in_use, hba->outstanding_reqs, hba->outstanding_tasks);
	SPREAD_DEV_PRINTF(buff, size, m, hba->dev,
		"saved_err=0x%x, saved_uic_err=0x%x\n",
		hba->saved_err, hba->saved_uic_err);
	SPREAD_DEV_PRINTF(buff, size, m, hba->dev,
		"Device power mode=%d, UIC link state=%d\n",
		hba->curr_dev_pwr_mode, hba->uic_link_state);
	SPREAD_DEV_PRINTF(buff, size, m, hba->dev,
		"PM in progress=%d, sys. suspended=%d\n",
		hba->pm_op_in_progress, hba->is_sys_suspended);
	if (ufshcd_is_clkgating_allowed(hba))
		SPREAD_DEV_PRINTF(buff, size, m, hba->dev,
			"clk_gating state=%d, suspended=%d, active_reqs=%d\n",
			hba->clk_gating.state,
			hba->clk_gating.is_suspended,
			hba->clk_gating.active_reqs);
	else
		SPREAD_DEV_PRINTF(buff, size, m, hba->dev,
			"clk_gating not enabled\n");
#ifdef CONFIG_PM
	SPREAD_DEV_PRINTF(buff, size, m, hba->dev,
		"Runtime PM: req=%d, status:%d, err:%d\n",
		hba->dev->power.request, hba->dev->power.runtime_status,
		hba->dev->power.runtime_error);
#endif
	SPREAD_DEV_PRINTF(buff, size, m, hba->dev,
		"Auto BKOPS=%d, Host self-block=%d\n",
		hba->auto_bkops_enabled, hba->host->host_self_blocked);
	SPREAD_DEV_PRINTF(buff, size, m, hba->dev,
		"error handling flags=0x%x, req. abort count=%d\n",
		hba->eh_flags, hba->req_abort_count);
	SPREAD_DEV_PRINTF(buff, size, m, hba->dev,
		"Host capabilities=0x%x, caps=0x%x\n",
		hba->capabilities, hba->caps);
	SPREAD_DEV_PRINTF(buff, size, m, hba->dev,
		"quirks=0x%x, dev. quirks=0x%x\n", hba->quirks,
		hba->dev_quirks);
	if (hba->card) {
		SPREAD_DEV_PRINTF(buff, size, m, hba->dev,
			"Device vendor=0x%X, model=%s, prl=%s\n",
			hba->card->wmanufacturerid,
			hba->card->model, hba->card->prl);
	}

	if (mphy_info) {
		err = ufshcd_dme_get(hba, UIC_ARG_MIB_SEL(TX_FSM_STATE, 0),
			&val);
		if (err)
			SPREAD_DEV_PRINTF(buff, size, m,
				hba->dev, "get TX_FSM_STATE fail\n");
		else
			SPREAD_DEV_PRINTF(buff, size,
				m, hba->dev, "TX_FSM_STATE: %u\n", val);
	}

	SPREAD_DEV_PRINTF(buff, size, m, hba->dev,
	"[RX, TX]: gear=[%d, %d], lane[%d, %d], pwr[%d, %d], rate = %d\n",
		 hba->pwr_info.gear_rx, hba->pwr_info.gear_tx,
		 hba->pwr_info.lane_rx, hba->pwr_info.lane_tx,
		 hba->pwr_info.pwr_rx,
		 hba->pwr_info.pwr_tx,
		 hba->pwr_info.hs_rate);
}

/**
 * ufshcd_print_pwr_info - print power params as saved in hba
 * power info
 * @hba: per-adapter instance
 */
static void ufshcd_print_pwr_info(struct ufs_hba *hba)
{
	static const char * const names[] = {
		"INVALID MODE",
		"FAST MODE",
		"SLOW_MODE",
		"INVALID MODE",
		"FASTAUTO_MODE",
		"SLOWAUTO_MODE",
		"INVALID MODE",
	};

	dev_err(hba->dev, "%s:[RX, TX]: gear=[%d, %d], lane[%d, %d], pwr[%s, %s], rate = %d\n",
		 __func__,
		 hba->pwr_info.gear_rx, hba->pwr_info.gear_tx,
		 hba->pwr_info.lane_rx, hba->pwr_info.lane_tx,
		 names[hba->pwr_info.pwr_rx],
		 names[hba->pwr_info.pwr_tx],
		 hba->pwr_info.hs_rate);
}

/*
 * ufshcd_wait_for_register - wait for register value to change
 * @hba - per-adapter interface
 * @reg - mmio register offset
 * @mask - mask to apply to read register value
 * @val - wait condition
 * @interval_us - polling interval in microsecs
 * @timeout_ms - timeout in millisecs
 * @can_sleep - perform sleep or just spin
 *
 * Returns -ETIMEDOUT on error, zero on success
 */
int ufshcd_wait_for_register(struct ufs_hba *hba, u32 reg, u32 mask,
				u32 val, unsigned long interval_us,
				unsigned long timeout_ms, bool can_sleep)
{
	int err = 0;
	unsigned long timeout = jiffies + msecs_to_jiffies(timeout_ms);

	/* ignore bits that we don't intend to wait on */
	val = val & mask;

	while ((ufshcd_readl(hba, reg) & mask) != val) {
		if (can_sleep)
			usleep_range(interval_us, interval_us + 50);
		else
			udelay(interval_us);
		if (time_after(jiffies, timeout)) {
			if ((ufshcd_readl(hba, reg) & mask) != val)
				err = -ETIMEDOUT;
			break;
		}
	}

	return err;
}

/**
 * ufshcd_get_intr_mask - Get the interrupt bit mask
 * @hba - Pointer to adapter instance
 *
 * Returns interrupt bit mask per version
 */
static inline u32 ufshcd_get_intr_mask(struct ufs_hba *hba)
{
	u32 intr_mask = 0;

	switch (hba->ufs_version) {
	case UFSHCI_VERSION_10:
		intr_mask = INTERRUPT_MASK_ALL_VER_10;
		break;
	case UFSHCI_VERSION_11:
	case UFSHCI_VERSION_20:
		intr_mask = INTERRUPT_MASK_ALL_VER_11;
		break;
	case UFSHCI_VERSION_21:
	default:
		intr_mask = INTERRUPT_MASK_ALL_VER_21;
		break;
	}

	return intr_mask;
}

/**
 * ufshcd_get_ufs_version - Get the UFS version supported by the HBA
 * @hba - Pointer to adapter instance
 *
 * Returns UFSHCI version supported by the controller
 */
static inline u32 ufshcd_get_ufs_version(struct ufs_hba *hba)
{
	if (hba->quirks & UFSHCD_QUIRK_BROKEN_UFS_HCI_VERSION)
		return ufshcd_vops_get_ufs_hci_version(hba);

	return ufshcd_readl(hba, REG_UFS_VERSION);
}

/**
 * ufshcd_is_device_present - Check if any device connected to
 *			      the host controller
 * @hba: pointer to adapter instance
 *
 * Returns true if device present, false if no device detected
 */
static inline bool ufshcd_is_device_present(struct ufs_hba *hba)
{
	return (ufshcd_readl(hba, REG_CONTROLLER_STATUS) &
						DEVICE_PRESENT) ? true : false;
}

/**
 * ufshcd_get_tr_ocs - Get the UTRD Overall Command Status
 * @lrb: pointer to local command reference block
 *
 * This function is used to get the OCS field from UTRD
 * Returns the OCS field in the UTRD
 */
static inline int ufshcd_get_tr_ocs(struct ufshcd_lrb *lrbp)
{
	return le32_to_cpu(lrbp->utr_descriptor_ptr->header.dword_2) & MASK_OCS;
}

/**
 * ufshcd_get_tmr_ocs - Get the UTMRD Overall Command Status
 * @task_req_descp: pointer to utp_task_req_desc structure
 *
 * This function is used to get the OCS field from UTMRD
 * Returns the OCS field in the UTMRD
 */
static inline int
ufshcd_get_tmr_ocs(struct utp_task_req_desc *task_req_descp)
{
	return le32_to_cpu(task_req_descp->header.dword_2) & MASK_OCS;
}

/**
 * ufshcd_get_tm_free_slot - get a free slot for task management request
 * @hba: per adapter instance
 * @free_slot: pointer to variable with available slot value
 *
 * Get a free tag and lock it until ufshcd_put_tm_slot() is called.
 * Returns 0 if free slot is not available, else return 1 with tag value
 * in @free_slot.
 */
static bool ufshcd_get_tm_free_slot(struct ufs_hba *hba, int *free_slot)
{
	int tag;
	bool ret = false;

	if (!free_slot)
		goto out;

	do {
		tag = find_first_zero_bit(&hba->tm_slots_in_use, hba->nutmrs);
		if (tag >= hba->nutmrs)
			goto out;
	} while (test_and_set_bit_lock(tag, &hba->tm_slots_in_use));

	*free_slot = tag;
	ret = true;
out:
	return ret;
}

static inline void ufshcd_put_tm_slot(struct ufs_hba *hba, int slot)
{
	clear_bit_unlock(slot, &hba->tm_slots_in_use);
}

/**
 * ufshcd_utrl_clear - Clear a bit in UTRLCLR register
 * @hba: per adapter instance
 * @pos: position of the bit to be cleared
 */
static inline void ufshcd_utrl_clear(struct ufs_hba *hba, u32 pos)
{
	ufshcd_writel(hba, ~(1 << pos), REG_UTP_TRANSFER_REQ_LIST_CLEAR);
}

/**
 * ufshcd_outstanding_req_clear - Clear a bit in outstanding request field
 * @hba: per adapter instance
 * @tag: position of the bit to be cleared
 */
static inline void ufshcd_outstanding_req_clear(struct ufs_hba *hba, int tag)
{
	__clear_bit(tag, &hba->outstanding_reqs);
}

/**
 * ufshcd_get_lists_status - Check UCRDY, UTRLRDY and UTMRLRDY
 * @reg: Register value of host controller status
 *
 * Returns integer, 0 on Success and positive value if failed
 */
static inline int ufshcd_get_lists_status(u32 reg)
{
	return !((reg & UFSHCD_STATUS_READY) == UFSHCD_STATUS_READY);
}

/**
 * ufshcd_get_uic_cmd_result - Get the UIC command result
 * @hba: Pointer to adapter instance
 *
 * This function gets the result of UIC command completion
 * Returns 0 on success, non zero value on error
 */
static inline int ufshcd_get_uic_cmd_result(struct ufs_hba *hba)
{
	return ufshcd_readl(hba, REG_UIC_COMMAND_ARG_2) &
	       MASK_UIC_COMMAND_RESULT;
}

/**
 * ufshcd_get_dme_attr_val - Get the value of attribute returned by UIC command
 * @hba: Pointer to adapter instance
 *
 * This function gets UIC command argument3
 * Returns 0 on success, non zero value on error
 */
static inline u32 ufshcd_get_dme_attr_val(struct ufs_hba *hba)
{
	return ufshcd_readl(hba, REG_UIC_COMMAND_ARG_3);
}

/**
 * ufshcd_get_req_rsp - returns the TR response transaction type
 * @ucd_rsp_ptr: pointer to response UPIU
 */
static inline int
ufshcd_get_req_rsp(struct utp_upiu_rsp *ucd_rsp_ptr)
{
	return be32_to_cpu(ucd_rsp_ptr->header.dword_0) >> 24;
}

/**
 * ufshcd_get_rsp_upiu_result - Get the result from response UPIU
 * @ucd_rsp_ptr: pointer to response UPIU
 *
 * This function gets the response status and scsi_status from response UPIU
 * Returns the response result code.
 */
static inline int
ufshcd_get_rsp_upiu_result(struct utp_upiu_rsp *ucd_rsp_ptr)
{
	return be32_to_cpu(ucd_rsp_ptr->header.dword_1) & MASK_RSP_UPIU_RESULT;
}

/*
 * ufshcd_get_rsp_upiu_data_seg_len - Get the data segment length
 *				from response UPIU
 * @ucd_rsp_ptr: pointer to response UPIU
 *
 * Return the data segment length.
 */
static inline unsigned int
ufshcd_get_rsp_upiu_data_seg_len(struct utp_upiu_rsp *ucd_rsp_ptr)
{
	return be32_to_cpu(ucd_rsp_ptr->header.dword_2) &
		MASK_RSP_UPIU_DATA_SEG_LEN;
}

/**
 * ufshcd_is_exception_event - Check if the device raised an exception event
 * @ucd_rsp_ptr: pointer to response UPIU
 *
 * The function checks if the device raised an exception event indicated in
 * the Device Information field of response UPIU.
 *
 * Returns true if exception is raised, false otherwise.
 */
static inline bool ufshcd_is_exception_event(struct utp_upiu_rsp *ucd_rsp_ptr)
{
	return be32_to_cpu(ucd_rsp_ptr->header.dword_2) &
			MASK_RSP_EXCEPTION_EVENT ? true : false;
}

/**
 * ufshcd_reset_intr_aggr - Reset interrupt aggregation values.
 * @hba: per adapter instance
 */
static inline void
ufshcd_reset_intr_aggr(struct ufs_hba *hba)
{
	ufshcd_writel(hba, INT_AGGR_ENABLE |
		      INT_AGGR_COUNTER_AND_TIMER_RESET,
		      REG_UTP_TRANSFER_REQ_INT_AGG_CONTROL);
}

/**
 * ufshcd_config_intr_aggr - Configure interrupt aggregation values.
 * @hba: per adapter instance
 * @cnt: Interrupt aggregation counter threshold
 * @tmout: Interrupt aggregation timeout value
 */
static inline void
ufshcd_config_intr_aggr(struct ufs_hba *hba, u8 cnt, u8 tmout)
{
	ufshcd_writel(hba, INT_AGGR_ENABLE | INT_AGGR_PARAM_WRITE |
		      INT_AGGR_COUNTER_THLD_VAL(cnt) |
		      INT_AGGR_TIMEOUT_VAL(tmout),
		      REG_UTP_TRANSFER_REQ_INT_AGG_CONTROL);
}

/**
 * ufshcd_disable_intr_aggr - Disables interrupt aggregation.
 * @hba: per adapter instance
 */
static inline void ufshcd_disable_intr_aggr(struct ufs_hba *hba)
{
	ufshcd_writel(hba, 0, REG_UTP_TRANSFER_REQ_INT_AGG_CONTROL);
}

/**
 * ufshcd_enable_run_stop_reg - Enable run-stop registers,
 *			When run-stop registers are set to 1, it indicates the
 *			host controller that it can process the requests
 * @hba: per adapter instance
 */
static void ufshcd_enable_run_stop_reg(struct ufs_hba *hba)
{
	ufshcd_writel(hba, UTP_TASK_REQ_LIST_RUN_STOP_BIT,
		      REG_UTP_TASK_REQ_LIST_RUN_STOP);
	ufshcd_writel(hba, UTP_TRANSFER_REQ_LIST_RUN_STOP_BIT,
		      REG_UTP_TRANSFER_REQ_LIST_RUN_STOP);
}

/**
 * ufshcd_hba_start - Start controller initialization sequence
 * @hba: per adapter instance
 */
static inline void ufshcd_hba_start(struct ufs_hba *hba)
{
	u32 val = CONTROLLER_ENABLE;

	if (ufshcd_hba_is_crypto_supported(hba)) {
		ufshcd_crypto_enable(hba);
		val |= CRYPTO_GENERAL_ENABLE;
	}

	ufshcd_writel(hba, val, REG_CONTROLLER_ENABLE);
}

/**
 * ufshcd_is_hba_active - Get controller state
 * @hba: per adapter instance
 *
 * Returns false if controller is active, true otherwise
 */
static inline bool ufshcd_is_hba_active(struct ufs_hba *hba)
{
	return (ufshcd_readl(hba, REG_CONTROLLER_ENABLE) & CONTROLLER_ENABLE)
		? false : true;
}

static const char *ufschd_uic_link_state_to_string(
			enum uic_link_state state)
{
	switch (state) {
	case UIC_LINK_OFF_STATE:	return "OFF";
	case UIC_LINK_ACTIVE_STATE:	return "ACTIVE";
	case UIC_LINK_HIBERN8_STATE:	return "HIBERN8";
	default:			return "UNKNOWN";
	}
}

static const char *ufschd_ufs_dev_pwr_mode_to_string(
			enum ufs_dev_pwr_mode state)
{
	switch (state) {
	case UFS_ACTIVE_PWR_MODE:	return "ACTIVE";
	case UFS_SLEEP_PWR_MODE:	return "SLEEP";
	case UFS_POWERDOWN_PWR_MODE:	return "POWERDOWN";
	default:			return "UNKNOWN";
	}
}

u32 ufshcd_get_local_unipro_ver(struct ufs_hba *hba)
{
	/* HCI version 1.0 and 1.1 supports UniPro 1.41 */
	if ((hba->ufs_version == UFSHCI_VERSION_10) ||
	    (hba->ufs_version == UFSHCI_VERSION_11))
		return UFS_UNIPRO_VER_1_41;
	else
		return UFS_UNIPRO_VER_1_6;
}
EXPORT_SYMBOL(ufshcd_get_local_unipro_ver);

static bool ufshcd_is_unipro_pa_params_tuning_req(struct ufs_hba *hba)
{
	/*
	 * If both host and device support UniPro ver1.6 or later, PA layer
	 * parameters tuning happens during link startup itself.
	 *
	 * We can manually tune PA layer parameters if either host or device
	 * doesn't support UniPro ver 1.6 or later. But to keep manual tuning
	 * logic simple, we will only do manual tuning if local unipro version
	 * doesn't support ver1.6 or later.
	 */
	if (ufshcd_get_local_unipro_ver(hba) < UFS_UNIPRO_VER_1_6)
		return true;
	else
		return false;
}

static int ufshcd_scale_clks(struct ufs_hba *hba, bool scale_up)
{
	int ret = 0;
	struct ufs_clk_info *clki;
	struct list_head *head = &hba->clk_list_head;
	ktime_t start = ktime_get();
	bool clk_state_changed = false;

	if (list_empty(head))
		goto out;

	ret = ufshcd_vops_clk_scale_notify(hba, scale_up, PRE_CHANGE);
	if (ret)
		return ret;

	list_for_each_entry(clki, head, list) {
		if (!IS_ERR_OR_NULL(clki->clk)) {
			if (scale_up && clki->max_freq) {
				if (clki->curr_freq == clki->max_freq)
					continue;

				clk_state_changed = true;
				ret = clk_set_rate(clki->clk, clki->max_freq);
				if (ret) {
					dev_err(hba->dev, "%s: %s clk set rate(%dHz) failed, %d\n",
						__func__, clki->name,
						clki->max_freq, ret);
					break;
				}
				trace_ufshcd_clk_scaling(dev_name(hba->dev),
						"scaled up", clki->name,
						clki->curr_freq,
						clki->max_freq);

				clki->curr_freq = clki->max_freq;

			} else if (!scale_up && clki->min_freq) {
				if (clki->curr_freq == clki->min_freq)
					continue;

				clk_state_changed = true;
				ret = clk_set_rate(clki->clk, clki->min_freq);
				if (ret) {
					dev_err(hba->dev, "%s: %s clk set rate(%dHz) failed, %d\n",
						__func__, clki->name,
						clki->min_freq, ret);
					break;
				}
				trace_ufshcd_clk_scaling(dev_name(hba->dev),
						"scaled down", clki->name,
						clki->curr_freq,
						clki->min_freq);
				clki->curr_freq = clki->min_freq;
			}
		}
		dev_dbg(hba->dev, "%s: clk: %s, rate: %lu\n", __func__,
				clki->name, clk_get_rate(clki->clk));
	}

	ret = ufshcd_vops_clk_scale_notify(hba, scale_up, POST_CHANGE);

out:
	if (clk_state_changed)
		trace_ufshcd_profile_clk_scaling(dev_name(hba->dev),
			(scale_up ? "up" : "down"),
			ktime_to_us(ktime_sub(ktime_get(), start)), ret);
	return ret;
}

/**
 * ufshcd_is_devfreq_scaling_required - check if scaling is required or not
 * @hba: per adapter instance
 * @scale_up: True if scaling up and false if scaling down
 *
 * Returns true if scaling is required, false otherwise.
 */
static bool ufshcd_is_devfreq_scaling_required(struct ufs_hba *hba,
					       bool scale_up)
{
	struct ufs_clk_info *clki;
	struct list_head *head = &hba->clk_list_head;

	if (list_empty(head))
		return false;

	list_for_each_entry(clki, head, list) {
		if (!IS_ERR_OR_NULL(clki->clk)) {
			if (scale_up && clki->max_freq) {
				if (clki->curr_freq == clki->max_freq)
					continue;
				return true;
			} else if (!scale_up && clki->min_freq) {
				if (clki->curr_freq == clki->min_freq)
					continue;
				return true;
			}
		}
	}

	return false;
}

static int ufshcd_wait_for_doorbell_clr(struct ufs_hba *hba,
					u64 wait_timeout_us)
{
	unsigned long flags;
	int ret = 0;
	u32 tm_doorbell;
	u32 tr_doorbell;
	bool timeout = false, do_last_check = false;
	ktime_t start;

	ufshcd_hold(hba, false);
	spin_lock_irqsave(hba->host->host_lock, flags);
	/*
	 * Wait for all the outstanding tasks/transfer requests.
	 * Verify by checking the doorbell registers are clear.
	 */
	start = ktime_get();
	do {
		if (hba->ufshcd_state != UFSHCD_STATE_OPERATIONAL) {
			ret = -EBUSY;
			goto out;
		}

		tm_doorbell = ufshcd_readl(hba, REG_UTP_TASK_REQ_DOOR_BELL);
		tr_doorbell = ufshcd_readl(hba, REG_UTP_TRANSFER_REQ_DOOR_BELL);
		if (!tm_doorbell && !tr_doorbell) {
			timeout = false;
			break;
		} else if (do_last_check) {
			break;
		}

		spin_unlock_irqrestore(hba->host->host_lock, flags);
		schedule();
		if (ktime_to_us(ktime_sub(ktime_get(), start)) >
		    wait_timeout_us) {
			timeout = true;
			/*
			 * We might have scheduled out for long time so make
			 * sure to check if doorbells are cleared by this time
			 * or not.
			 */
			do_last_check = true;
		}
		spin_lock_irqsave(hba->host->host_lock, flags);
	} while (tm_doorbell || tr_doorbell);

	if (timeout) {
		dev_err(hba->dev,
			"%s: timedout waiting for doorbell to clear (tm=0x%x, tr=0x%x)\n",
			__func__, tm_doorbell, tr_doorbell);
		ret = -EBUSY;
	}
out:
	spin_unlock_irqrestore(hba->host->host_lock, flags);
	ufshcd_release(hba);
	return ret;
}

/**
 * ufshcd_scale_gear - scale up/down UFS gear
 * @hba: per adapter instance
 * @scale_up: True for scaling up gear and false for scaling down
 *
 * Returns 0 for success,
 * Returns -EBUSY if scaling can't happen at this time
 * Returns non-zero for any other errors
 */
static int ufshcd_scale_gear(struct ufs_hba *hba, bool scale_up)
{
	#define UFS_MIN_GEAR_TO_SCALE_DOWN	UFS_HS_G1
	int ret = 0;
	struct ufs_pa_layer_attr new_pwr_info;

	if (scale_up) {
		memcpy(&new_pwr_info, &hba->clk_scaling.saved_pwr_info.info,
		       sizeof(struct ufs_pa_layer_attr));
	} else {
		memcpy(&new_pwr_info, &hba->pwr_info,
		       sizeof(struct ufs_pa_layer_attr));

		if (hba->pwr_info.gear_tx > UFS_MIN_GEAR_TO_SCALE_DOWN
		    || hba->pwr_info.gear_rx > UFS_MIN_GEAR_TO_SCALE_DOWN) {
			/* save the current power mode */
			memcpy(&hba->clk_scaling.saved_pwr_info.info,
				&hba->pwr_info,
				sizeof(struct ufs_pa_layer_attr));

			/* scale down gear */
			new_pwr_info.gear_tx = UFS_MIN_GEAR_TO_SCALE_DOWN;
			new_pwr_info.gear_rx = UFS_MIN_GEAR_TO_SCALE_DOWN;
		}
	}

	/* check if the power mode needs to be changed or not? */
	ret = ufshcd_change_power_mode(hba, &new_pwr_info);

	if (ret)
		dev_err(hba->dev, "%s: failed err %d, old gear: (tx %d rx %d), new gear: (tx %d rx %d)",
			__func__, ret,
			hba->pwr_info.gear_tx, hba->pwr_info.gear_rx,
			new_pwr_info.gear_tx, new_pwr_info.gear_rx);

	return ret;
}

int ufshcd_clock_scaling_prepare(struct ufs_hba *hba)
{
	#define DOORBELL_CLR_TOUT_US		(1000 * 1000) /* 1 sec */
	int ret = 0;
	/*
	 * make sure that there are no outstanding requests when
	 * clock scaling is in progress
	 */
	ufshcd_scsi_block_requests(hba);
	down_write(&hba->clk_scaling_lock);
	if (ufshcd_wait_for_doorbell_clr(hba, DOORBELL_CLR_TOUT_US)) {
		ret = -EBUSY;
		up_write(&hba->clk_scaling_lock);
		ufshcd_scsi_unblock_requests(hba);
	}

	return ret;
}

void ufshcd_clock_scaling_unprepare(struct ufs_hba *hba)
{
	up_write(&hba->clk_scaling_lock);
	ufshcd_scsi_unblock_requests(hba);
}

/**
 * ufshcd_devfreq_scale - scale up/down UFS clocks and gear
 * @hba: per adapter instance
 * @scale_up: True for scaling up and false for scalin down
 *
 * Returns 0 for success,
 * Returns -EBUSY if scaling can't happen at this time
 * Returns non-zero for any other errors
 */
static int ufshcd_devfreq_scale(struct ufs_hba *hba, bool scale_up)
{
	int ret = 0;

	/* let's not get into low power until clock scaling is completed */
	ufshcd_hold(hba, false);

	ret = ufshcd_clock_scaling_prepare(hba);
	if (ret)
		return ret;

	/* scale down the gear before scaling down clocks */
	if (!scale_up) {
		ret = ufshcd_scale_gear(hba, false);
		if (ret)
			goto out;
	}

	ret = ufshcd_scale_clks(hba, scale_up);
	if (ret) {
		if (!scale_up)
			ufshcd_scale_gear(hba, true);
		goto out;
	}

	/* scale up the gear after scaling up clocks */
	if (scale_up) {
		ret = ufshcd_scale_gear(hba, true);
		if (ret) {
			ufshcd_scale_clks(hba, false);
			goto out;
		}
	}

	ret = ufshcd_vops_clk_scale_notify(hba, scale_up, POST_CHANGE);

out:
	ufshcd_clock_scaling_unprepare(hba);
	ufshcd_release(hba);
	return ret;
}

static void ufshcd_clk_scaling_suspend_work(struct work_struct *work)
{
	struct ufs_hba *hba = container_of(work, struct ufs_hba,
					   clk_scaling.suspend_work);
	unsigned long irq_flags;

	spin_lock_irqsave(hba->host->host_lock, irq_flags);
	if (hba->clk_scaling.active_reqs || hba->clk_scaling.is_suspended) {
		spin_unlock_irqrestore(hba->host->host_lock, irq_flags);
		return;
	}
	hba->clk_scaling.is_suspended = true;
	spin_unlock_irqrestore(hba->host->host_lock, irq_flags);

	__ufshcd_suspend_clkscaling(hba);
}

static void ufshcd_clk_scaling_resume_work(struct work_struct *work)
{
	struct ufs_hba *hba = container_of(work, struct ufs_hba,
					   clk_scaling.resume_work);
	unsigned long irq_flags;

	spin_lock_irqsave(hba->host->host_lock, irq_flags);
	if (!hba->clk_scaling.is_suspended) {
		spin_unlock_irqrestore(hba->host->host_lock, irq_flags);
		return;
	}
	hba->clk_scaling.is_suspended = false;
	spin_unlock_irqrestore(hba->host->host_lock, irq_flags);

	devfreq_resume_device(hba->devfreq);
}

static int ufshcd_devfreq_target(struct device *dev,
				unsigned long *freq, u32 flags)
{
	int ret = 0;
	struct ufs_hba *hba = dev_get_drvdata(dev);
	ktime_t start;
	bool scale_up, sched_clk_scaling_suspend_work = false;
	unsigned long irq_flags;

	if (!ufshcd_is_clkscaling_supported(hba))
		return -EINVAL;

	if ((*freq > 0) && (*freq < UINT_MAX)) {
		dev_err(hba->dev, "%s: invalid freq = %lu\n", __func__, *freq);
		return -EINVAL;
	}

	spin_lock_irqsave(hba->host->host_lock, irq_flags);
	if (ufshcd_eh_in_progress(hba)) {
		spin_unlock_irqrestore(hba->host->host_lock, irq_flags);
		return 0;
	}

	if (!hba->clk_scaling.active_reqs)
		sched_clk_scaling_suspend_work = true;

	scale_up = (*freq == UINT_MAX) ? true : false;
	if (!ufshcd_is_devfreq_scaling_required(hba, scale_up)) {
		spin_unlock_irqrestore(hba->host->host_lock, irq_flags);
		ret = 0;
		goto out; /* no state change required */
	}
	spin_unlock_irqrestore(hba->host->host_lock, irq_flags);

	start = ktime_get();
	ret = ufshcd_devfreq_scale(hba, scale_up);

	trace_ufshcd_profile_clk_scaling(dev_name(hba->dev),
		(scale_up ? "up" : "down"),
		ktime_to_us(ktime_sub(ktime_get(), start)), ret);

out:
	if (sched_clk_scaling_suspend_work)
		queue_work(hba->clk_scaling.workq,
			   &hba->clk_scaling.suspend_work);

	return ret;
}


static int ufshcd_devfreq_get_dev_status(struct device *dev,
		struct devfreq_dev_status *stat)
{
	struct ufs_hba *hba = dev_get_drvdata(dev);
	struct ufs_clk_scaling *scaling = &hba->clk_scaling;
	unsigned long flags;

	if (!ufshcd_is_clkscaling_supported(hba))
		return -EINVAL;

	memset(stat, 0, sizeof(*stat));

	spin_lock_irqsave(hba->host->host_lock, flags);
	if (!scaling->window_start_t)
		goto start_window;

	if (scaling->is_busy_started)
		scaling->tot_busy_t += ktime_to_us(ktime_sub(ktime_get(),
					scaling->busy_start_t));

	stat->total_time = jiffies_to_usecs((long)jiffies -
				(long)scaling->window_start_t);
	stat->busy_time = scaling->tot_busy_t;
start_window:
	scaling->window_start_t = jiffies;
	scaling->tot_busy_t = 0;

	if (hba->outstanding_reqs) {
		scaling->busy_start_t = ktime_get();
		scaling->is_busy_started = true;
	} else {
		scaling->busy_start_t = 0;
		scaling->is_busy_started = false;
	}
	spin_unlock_irqrestore(hba->host->host_lock, flags);
	return 0;
}

static struct devfreq_dev_profile ufs_devfreq_profile = {
	.polling_ms	= 100,
	.target		= ufshcd_devfreq_target,
	.get_dev_status	= ufshcd_devfreq_get_dev_status,
};

static void __ufshcd_suspend_clkscaling(struct ufs_hba *hba)
{
	unsigned long flags;

	devfreq_suspend_device(hba->devfreq);
	spin_lock_irqsave(hba->host->host_lock, flags);
	hba->clk_scaling.window_start_t = 0;
	spin_unlock_irqrestore(hba->host->host_lock, flags);
}

static void ufshcd_suspend_clkscaling(struct ufs_hba *hba)
{
	unsigned long flags;
	bool suspend = false;

	if (!ufshcd_is_clkscaling_supported(hba))
		return;

	spin_lock_irqsave(hba->host->host_lock, flags);
	if (!hba->clk_scaling.is_suspended) {
		suspend = true;
		hba->clk_scaling.is_suspended = true;
	}
	spin_unlock_irqrestore(hba->host->host_lock, flags);

	if (suspend)
		__ufshcd_suspend_clkscaling(hba);
}

static void ufshcd_resume_clkscaling(struct ufs_hba *hba)
{
	unsigned long flags;
	bool resume = false;

	if (!ufshcd_is_clkscaling_supported(hba))
		return;

	spin_lock_irqsave(hba->host->host_lock, flags);
	if (hba->clk_scaling.is_suspended) {
		resume = true;
		hba->clk_scaling.is_suspended = false;
	}
	spin_unlock_irqrestore(hba->host->host_lock, flags);

	if (resume)
		devfreq_resume_device(hba->devfreq);
}

static ssize_t ufshcd_clkscale_enable_show(struct device *dev,
		struct device_attribute *attr, char *buf)
{
	struct ufs_hba *hba = dev_get_drvdata(dev);

	return snprintf(buf, PAGE_SIZE, "%d\n", hba->clk_scaling.is_allowed);
}

static ssize_t ufshcd_clkscale_enable_store(struct device *dev,
		struct device_attribute *attr, const char *buf, size_t count)
{
	struct ufs_hba *hba = dev_get_drvdata(dev);
	u32 value = 0;
	int err;

	if (kstrtou32(buf, 0, &value))
		return -EINVAL;

	value = !!value;
	if (value == hba->clk_scaling.is_allowed)
		goto out;

	pm_runtime_get_sync(hba->dev);
	ufshcd_hold(hba, false);

	cancel_work_sync(&hba->clk_scaling.suspend_work);
	cancel_work_sync(&hba->clk_scaling.resume_work);

	hba->clk_scaling.is_allowed = value;

	if (value) {
		ufshcd_resume_clkscaling(hba);
	} else {
		ufshcd_suspend_clkscaling(hba);
		err = ufshcd_devfreq_scale(hba, true);
		if (err)
			dev_err(hba->dev, "%s: failed to scale clocks up %d\n",
					__func__, err);
	}

	ufshcd_release(hba);
	pm_runtime_put_sync(hba->dev);
out:
	return count;
}

static void ufshcd_clkscaling_init_sysfs(struct ufs_hba *hba)
{
	hba->clk_scaling.enable_attr.show = ufshcd_clkscale_enable_show;
	hba->clk_scaling.enable_attr.store = ufshcd_clkscale_enable_store;
	sysfs_attr_init(&hba->clk_scaling.enable_attr.attr);
	hba->clk_scaling.enable_attr.attr.name = "clkscale_enable";
	hba->clk_scaling.enable_attr.attr.mode = 0644;
	if (device_create_file(hba->dev, &hba->clk_scaling.enable_attr))
		dev_err(hba->dev, "Failed to create sysfs for clkscale_enable\n");
}

static void ufshcd_ungate_work(struct work_struct *work)
{
	int ret;
	unsigned long flags;
	struct ufs_hba *hba = container_of(work, struct ufs_hba,
			clk_gating.ungate_work);

	cancel_delayed_work_sync(&hba->clk_gating.gate_work);

	spin_lock_irqsave(hba->host->host_lock, flags);
	if (hba->clk_gating.state == CLKS_ON) {
		spin_unlock_irqrestore(hba->host->host_lock, flags);
		goto unblock_reqs;
	}

	spin_unlock_irqrestore(hba->host->host_lock, flags);
	ufshcd_setup_clocks(hba, true);

	ufshcd_enable_irq(hba);

	/* Exit from hibern8 */
	if (ufshcd_can_hibern8_during_gating(hba)) {
		/* Prevent gating in this path */
		hba->clk_gating.is_suspended = true;
		if (ufshcd_is_link_hibern8(hba)) {
			ret = ufshcd_uic_hibern8_exit(hba);
			if (ret)
				dev_err(hba->dev, "%s: hibern8 exit failed %d\n",
					__func__, ret);
			else {
				ufshcd_set_link_active(hba);
				/* MTK PATCH */
				ufshcd_vops_auto_hibern8(hba, true);
			}
		}
		hba->clk_gating.is_suspended = false;
	}
unblock_reqs:
	ufshcd_scsi_unblock_requests(hba);
}

/**
 * ufshcd_hold - Enable clocks that were gated earlier due to ufshcd_release.
 * Also, exit from hibern8 mode and set the link as active.
 * @hba: per adapter instance
 * @async: This indicates whether caller should ungate clocks asynchronously.
 */
int ufshcd_hold(struct ufs_hba *hba, bool async)
{
	int rc = 0;
	unsigned long flags;
	bool wq;
	u64 s_time;

	if (!ufshcd_is_clkgating_allowed(hba))
		goto out;
	spin_lock_irqsave(hba->host->host_lock, flags);
	hba->clk_gating.active_reqs++;

	if (ufshcd_eh_in_progress(hba)) {
		spin_unlock_irqrestore(hba->host->host_lock, flags);
		return 0;
	}

start:
	switch (hba->clk_gating.state) {
	case CLKS_ON:
		/*
		 * Wait for the ungate work to complete if in progress.
		 * Though the clocks may be in ON state, the link could
		 * still be in hibner8 state if hibern8 is allowed
		 * during clock gating.
		 * Make sure we exit hibern8 state also in addition to
		 * clocks being ON.
		 */
		if (ufshcd_can_hibern8_during_gating(hba) &&
		    ufshcd_is_link_hibern8(hba)) {
			spin_unlock_irqrestore(hba->host->host_lock, flags);
			/* MTK PATCH */
			/*
			 * During suspend flow the link may already in h8,
			 * but no ungate_work bring back to link up sate.
			 * So just return when work is already idle.
			 */
			wq = flush_work(&hba->clk_gating.ungate_work);
			if (!wq)
				goto out;
			spin_lock_irqsave(hba->host->host_lock, flags);
			goto start;
		}
		break;
	case REQ_CLKS_OFF:
		if (cancel_delayed_work(&hba->clk_gating.gate_work)) {
			hba->clk_gating.state = CLKS_ON;
			trace_ufshcd_clk_gating(dev_name(hba->dev),
						hba->clk_gating.state);
			break;
		}
		/*
		 * If we are here, it means gating work is either done or
		 * currently running. Hence, fall through to cancel gating
		 * work and to enable clocks.
		 */
	case CLKS_OFF:
		ufshcd_scsi_block_requests(hba);
		hba->clk_gating.state = REQ_CLKS_ON;
		trace_ufshcd_clk_gating(dev_name(hba->dev),
					hba->clk_gating.state);
		queue_work(hba->clk_gating.clk_gating_workq,
			   &hba->clk_gating.ungate_work);
		/*
		 * fall through to check if we should wait for this
		 * work to be done or not.
		 */
	case REQ_CLKS_ON:
		if (async) {
			rc = -EAGAIN;
			hba->clk_gating.active_reqs--;
			break;
		}
		s_time = sched_clock();
		spin_unlock_irqrestore(hba->host->host_lock, flags);
		flush_work(&hba->clk_gating.ungate_work);
		/* Make sure state is CLKS_ON before returning */
		spin_lock_irqsave(hba->host->host_lock, flags);
		ufshcd_generic_log(hba,
			hba->clk_gating.active_reqs,
			(u32)(sched_clock() - s_time),
			__LINE__,
			UFS_TRACE_GENERIC);
		goto start;
	default:
		dev_err(hba->dev, "%s: clk gating is in invalid state %d\n",
				__func__, hba->clk_gating.state);
		break;
	}
	spin_unlock_irqrestore(hba->host->host_lock, flags);
out:
	return rc;
}
EXPORT_SYMBOL_GPL(ufshcd_hold);

static void ufshcd_gate_work(struct work_struct *work)
{
	struct ufs_hba *hba = container_of(work, struct ufs_hba,
			clk_gating.gate_work.work);
	unsigned long flags;

	spin_lock_irqsave(hba->host->host_lock, flags);
	/*
	 * In case you are here to cancel this work the gating state
	 * would be marked as REQ_CLKS_ON. In this case save time by
	 * skipping the gating work and exit after changing the clock
	 * state to CLKS_ON.
	 */
	if (hba->clk_gating.is_suspended ||
		(hba->clk_gating.state == REQ_CLKS_ON)) {
		hba->clk_gating.state = CLKS_ON;
		trace_ufshcd_clk_gating(dev_name(hba->dev),
					hba->clk_gating.state);
		goto rel_lock;
	}

	if (hba->clk_gating.active_reqs
		|| hba->ufshcd_state != UFSHCD_STATE_OPERATIONAL
		|| hba->lrb_in_use || hba->outstanding_tasks
		|| hba->active_uic_cmd || hba->uic_async_done)
		goto rel_lock;

	spin_unlock_irqrestore(hba->host->host_lock, flags);

	/* put the link into hibern8 mode before turning off clocks */
	if (ufshcd_can_hibern8_during_gating(hba)) {
		if (ufshcd_check_hibern8_exit(hba) || /* MTK PATCH */
			ufshcd_uic_hibern8_enter(hba)) {
			hba->clk_gating.state = CLKS_ON;
			trace_ufshcd_clk_gating(dev_name(hba->dev),
						hba->clk_gating.state);
			goto out;
		}
		ufshcd_set_link_hibern8(hba);
	}

	ufshcd_disable_irq(hba);

	if (!ufshcd_is_link_active(hba))
		ufshcd_setup_clocks(hba, false);
	else
		/* If link is active, device ref_clk can't be switched off */
		__ufshcd_setup_clocks(hba, false, true);

	/*
	 * In case you are here to cancel this work the gating state
	 * would be marked as REQ_CLKS_ON. In this case keep the state
	 * as REQ_CLKS_ON which would anyway imply that clocks are off
	 * and a request to turn them on is pending. By doing this way,
	 * we keep the state machine in tact and this would ultimately
	 * prevent from doing cancel work multiple times when there are
	 * new requests arriving before the current cancel work is done.
	 */
	spin_lock_irqsave(hba->host->host_lock, flags);
	if (hba->clk_gating.state == REQ_CLKS_OFF) {
		hba->clk_gating.state = CLKS_OFF;
		trace_ufshcd_clk_gating(dev_name(hba->dev),
					hba->clk_gating.state);
	}
rel_lock:
	spin_unlock_irqrestore(hba->host->host_lock, flags);
out:
	return;
}

/* host lock must be held before calling this variant */
static void __ufshcd_release(struct ufs_hba *hba)
{
	if (!ufshcd_is_clkgating_allowed(hba))
		return;

	hba->clk_gating.active_reqs--;

	if (hba->clk_gating.active_reqs || hba->clk_gating.is_suspended
		|| hba->ufshcd_state != UFSHCD_STATE_OPERATIONAL
		|| hba->lrb_in_use || hba->outstanding_tasks
		|| hba->active_uic_cmd || hba->uic_async_done
		|| ufshcd_eh_in_progress(hba))
		return;

	hba->clk_gating.state = REQ_CLKS_OFF;
	trace_ufshcd_clk_gating(dev_name(hba->dev), hba->clk_gating.state);
	queue_delayed_work(hba->clk_gating.clk_gating_workq,
			   &hba->clk_gating.gate_work,
			   msecs_to_jiffies(hba->clk_gating.delay_ms));
}

void ufshcd_release(struct ufs_hba *hba)
{
	unsigned long flags;

	spin_lock_irqsave(hba->host->host_lock, flags);
	__ufshcd_release(hba);
	spin_unlock_irqrestore(hba->host->host_lock, flags);
}
EXPORT_SYMBOL_GPL(ufshcd_release);

static ssize_t ufshcd_clkgate_delay_show(struct device *dev,
		struct device_attribute *attr, char *buf)
{
	struct ufs_hba *hba = dev_get_drvdata(dev);

	return snprintf(buf, PAGE_SIZE, "%lu\n", hba->clk_gating.delay_ms);
}

static ssize_t ufshcd_clkgate_delay_store(struct device *dev,
		struct device_attribute *attr, const char *buf, size_t count)
{
	struct ufs_hba *hba = dev_get_drvdata(dev);
	unsigned long flags, value = 0;

	if (kstrtoul(buf, 0, &value))
		return -EINVAL;

	spin_lock_irqsave(hba->host->host_lock, flags);
	hba->clk_gating.delay_ms = value;
	spin_unlock_irqrestore(hba->host->host_lock, flags);
	return count;
}

static ssize_t ufshcd_clkgate_enable_show(struct device *dev,
		struct device_attribute *attr, char *buf)
{
	struct ufs_hba *hba = dev_get_drvdata(dev);

	return snprintf(buf, PAGE_SIZE, "%d\n", hba->clk_gating.is_enabled);
}

static ssize_t ufshcd_clkgate_enable_store(struct device *dev,
		struct device_attribute *attr, const char *buf, size_t count)
{
	struct ufs_hba *hba = dev_get_drvdata(dev);
	unsigned long flags;
	u32 value = 0;

	if (kstrtou32(buf, 0, &value))
		return -EINVAL;

	value = !!value;
	if (value == hba->clk_gating.is_enabled)
		goto out;

	if (value) {
		ufshcd_release(hba);
	} else {
		spin_lock_irqsave(hba->host->host_lock, flags);
		hba->clk_gating.active_reqs++;
		spin_unlock_irqrestore(hba->host->host_lock, flags);
	}

	hba->clk_gating.is_enabled = value;
out:
	return count;
}

static void ufshcd_init_clk_gating(struct ufs_hba *hba)
{
	char wq_name[sizeof("ufs_clk_gating_00")];

	if (!ufshcd_is_clkgating_allowed(hba))
		return;

	hba->clk_gating.delay_ms = 150;
	INIT_DELAYED_WORK(&hba->clk_gating.gate_work, ufshcd_gate_work);
	INIT_WORK(&hba->clk_gating.ungate_work, ufshcd_ungate_work);

	snprintf(wq_name, ARRAY_SIZE(wq_name), "ufs_clk_gating_%d",
		 hba->host->host_no);
	hba->clk_gating.clk_gating_workq = alloc_ordered_workqueue(wq_name,
							   WQ_MEM_RECLAIM);

	hba->clk_gating.is_enabled = true;

	hba->clk_gating.delay_attr.show = ufshcd_clkgate_delay_show;
	hba->clk_gating.delay_attr.store = ufshcd_clkgate_delay_store;
	sysfs_attr_init(&hba->clk_gating.delay_attr.attr);
	hba->clk_gating.delay_attr.attr.name = "clkgate_delay_ms";
	hba->clk_gating.delay_attr.attr.mode = 0644;
	if (device_create_file(hba->dev, &hba->clk_gating.delay_attr))
		dev_err(hba->dev, "Failed to create sysfs for clkgate_delay\n");

	hba->clk_gating.enable_attr.show = ufshcd_clkgate_enable_show;
	hba->clk_gating.enable_attr.store = ufshcd_clkgate_enable_store;
	sysfs_attr_init(&hba->clk_gating.enable_attr.attr);
	hba->clk_gating.enable_attr.attr.name = "clkgate_enable";
	hba->clk_gating.enable_attr.attr.mode = 0644;
	if (device_create_file(hba->dev, &hba->clk_gating.enable_attr))
		dev_err(hba->dev, "Failed to create sysfs for clkgate_enable\n");
}

static void ufshcd_exit_clk_gating(struct ufs_hba *hba)
{
	if (!ufshcd_is_clkgating_allowed(hba))
		return;
	device_remove_file(hba->dev, &hba->clk_gating.delay_attr);
	device_remove_file(hba->dev, &hba->clk_gating.enable_attr);
	cancel_work_sync(&hba->clk_gating.ungate_work);
	cancel_delayed_work_sync(&hba->clk_gating.gate_work);
	destroy_workqueue(hba->clk_gating.clk_gating_workq);
}

/* Must be called with host lock acquired */
static void ufshcd_clk_scaling_start_busy(struct ufs_hba *hba)
{
	bool queue_resume_work = false;

	if (!ufshcd_is_clkscaling_supported(hba))
		return;

	if (!hba->clk_scaling.active_reqs++)
		queue_resume_work = true;

	if (!hba->clk_scaling.is_allowed || hba->pm_op_in_progress)
		return;

	if (queue_resume_work)
		queue_work(hba->clk_scaling.workq,
			   &hba->clk_scaling.resume_work);

	if (!hba->clk_scaling.window_start_t) {
		hba->clk_scaling.window_start_t = jiffies;
		hba->clk_scaling.tot_busy_t = 0;
		hba->clk_scaling.is_busy_started = false;
	}

	if (!hba->clk_scaling.is_busy_started) {
		hba->clk_scaling.busy_start_t = ktime_get();
		hba->clk_scaling.is_busy_started = true;
	}
}

static void ufshcd_clk_scaling_update_busy(struct ufs_hba *hba)
{
	struct ufs_clk_scaling *scaling = &hba->clk_scaling;

	if (!ufshcd_is_clkscaling_supported(hba))
		return;

	if (!hba->outstanding_reqs && scaling->is_busy_started) {
		scaling->tot_busy_t += ktime_to_us(ktime_sub(ktime_get(),
					scaling->busy_start_t));
		scaling->busy_start_t = 0;
		scaling->is_busy_started = false;
	}
}
/**
 * MTK PATCH
 * ufshcd_send_command - Send SCSI or device management commands
 * @hba: per adapter instance
 * @task_tag: Task tag of the command
 */
static inline
void ufshcd_send_command(struct ufs_hba *hba, unsigned int task_tag)
{
	hba->lrb[task_tag].issue_time_stamp = sched_clock();
	hba->lrb[task_tag].complete_time_stamp = 0;

	ufshcd_clk_scaling_start_busy(hba);

	ufshcd_vops_res_ctrl(hba, UFS_RESCTL_CMD_SEND);
	ufs_mtk_auto_hiber8_quirk_handler(hba, false);

	__set_bit(task_tag, &hba->outstanding_reqs);
	ufs_mtk_biolog_check(hba->outstanding_reqs);
	ufshcd_writel(hba, 1 << task_tag, REG_UTP_TRANSFER_REQ_DOOR_BELL);
	/* Make sure that doorbell is committed immediately */
	wmb();

	if (hba->lrb[task_tag].cmd)
		ufshcd_cond_add_cmd_trace(hba, task_tag, UFS_TRACE_SEND);
	else
		ufshcd_cond_add_cmd_trace(hba, task_tag, UFS_TRACE_DEV_SEND);
}

/**
 * ufshcd_copy_sense_data - Copy sense data in case of check condition
 * @lrb - pointer to local reference block
 */
static inline void ufshcd_copy_sense_data(struct ufshcd_lrb *lrbp)
{
	int len;
	if (lrbp->sense_buffer &&
	    ufshcd_get_rsp_upiu_data_seg_len(lrbp->ucd_rsp_ptr)) {
		int len_to_copy;

		len = be16_to_cpu(lrbp->ucd_rsp_ptr->sr.sense_data_len);
		len_to_copy = min_t(int, RESPONSE_UPIU_SENSE_DATA_LENGTH, len);

		memcpy(lrbp->sense_buffer,
			lrbp->ucd_rsp_ptr->sr.sense_data,
			min_t(int, len_to_copy, UFSHCD_REQ_SENSE_SIZE));
	}
}

/**
 * ufshcd_copy_query_response() - Copy the Query Response and the data
 * descriptor
 * @hba: per adapter instance
 * @lrb - pointer to local reference block
 */
static
int ufshcd_copy_query_response(struct ufs_hba *hba, struct ufshcd_lrb *lrbp)
{
	struct ufs_query_res *query_res = &hba->dev_cmd.query.response;

	memcpy(&query_res->upiu_res, &lrbp->ucd_rsp_ptr->qr, QUERY_OSF_SIZE);

	/* Get the descriptor */
	if (hba->dev_cmd.query.descriptor &&
	    lrbp->ucd_rsp_ptr->qr.opcode == UPIU_QUERY_OPCODE_READ_DESC) {
		u8 *descp = (u8 *)lrbp->ucd_rsp_ptr +
				GENERAL_UPIU_REQUEST_SIZE;
		u16 resp_len;
		u16 buf_len;

		/* data segment length */
		resp_len = be32_to_cpu(lrbp->ucd_rsp_ptr->header.dword_2) &
						MASK_QUERY_DATA_SEG_LEN;
		buf_len = be16_to_cpu(
				hba->dev_cmd.query.request.upiu_req.length);
		if (likely(buf_len >= resp_len)) {
			memcpy(hba->dev_cmd.query.descriptor, descp, resp_len);
		} else {
			dev_warn(hba->dev,
				"%s: Response size is bigger than buffer",
				__func__);
			return -EINVAL;
		}
	}

	return 0;
}

/**
 * ufshcd_hba_capabilities - Read controller capabilities
 * @hba: per adapter instance
 */
static inline void ufshcd_hba_capabilities(struct ufs_hba *hba)
{
	hba->capabilities = ufshcd_readl(hba, REG_CONTROLLER_CAPABILITIES);

	/* nutrs and nutmrs are 0 based values */
	hba->nutrs = (hba->capabilities & MASK_TRANSFER_REQUESTS_SLOTS) + 1;
	hba->nutmrs =
	((hba->capabilities & MASK_TASK_MANAGEMENT_REQUEST_SLOTS) >> 16) + 1;
}

/**
 * ufshcd_ready_for_uic_cmd - Check if controller is ready
 *                            to accept UIC commands
 * @hba: per adapter instance
 * Return true on success, else false
 */
static inline bool ufshcd_ready_for_uic_cmd(struct ufs_hba *hba)
{
	if (ufshcd_readl(hba, REG_CONTROLLER_STATUS) & UIC_COMMAND_READY)
		return true;
	else
		return false;
}

/**
 * ufshcd_get_upmcrs - Get the power mode change request status
 * @hba: Pointer to adapter instance
 *
 * This function gets the UPMCRS field of HCS register
 * Returns value of UPMCRS field
 */
static inline u8 ufshcd_get_upmcrs(struct ufs_hba *hba)
{
	return (ufshcd_readl(hba, REG_CONTROLLER_STATUS) >> 8) & 0x7;
}

/**
 * ufshcd_dispatch_uic_cmd - Dispatch UIC commands to unipro layers
 * @hba: per adapter instance
 * @uic_cmd: UIC command
 *
 * Mutex must be held.
 */
static inline void
ufshcd_dispatch_uic_cmd(struct ufs_hba *hba, struct uic_command *uic_cmd)
{
	WARN_ON(hba->active_uic_cmd);

	ufs_mtk_auto_hiber8_quirk_handler(hba, false);

	hba->active_uic_cmd = uic_cmd;
	ufshcd_vops_res_ctrl(hba, UFS_RESCTL_CMD_SEND);

	/* Write Args */
	ufshcd_writel(hba, uic_cmd->argument1, REG_UIC_COMMAND_ARG_1);
	ufshcd_writel(hba, uic_cmd->argument2, REG_UIC_COMMAND_ARG_2);
	ufshcd_writel(hba, uic_cmd->argument3, REG_UIC_COMMAND_ARG_3);

	ufshcd_dme_cmd_log(hba, uic_cmd, UFS_TRACE_UIC_SEND);

	/* Write UIC Cmd */
	ufshcd_writel(hba, uic_cmd->command & COMMAND_OPCODE_MASK,
		      REG_UIC_COMMAND);
}

/**
 * ufshcd_wait_for_uic_cmd - Wait complectioin of UIC command
 * @hba: per adapter instance
 * @uic_command: UIC command
 *
 * Must be called with mutex held.
 * Returns 0 only if success.
 */
static int
ufshcd_wait_for_uic_cmd(struct ufs_hba *hba, struct uic_command *uic_cmd)
{
	int ret;
	unsigned long flags;

	if (wait_for_completion_timeout(&uic_cmd->done,
					msecs_to_jiffies(UIC_CMD_TIMEOUT)))
		ret = uic_cmd->argument2 & MASK_UIC_COMMAND_RESULT;
	/* MTK PATCH */
	else {
		ret = -ETIMEDOUT;
#ifdef CONFIG_MTK_UFS_DEBUG
		dev_err(hba->dev, "%s timeout!\n", __func__);
#endif
	}
	ufshcd_dme_cmd_log(hba, uic_cmd, UFS_TRACE_UIC_CMPL_GENERAL);
	spin_lock_irqsave(hba->host->host_lock, flags);
	hba->active_uic_cmd = NULL;
	spin_unlock_irqrestore(hba->host->host_lock, flags);

	return ret;
}

/**
 * __ufshcd_send_uic_cmd - Send UIC commands and retrieve the result
 * @hba: per adapter instance
 * @uic_cmd: UIC command
 * @completion: initialize the completion only if this is set to true
 *
 * Identical to ufshcd_send_uic_cmd() expect mutex. Must be called
 * with mutex held and host_lock locked.
 * Returns 0 only if success.
 */
static int
__ufshcd_send_uic_cmd(struct ufs_hba *hba, struct uic_command *uic_cmd,
		      bool completion)
{
	if (!ufshcd_ready_for_uic_cmd(hba)) {
		dev_err(hba->dev,
			"Controller not ready to accept UIC commands\n");
		return -EIO;
	}

	if (completion)
		init_completion(&uic_cmd->done);

	ufshcd_dispatch_uic_cmd(hba, uic_cmd);

	return 0;
}

/**
 * MTK PATCH
 * ufshcd_send_uic_cmd - Send UIC commands and retrieve the result
 * @hba: per adapter instance
 * @uic_cmd: UIC command
 *
 * Returns 0 only if success.
 */
int
ufshcd_send_uic_cmd(struct ufs_hba *hba, struct uic_command *uic_cmd)
{
	int ret;
	unsigned long flags;

	ufshcd_hold(hba, false);
	mutex_lock(&hba->uic_cmd_mutex);
	ufshcd_add_delay_before_dme_cmd(hba);

	spin_lock_irqsave(hba->host->host_lock, flags);
	ret = __ufshcd_send_uic_cmd(hba, uic_cmd, true);
	spin_unlock_irqrestore(hba->host->host_lock, flags);
	if (!ret)
		ret = ufshcd_wait_for_uic_cmd(hba, uic_cmd);

	mutex_unlock(&hba->uic_cmd_mutex);

	ufshcd_release(hba);
	return ret;
}

/**
 * ufshcd_map_sg - Map scatter-gather list to prdt
 * @lrbp - pointer to local reference block
 *
 * Returns 0 in case of success, non-zero value in case of failure
 */
#if defined(CONFIG_UFSFEATURE)
int ufshcd_map_sg(struct ufs_hba *hba, struct ufshcd_lrb *lrbp)
#else
static int ufshcd_map_sg(struct ufs_hba *hba, struct ufshcd_lrb *lrbp)
#endif
{
	struct ufshcd_sg_entry *prd;
	struct scatterlist *sg;
	struct scsi_cmnd *cmd;
	int sg_segments;
	int i;

	cmd = lrbp->cmd;
	sg_segments = scsi_dma_map(cmd);
	if (sg_segments < 0)
		return sg_segments;

	if (sg_segments) {
		if (hba->quirks & UFSHCD_QUIRK_PRDT_BYTE_GRAN)
			lrbp->utr_descriptor_ptr->prd_table_length =
				cpu_to_le16((u16)(sg_segments *
						  hba->sg_entry_size));
		else
			lrbp->utr_descriptor_ptr->prd_table_length =
				cpu_to_le16((u16) (sg_segments));

		prd = (struct ufshcd_sg_entry *)lrbp->ucd_prdt_ptr;

		scsi_for_each_sg(cmd, sg, sg_segments, i) {
			prd->size =
				cpu_to_le32(((u32) sg_dma_len(sg))-1);
			prd->base_addr =
				cpu_to_le32(lower_32_bits(sg->dma_address));
			prd->upper_addr =
				cpu_to_le32(upper_32_bits(sg->dma_address));
			prd->reserved = 0;
			prd = (void *)prd + hba->sg_entry_size;
		}
	} else {
		lrbp->utr_descriptor_ptr->prd_table_length = 0;
	}

	return 0;
}

/**
 * MTK PATCH
 * ufshcd_enable_intr - enable interrupts
 * @hba: per adapter instance
 * @intrs: interrupt bits
 */
void ufshcd_enable_intr(struct ufs_hba *hba, u32 intrs)
{
	u32 set = ufshcd_readl(hba, REG_INTERRUPT_ENABLE);

	if (hba->ufs_version == UFSHCI_VERSION_10) {
		u32 rw;
		rw = set & INTERRUPT_MASK_RW_VER_10;
		set = rw | ((set ^ intrs) & intrs);
	} else {
		set |= intrs;
	}

	ufshcd_writel(hba, set, REG_INTERRUPT_ENABLE);
}

/**
 * MTK PATCH
 * ufshcd_disable_intr - disable interrupts
 * @hba: per adapter instance
 * @intrs: interrupt bits
 */
void ufshcd_disable_intr(struct ufs_hba *hba, u32 intrs)
{
	u32 set = ufshcd_readl(hba, REG_INTERRUPT_ENABLE);

	if (hba->ufs_version == UFSHCI_VERSION_10) {
		u32 rw;
		rw = (set & INTERRUPT_MASK_RW_VER_10) &
			~(intrs & INTERRUPT_MASK_RW_VER_10);
		set = rw | ((set & intrs) & ~INTERRUPT_MASK_RW_VER_10);

	} else {
		set &= ~intrs;
	}

	ufshcd_writel(hba, set, REG_INTERRUPT_ENABLE);
}

/**
 * MTK PATCH
 * ufshcd_prepare_req_desc_hdr() - Fills the requests header
 * descriptor according to request
 * @lrbp: pointer to local reference block
 * @upiu_flags: flags required in the header
 * @cmd_dir: requests data direction
 */
static void ufshcd_prepare_req_desc_hdr(struct ufs_hba *hba,
	struct ufshcd_lrb *lrbp,
	u32 *upiu_flags, enum dma_data_direction cmd_dir)
{
	struct utp_transfer_req_desc *req_desc = lrbp->utr_descriptor_ptr;
	u32 data_direction;
	u32 dword_0;

	if (cmd_dir == DMA_FROM_DEVICE) {
		data_direction = UTP_DEVICE_TO_HOST;
		*upiu_flags = UPIU_CMD_FLAGS_READ;
	} else if (cmd_dir == DMA_TO_DEVICE) {
		data_direction = UTP_HOST_TO_DEVICE;
		*upiu_flags = UPIU_CMD_FLAGS_WRITE;
	} else {
		data_direction = UTP_NO_DATA_TRANSFER;
		*upiu_flags = UPIU_CMD_FLAGS_NONE;
	}

	/* MTK PATCH: Correct UPIU command type for UFS 2.0 capability */
	if (hba->ufs_version == UFSHCI_VERSION_20)
		dword_0 = data_direction | (UTP_CMD_TYPE_UFS
				<< UPIU_COMMAND_TYPE_OFFSET);
	else
		dword_0 = data_direction | (lrbp->command_type
				<< UPIU_COMMAND_TYPE_OFFSET);

	/* MTK PATCH: dword_0 set UPIU_COMMAND_CRYPTO_EN_OFFSET if crypto_en  */
	if (lrbp->crypto_en) {
		/* crypto enable */
		dword_0 |= (1 << UPIU_COMMAND_CRYPTO_EN_OFFSET);
		dword_0 |= lrbp->crypto_cfgid;
	}

	if (lrbp->intr_cmd)
		dword_0 |= UTP_REQ_DESC_INT_CMD;

	/* Transfer request descriptor header fields */
	if (ufshcd_lrbp_crypto_enabled(lrbp)) {
#if IS_ENABLED(CONFIG_SCSI_UFS_CRYPTO)
		dword_0 |= UTP_REQ_DESC_CRYPTO_ENABLE_CMD;
		dword_0 |= lrbp->crypto_key_slot;
		req_desc->header.dword_1 =
			cpu_to_le32(lower_32_bits(lrbp->data_unit_num));
		req_desc->header.dword_3 =
			cpu_to_le32(upper_32_bits(lrbp->data_unit_num));
#endif /* CONFIG_SCSI_UFS_CRYPTO */
	} else {
		/* dword_1 and dword_3 are reserved, hence they are set to 0 */
		req_desc->header.dword_1 = 0;
		req_desc->header.dword_3 = 0;
	}

	req_desc->header.dword_0 = cpu_to_le32(dword_0);

<<<<<<< HEAD
	/* MTK PATCH: dword_1 is not reserved if crypto_en  */
	if (lrbp->crypto_en)
		req_desc->header.dword_1 = cpu_to_le32(lrbp->crypto_dunl);
	else
		req_desc->header.dword_1 = 0;
=======
>>>>>>> 32bc956b
	/*
	 * assigning invalid value for command status. Controller
	 * updates OCS on command completion, with the command
	 * status
	 */
	req_desc->header.dword_2 =
		cpu_to_le32(OCS_INVALID_COMMAND_STATUS);
<<<<<<< HEAD

	/* MTK PATCH: dword_3 is not reserved if crypto_en */
	if (lrbp->crypto_en)
		req_desc->header.dword_3 = cpu_to_le32(lrbp->crypto_dunu);
	else
		req_desc->header.dword_3 = 0;
=======
>>>>>>> 32bc956b

	req_desc->prd_table_length = 0;
}

/**
 * ufshcd_prepare_utp_scsi_cmd_upiu() - fills the utp_transfer_req_desc,
 * for scsi commands
 * @lrbp - local reference block pointer
 * @upiu_flags - flags
 */
static
void ufshcd_prepare_utp_scsi_cmd_upiu(struct ufshcd_lrb *lrbp, u32 upiu_flags)
{
	struct utp_upiu_req *ucd_req_ptr = lrbp->ucd_req_ptr;
	unsigned short cdb_len;

	/* command descriptor fields */
	ucd_req_ptr->header.dword_0 = UPIU_HEADER_DWORD(
				UPIU_TRANSACTION_COMMAND, upiu_flags,
				lrbp->lun, lrbp->task_tag);
	ucd_req_ptr->header.dword_1 = UPIU_HEADER_DWORD(
				UPIU_COMMAND_SET_TYPE_SCSI, 0, 0, 0);

	/* Total EHS length and Data segment length will be zero */
	ucd_req_ptr->header.dword_2 = 0;

	ucd_req_ptr->sc.exp_data_transfer_len =
		cpu_to_be32(lrbp->cmd->sdb.length);

	cdb_len = min_t(unsigned short, lrbp->cmd->cmd_len, MAX_CDB_SIZE);
	memset(ucd_req_ptr->sc.cdb, 0, MAX_CDB_SIZE);
	memcpy(ucd_req_ptr->sc.cdb, lrbp->cmd->cmnd, cdb_len);

	memset(lrbp->ucd_rsp_ptr, 0, sizeof(struct utp_upiu_rsp));
}

/**
 * ufshcd_prepare_utp_query_req_upiu() - fills the utp_transfer_req_desc,
 * for query requsts
 * @hba: UFS hba
 * @lrbp: local reference block pointer
 * @upiu_flags: flags
 */
static void ufshcd_prepare_utp_query_req_upiu(struct ufs_hba *hba,
				struct ufshcd_lrb *lrbp, u32 upiu_flags)
{
	struct utp_upiu_req *ucd_req_ptr = lrbp->ucd_req_ptr;
	struct ufs_query *query = &hba->dev_cmd.query;
	u16 len = be16_to_cpu(query->request.upiu_req.length);
	u8 *descp = (u8 *)lrbp->ucd_req_ptr + GENERAL_UPIU_REQUEST_SIZE;

	/* Query request header */
	ucd_req_ptr->header.dword_0 = UPIU_HEADER_DWORD(
			UPIU_TRANSACTION_QUERY_REQ, upiu_flags,
			lrbp->lun, lrbp->task_tag);
	ucd_req_ptr->header.dword_1 = UPIU_HEADER_DWORD(
			0, query->request.query_func, 0, 0);

	/* Data segment length only need for WRITE_DESC */
	if (query->request.upiu_req.opcode == UPIU_QUERY_OPCODE_WRITE_DESC)
		ucd_req_ptr->header.dword_2 =
			UPIU_HEADER_DWORD(0, 0, (len >> 8), (u8)len);
	else
		ucd_req_ptr->header.dword_2 = 0;

	/* Copy the Query Request buffer as is */
	memcpy(&ucd_req_ptr->qr, &query->request.upiu_req,
			QUERY_OSF_SIZE);

	/* Copy the Descriptor */
	if (query->request.upiu_req.opcode == UPIU_QUERY_OPCODE_WRITE_DESC)
		memcpy(descp, query->descriptor, len);

	memset(lrbp->ucd_rsp_ptr, 0, sizeof(struct utp_upiu_rsp));
}

static inline void ufshcd_prepare_utp_nop_upiu(struct ufshcd_lrb *lrbp)
{
	struct utp_upiu_req *ucd_req_ptr = lrbp->ucd_req_ptr;

	memset(ucd_req_ptr, 0, sizeof(struct utp_upiu_req));

	/* command descriptor fields */
	ucd_req_ptr->header.dword_0 =
		UPIU_HEADER_DWORD(
			UPIU_TRANSACTION_NOP_OUT, 0, 0, lrbp->task_tag);
	/* clear rest of the fields of basic header */
	ucd_req_ptr->header.dword_1 = 0;
	ucd_req_ptr->header.dword_2 = 0;

	memset(lrbp->ucd_rsp_ptr, 0, sizeof(struct utp_upiu_rsp));
}

/**
 * ufshcd_comp_devman_upiu - UFS Protocol Information Unit(UPIU)
 *			     for Device Management Purposes
 * @hba - per adapter instance
 * @lrb - pointer to local reference block
 */
static int ufshcd_comp_devman_upiu(struct ufs_hba *hba, struct ufshcd_lrb *lrbp)
{
	u32 upiu_flags;
	int ret = 0;

	if (hba->ufs_version == UFSHCI_VERSION_20)
		lrbp->command_type = UTP_CMD_TYPE_UFS_STORAGE;
	else
		lrbp->command_type = UTP_CMD_TYPE_DEV_MANAGE;

	/* MTK PATCH */
	ufshcd_prepare_req_desc_hdr(hba, lrbp, &upiu_flags, DMA_NONE);
	if (hba->dev_cmd.type == DEV_CMD_TYPE_QUERY)
		ufshcd_prepare_utp_query_req_upiu(hba, lrbp, upiu_flags);
	else if (hba->dev_cmd.type == DEV_CMD_TYPE_NOP)
		ufshcd_prepare_utp_nop_upiu(lrbp);
	else
		ret = -EINVAL;

	return ret;
}

/**
 * ufshcd_comp_scsi_upiu - UFS Protocol Information Unit(UPIU)
 *			   for SCSI Purposes
 * @hba - per adapter instance
 * @lrb - pointer to local reference block
 */
#if defined(CONFIG_UFSFEATURE)
int ufshcd_comp_scsi_upiu(struct ufs_hba *hba, struct ufshcd_lrb *lrbp)
#else
static int ufshcd_comp_scsi_upiu(struct ufs_hba *hba, struct ufshcd_lrb *lrbp)
#endif
{
	u32 upiu_flags;
	int ret = 0;

	if (hba->ufs_version == UFSHCI_VERSION_20)
		lrbp->command_type = UTP_CMD_TYPE_UFS_STORAGE;
	else
		lrbp->command_type = UTP_CMD_TYPE_SCSI;

	if (likely(lrbp->cmd)) {
#if defined(CONFIG_UFSFEATURE)
		ufsf_hpb_change_lun(&hba->ufsf, lrbp);
		ufsf_tw_prep_fn(&hba->ufsf, lrbp);
		ufsf_hpb_prep_fn(&hba->ufsf, lrbp);
#endif
		ufshcd_prepare_req_desc_hdr(hba, lrbp, &upiu_flags,
						lrbp->cmd->sc_data_direction);
		ufshcd_prepare_utp_scsi_cmd_upiu(lrbp, upiu_flags);

#if defined(CONFIG_SCSI_SKHPB)
		if (hba->card->wmanufacturerid == UFS_VENDOR_SKHYNIX) {
			if (hba->skhpb_state == SKHPB_PRESENT &&
				hba->issue_ioctl == false) {
				skhpb_prep_fn(hba, lrbp);
			}
		}
#endif
	} else {
		ret = -EINVAL;
	}

	return ret;
}

/*
 * MTK PATCH
 * ufshcd_scsi_to_upiu_lun - maps scsi LUN to UPIU LUN
 * @scsi_lun: scsi LUN id
 *
 * Returns UPIU LUN id
 */
/*
static inline u8 ufshcd_scsi_to_upiu_lun(unsigned int scsi_lun)
{
	if (scsi_is_wlun(scsi_lun))
		return (scsi_lun & UFS_UPIU_MAX_UNIT_NUM_ID)
			| UFS_UPIU_WLUN_ID;
	else
		return scsi_lun & UFS_UPIU_MAX_UNIT_NUM_ID;
}
*/

/**
 * MTK PATCH
 * ufshcd_upiu_wlun_to_scsi_wlun - maps UPIU W-LUN id to SCSI W-LUN ID
 * @scsi_lun: UPIU W-LUN id
 *
 * Returns SCSI W-LUN id
 */
/*
static inline u16 ufshcd_upiu_wlun_to_scsi_wlun(u8 upiu_wlun_id)
{
	return (upiu_wlun_id & ~UFS_UPIU_WLUN_ID) | SCSI_W_LUN_BASE;
}
*/

/**
 * ufshcd_queuecommand - main entry point for SCSI requests
 * @cmd: command from SCSI Midlayer
 * @done: call back function
 *
 * Returns 0 for success, non-zero in case of failure
 */
static int ufshcd_queuecommand(struct Scsi_Host *host, struct scsi_cmnd *cmd)
{
	struct ufshcd_lrb *lrbp;
	struct ufs_hba *hba;
	unsigned long flags;
	int tag;
	int err = 0;
	u32 line = 0;
#if defined(CONFIG_UFSFEATURE) && defined(CONFIG_UFSHPB)
	struct scsi_cmnd *pre_cmd;
	struct ufshcd_lrb *add_lrbp;
	int add_tag;
	int pre_req_err = -EBUSY;
	int lun = ufshcd_scsi_to_upiu_lun(cmd->device->lun);
	bool req_sent = false;
#endif

	hba = shost_priv(host);

	/*
	 * MTK PATCH
	 * sd_shutdown flow will sync cahce, but ufs may not resume or still
	 * in resume. Just add retry for sd_shutdown to wait ufs active.
	 */
	if ((hba->curr_dev_pwr_mode != UFS_ACTIVE_PWR_MODE) &&
		(cmd->cmnd[0] == SYNCHRONIZE_CACHE)) {
		dev_info(hba->dev,
			"%s: UFS is suspend, cmd=0x%x ",
			__func__, cmd->cmnd[0]);

		set_host_byte(cmd, DID_IMM_RETRY);
		cmd->scsi_done(cmd);

		return 0;
	}

	tag = cmd->request->tag;
	if (!ufshcd_valid_tag(hba, tag)) {
		dev_err(hba->dev,
			"%s: invalid command tag %d: cmd=0x%p, cmd->request=0x%p",
			__func__, tag, cmd, cmd->request);
		BUG();
	}

	if (!down_read_trylock(&hba->clk_scaling_lock))
		return SCSI_MLQUEUE_HOST_BUSY;

	spin_lock_irqsave(hba->host->host_lock, flags);
	switch (hba->ufshcd_state) {
	case UFSHCD_STATE_OPERATIONAL:
		break;
	case UFSHCD_STATE_EH_SCHEDULED:
	case UFSHCD_STATE_RESET:
		err = SCSI_MLQUEUE_HOST_BUSY;
		line = __LINE__;
		goto out_unlock;
	case UFSHCD_STATE_ERROR:
		set_host_byte(cmd, DID_ERROR);
		cmd->scsi_done(cmd);
		goto out_unlock;
	default:
		dev_WARN_ONCE(hba->dev, 1, "%s: invalid state %d\n",
				__func__, hba->ufshcd_state);
		set_host_byte(cmd, DID_BAD_TARGET);
		cmd->scsi_done(cmd);
		line = __LINE__;
		goto out_unlock;
	}

	/* if error handling is in progress, don't issue commands */
	if (ufshcd_eh_in_progress(hba)) {
		set_host_byte(cmd, DID_ERROR);
		cmd->scsi_done(cmd);
		line = __LINE__;
		goto out_unlock;
	}

	spin_unlock_irqrestore(hba->host->host_lock, flags);

	hba->req_abort_count = 0;

	/* acquire the tag to make sure device cmds don't use it */
	if (test_and_set_bit_lock(tag, &hba->lrb_in_use)) {
		/*
		 * Dev manage command in progress, requeue the command.
		 * Requeuing the command helps in cases where the request *may*
		 * find different tag instead of waiting for dev manage command
		 * completion.
		 */
		err = SCSI_MLQUEUE_HOST_BUSY;
		line = __LINE__;
		goto out;
	}

	err = ufshcd_hold(hba, true);
	if (err) {
		err = SCSI_MLQUEUE_HOST_BUSY;
		clear_bit_unlock(tag, &hba->lrb_in_use);
		line = __LINE__;
		goto out;
	}

#if defined(CONFIG_UFSFEATURE) && defined(CONFIG_UFSHPB)
	add_tag = ufsf_hpb_prepare_pre_req(&hba->ufsf, cmd, lun);
	if (add_tag == -EAGAIN) {
		clear_bit_unlock(tag, &hba->lrb_in_use);
		err = SCSI_MLQUEUE_HOST_BUSY;
		ufshcd_release(hba);
		line = __LINE__;
		goto out;
	}

	if (add_tag < 0) {
		hba->lrb[tag].hpb_ctx_id = MAX_HPB_CONTEXT_ID;
		goto send_orig_cmd;
	}

	add_lrbp = &hba->lrb[add_tag];

	pre_req_err = ufsf_hpb_prepare_add_lrbp(&hba->ufsf, add_tag);
	if (pre_req_err)
		hba->lrb[tag].hpb_ctx_id = MAX_HPB_CONTEXT_ID;
send_orig_cmd:
#endif

	WARN_ON(hba->clk_gating.state != CLKS_ON);

	lrbp = &hba->lrb[tag];

	WARN_ON(lrbp->cmd);
	lrbp->cmd = cmd;
	lrbp->sense_bufflen = UFSHCD_REQ_SENSE_SIZE;
	lrbp->sense_buffer = cmd->sense_buffer;
	lrbp->task_tag = tag;
	lrbp->lun = ufshcd_scsi_to_upiu_lun(cmd->device->lun);
	lrbp->intr_cmd = !ufshcd_is_intr_aggr_allowed(hba) ? true : false;

	err = ufshcd_prepare_lrbp_crypto(hba, cmd, lrbp);
	if (err) {
		lrbp->cmd = NULL;
		clear_bit_unlock(tag, &hba->lrb_in_use);
		goto out;
	}
	lrbp->req_abort_skip = false;

	/* reset crypto_en first and set it later only on encrypted request */
	lrbp->crypto_en = 0;

	/*
	 * configuration for other disk encryption method
	 * (e.g., hw fde) or not encrypted
	 */
	ufs_mtk_hwfde_cfg_cmd(hba, cmd);

	ufs_mtk_dbg_dump_scsi_cmd(hba, cmd, UFSHCD_DBG_PRINT_QCMD_EN);

	ufshcd_comp_scsi_upiu(hba, lrbp);

	err = ufshcd_map_sg(hba, lrbp);
	if (err) {
		lrbp->cmd = NULL;
		clear_bit_unlock(tag, &hba->lrb_in_use);
		line = __LINE__;
		goto out;
	}
	/* Make sure descriptors are ready before ringing the doorbell */
	wmb();

#if defined(CONFIG_UFSFEATURE) && defined(CONFIG_UFSHPB)
	if (!pre_req_err)
		ufs_mtk_biolog_queue_command(add_tag, add_lrbp->cmd);
#endif
	ufs_mtk_biolog_queue_command(tag, lrbp->cmd);

	/* issue command to the controller */
	spin_lock_irqsave(hba->host->host_lock, flags);

#if defined(CONFIG_UFSFEATURE) && defined(CONFIG_UFSHPB)
	if (!pre_req_err) {
		ufshcd_vops_setup_xfer_req(hba, add_tag,
			(add_lrbp->cmd ? true : false));
		ufshcd_send_command(hba, add_tag);
		req_sent = true;
		pre_req_err = -EBUSY;
		atomic64_inc(&hba->ufsf.ufshpb_lup[add_lrbp->lun]->pre_req_cnt);
	}
#endif
	ufshcd_vops_setup_xfer_req(hba, tag, (lrbp->cmd ? true : false));
	ufshcd_send_command(hba, tag);

/* MTK PATCH for SPOH */
#ifdef MTK_UFS_HQA
	if (!err && (cmd->request->cmd_flags & REQ_POWER_LOSS)) {
		random_delay(hba);
		wdt_pmic_full_reset(hba);
	}
#endif

out_unlock:
	spin_unlock_irqrestore(hba->host->host_lock, flags);

	/*
	 * Logging "send_cmd" in blocktag after command is actually sent.
	 *
	 * Use "err" here as condition because command will be sent only
	 * if "err" is 0.
	 *
	 * Note we always try to avoid logging while holding mutexes.
	 */
#if defined(CONFIG_UFSFEATURE) && defined(CONFIG_UFSHPB)
	if (req_sent)
		ufs_mtk_biolog_send_command(add_tag);
#endif
	if (!err)
		ufs_mtk_biolog_send_command(tag);
out:
#if defined(CONFIG_UFSFEATURE) && defined(CONFIG_UFSHPB)
	if (!pre_req_err) {
		pre_cmd = add_lrbp->cmd;
		scsi_dma_unmap(pre_cmd);
		add_lrbp->cmd = NULL;
		clear_bit_unlock(add_tag, &hba->lrb_in_use);
		ufshcd_release(hba);
		ufsf_hpb_end_pre_req(&hba->ufsf, pre_cmd->request);
	}
#endif

	up_read(&hba->clk_scaling_lock);

	if (err || line)
		ufshcd_generic_log(hba,
			 cmd->cmnd[0], err, line,
			UFS_TRACE_GENERIC);

	return err;
}

static int ufshcd_compose_dev_cmd(struct ufs_hba *hba,
		struct ufshcd_lrb *lrbp, enum dev_cmd_type cmd_type, int tag)
{
	lrbp->cmd = NULL;
	lrbp->sense_bufflen = 0;
	lrbp->sense_buffer = NULL;
	lrbp->task_tag = tag;
	lrbp->lun = 0; /* device management cmd is not specific to any LUN */
	lrbp->intr_cmd = true; /* No interrupt aggregation */
#if IS_ENABLED(CONFIG_SCSI_UFS_CRYPTO)
	lrbp->crypto_enable = false; /* No crypto operations */
#endif
	hba->dev_cmd.type = cmd_type;
	lrbp->crypto_en = 0; /* device command shall not enable crypto */

	return ufshcd_comp_devman_upiu(hba, lrbp);
}

static int
ufshcd_clear_cmd(struct ufs_hba *hba, int tag)
{
	int err = 0;
	unsigned long flags;
	u32 mask = 1 << tag;

	/* clear outstanding transaction before retry */
	spin_lock_irqsave(hba->host->host_lock, flags);
	ufshcd_utrl_clear(hba, tag);
	spin_unlock_irqrestore(hba->host->host_lock, flags);

	/*
	 * wait for for h/w to clear corresponding bit in door-bell.
	 * max. wait is 1 sec.
	 */
	err = ufshcd_wait_for_register(hba,
			REG_UTP_TRANSFER_REQ_DOOR_BELL,
			mask, ~mask, 1000, 1000, true);

	return err;
}

static int
ufshcd_check_query_response(struct ufs_hba *hba, struct ufshcd_lrb *lrbp)
{
	struct ufs_query_res *query_res = &hba->dev_cmd.query.response;

	/* Get the UPIU response */
	query_res->response = ufshcd_get_rsp_upiu_result(lrbp->ucd_rsp_ptr) >>
				UPIU_RSP_CODE_OFFSET;
	return query_res->response;
}

/**
 * ufshcd_dev_cmd_completion() - handles device management command responses
 * @hba: per adapter instance
 * @lrbp: pointer to local reference block
 */
static int
ufshcd_dev_cmd_completion(struct ufs_hba *hba, struct ufshcd_lrb *lrbp)
{
	int resp;
	int err = 0;

	hba->ufs_stats.last_hibern8_exit_tstamp = ktime_set(0, 0);
	resp = ufshcd_get_req_rsp(lrbp->ucd_rsp_ptr);

	switch (resp) {
	case UPIU_TRANSACTION_NOP_IN:
		if (hba->dev_cmd.type != DEV_CMD_TYPE_NOP) {
			err = -EINVAL;
			dev_err(hba->dev, "%s: unexpected response %x\n",
					__func__, resp);
		}
		break;
	case UPIU_TRANSACTION_QUERY_RSP:
		err = ufshcd_check_query_response(hba, lrbp);
		if (!err)
			err = ufshcd_copy_query_response(hba, lrbp);
		break;
	case UPIU_TRANSACTION_REJECT_UPIU:
		/* TODO: handle Reject UPIU Response */
		err = -EPERM;
		dev_err(hba->dev, "%s: Reject UPIU not fully implemented\n",
				__func__);
		break;
	default:
		err = -EINVAL;
		dev_err(hba->dev, "%s: Invalid device management cmd response: %x\n",
				__func__, resp);
		break;
	}

	return err;
}

static int ufshcd_wait_for_dev_cmd(struct ufs_hba *hba,
		struct ufshcd_lrb *lrbp, int max_timeout)
{
	int err = 0;
	unsigned long time_left;
	unsigned long flags;

	time_left = wait_for_completion_timeout(hba->dev_cmd.complete,
			msecs_to_jiffies(max_timeout));

	/* Make sure descriptors are ready before ringing the doorbell */
	wmb();
	spin_lock_irqsave(hba->host->host_lock, flags);
	hba->dev_cmd.complete = NULL;
	if (likely(time_left)) {
		err = ufshcd_get_tr_ocs(lrbp);
		if (!err)
			err = ufshcd_dev_cmd_completion(hba, lrbp);
/* MTK PATCH */
#ifdef CONFIG_MTK_UFS_DEBUG
		else
			dev_err(hba->dev,
				"%s - ufshcd_get_tr_ocs fails: %x\n",
				__func__, err);
#endif
	}
	spin_unlock_irqrestore(hba->host->host_lock, flags);

	if (!time_left) {
/* MTK PATCH */
#ifdef CONFIG_MTK_UFS_DEBUG
		dev_err(hba->dev, "%s - timeout!\n", __func__);
#endif
		err = -ETIMEDOUT;
		dev_dbg(hba->dev, "%s: dev_cmd request timedout, tag %d\n",
			__func__, lrbp->task_tag);
		if (!ufshcd_clear_cmd(hba, lrbp->task_tag))
			/* successfully cleared the command, retry if needed */
			err = -EAGAIN;
		/*
		 * in case of an error, after clearing the doorbell,
		 * we also need to clear the outstanding_request
		 * field in hba
		 */
		ufshcd_outstanding_req_clear(hba, lrbp->task_tag);
	}

	return err;
}

/**
 * ufshcd_get_dev_cmd_tag - Get device management command tag
 * @hba: per-adapter instance
 * @tag: pointer to variable with available slot value
 *
 * Get a free slot and lock it until device management command
 * completes.
 *
 * Returns false if free slot is unavailable for locking, else
 * return true with tag value in @tag.
 */
static bool ufshcd_get_dev_cmd_tag(struct ufs_hba *hba, int *tag_out)
{
	int tag;
	bool ret = false;
	unsigned long tmp;

	if (!tag_out)
		goto out;

	do {
		tmp = ~hba->lrb_in_use;
		tag = find_last_bit(&tmp, hba->nutrs);
		if (tag >= hba->nutrs)
			goto out;
	} while (test_and_set_bit_lock(tag, &hba->lrb_in_use));

	*tag_out = tag;
	ret = true;
out:
	return ret;
}

static inline void ufshcd_put_dev_cmd_tag(struct ufs_hba *hba, int tag)
{
	clear_bit_unlock(tag, &hba->lrb_in_use);
}

/**
 * ufshcd_exec_dev_cmd - API for sending device management requests
 * @hba - UFS hba
 * @cmd_type - specifies the type (NOP, Query...)
 * @timeout - time in seconds
 *
 * NOTE: Since there is only one available tag for device management commands,
 * it is expected you hold the hba->dev_cmd.lock mutex.
 */
#if defined(CONFIG_UFSFEATURE)
int ufshcd_exec_dev_cmd(struct ufs_hba *hba,
			enum dev_cmd_type cmd_type, int timeout)
#else
static int ufshcd_exec_dev_cmd(struct ufs_hba *hba,
		enum dev_cmd_type cmd_type, int timeout)
#endif
{
	struct ufshcd_lrb *lrbp;
	int err;
	int tag;
	struct completion wait;
	unsigned long flags;

	down_read(&hba->clk_scaling_lock);

	/*
	 * Get free slot, sleep if slots are unavailable.
	 * Even though we use wait_event() which sleeps indefinitely,
	 * the maximum wait time is bounded by SCSI request timeout.
	 */
	wait_event(hba->dev_cmd.tag_wq, ufshcd_get_dev_cmd_tag(hba, &tag));

	init_completion(&wait);
	lrbp = &hba->lrb[tag];
	WARN_ON(lrbp->cmd);
	err = ufshcd_compose_dev_cmd(hba, lrbp, cmd_type, tag);
	if (unlikely(err))
		goto out_put_tag;

	hba->dev_cmd.complete = &wait;

	/* Make sure descriptors are ready before ringing the doorbell */
	wmb();
	spin_lock_irqsave(hba->host->host_lock, flags);
	ufshcd_vops_setup_xfer_req(hba, tag, (lrbp->cmd ? true : false));
	ufshcd_send_command(hba, tag);
	spin_unlock_irqrestore(hba->host->host_lock, flags);

	err = ufshcd_wait_for_dev_cmd(hba, lrbp, timeout);

out_put_tag:
	ufshcd_put_dev_cmd_tag(hba, tag);
	wake_up(&hba->dev_cmd.tag_wq);
	up_read(&hba->clk_scaling_lock);
	return err;
}

/**
 * ufshcd_init_query() - init the query response and request parameters
 * @hba: per-adapter instance
 * @request: address of the request pointer to be initialized
 * @response: address of the response pointer to be initialized
 * @opcode: operation to perform
 * @idn: flag idn to access
 * @index: LU number to access
 * @selector: query/flag/descriptor further identification
 */
static inline void ufshcd_init_query(struct ufs_hba *hba,
		struct ufs_query_req **request, struct ufs_query_res **response,
		enum query_opcode opcode, u8 idn, u8 index, u8 selector)
{
	*request = &hba->dev_cmd.query.request;
	*response = &hba->dev_cmd.query.response;
	memset(*request, 0, sizeof(struct ufs_query_req));
	memset(*response, 0, sizeof(struct ufs_query_res));
	(*request)->upiu_req.opcode = opcode;
	(*request)->upiu_req.idn = idn;
	(*request)->upiu_req.index = index;
	(*request)->upiu_req.selector = selector;
}

#if defined(CONFIG_SCSI_SKHPB)
int ufshcd_query_flag_retry(struct ufs_hba *hba,
	enum query_opcode opcode, enum flag_idn idn, bool *flag_res)
#else
static int ufshcd_query_flag_retry(struct ufs_hba *hba,
	enum query_opcode opcode, enum flag_idn idn, bool *flag_res)
#endif
{
	int ret;
	int retries;

	for (retries = 0; retries < QUERY_REQ_RETRIES; retries++) {
		ret = ufshcd_query_flag(hba, opcode, idn, flag_res);
		if (ret)
			dev_dbg(hba->dev,
				"%s: failed with error %d, retries %d\n",
				__func__, ret, retries);
		else
			break;
	}

	if (ret)
		dev_err(hba->dev,
			"%s: query attribute, opcode %d, idn %d, failed with error %d after %d retires\n",
			__func__, opcode, idn, ret, retries);
	return ret;
}

/**
 * ufshcd_query_flag() - API function for sending flag query requests
 * hba: per-adapter instance
 * query_opcode: flag query to perform
 * idn: flag idn to access
 * flag_res: the flag value after the query request completes
 *
 * Returns 0 for success, non-zero in case of failure
 */
int ufshcd_query_flag(struct ufs_hba *hba, enum query_opcode opcode,
			enum flag_idn idn, bool *flag_res)
{
	struct ufs_query_req *request = NULL;
	struct ufs_query_res *response = NULL;
	int err, index = 0, selector = 0;
	int timeout = QUERY_REQ_TIMEOUT;

	BUG_ON(!hba);

	ufshcd_hold(hba, false);
	mutex_lock(&hba->dev_cmd.lock);
	ufshcd_init_query(hba, &request, &response, opcode, idn, index,
			selector);

	switch (opcode) {
	case UPIU_QUERY_OPCODE_SET_FLAG:
	case UPIU_QUERY_OPCODE_CLEAR_FLAG:
	case UPIU_QUERY_OPCODE_TOGGLE_FLAG:
		request->query_func = UPIU_QUERY_FUNC_STANDARD_WRITE_REQUEST;
		break;
	case UPIU_QUERY_OPCODE_READ_FLAG:
		request->query_func = UPIU_QUERY_FUNC_STANDARD_READ_REQUEST;
		if (!flag_res) {
			/* No dummy reads */
			dev_err(hba->dev, "%s: Invalid argument for read request\n",
					__func__);
			err = -EINVAL;
			goto out_unlock;
		}
		break;
	default:
		dev_err(hba->dev,
			"%s: Expected query flag opcode but got = %d\n",
			__func__, opcode);
		err = -EINVAL;
		goto out_unlock;
	}

	err = ufshcd_exec_dev_cmd(hba, DEV_CMD_TYPE_QUERY, timeout);

	if (err) {
		dev_err(hba->dev,
			"%s: Sending flag query for idn %d failed, err = %d\n",
			__func__, idn, err);
		goto out_unlock;
	}

	if (flag_res)
		*flag_res = (be32_to_cpu(response->upiu_res.value) &
				MASK_QUERY_UPIU_FLAG_LOC) & 0x1;

out_unlock:
	mutex_unlock(&hba->dev_cmd.lock);
	ufshcd_release(hba);
	return err;
}

/**
 * MTK PATCH
 * ufshcd_query_attr - API function for sending attribute requests
 * hba: per-adapter instance
 * opcode: attribute opcode
 * idn: attribute idn to access
 * index: index field
 * selector: selector field
 * attr_val: the attribute value after the query request completes
 *
 * Returns 0 for success, non-zero in case of failure
*/
int ufshcd_query_attr(struct ufs_hba *hba, enum query_opcode opcode,
	enum attr_idn idn, u8 index, u8 selector, u32 *attr_val)
{
	struct ufs_query_req *request = NULL;
	struct ufs_query_res *response = NULL;
	int err;

	BUG_ON(!hba);

	ufshcd_hold(hba, false);
	if (!attr_val) {
		dev_err(hba->dev, "%s: attribute value required for opcode 0x%x\n",
				__func__, opcode);
		err = -EINVAL;
		goto out;
	}

	mutex_lock(&hba->dev_cmd.lock);
	ufshcd_init_query(hba, &request, &response, opcode, idn, index,
			selector);

	switch (opcode) {
	case UPIU_QUERY_OPCODE_WRITE_ATTR:
		request->query_func = UPIU_QUERY_FUNC_STANDARD_WRITE_REQUEST;
		request->upiu_req.value = cpu_to_be32(*attr_val);
		break;
	case UPIU_QUERY_OPCODE_READ_ATTR:
		request->query_func = UPIU_QUERY_FUNC_STANDARD_READ_REQUEST;
		break;
	default:
		dev_err(hba->dev, "%s: Expected query attr opcode but got = 0x%.2x\n",
				__func__, opcode);
		err = -EINVAL;
		goto out_unlock;
	}

	err = ufshcd_exec_dev_cmd(hba, DEV_CMD_TYPE_QUERY, QUERY_REQ_TIMEOUT);

	if (err) {
		dev_err(hba->dev, "%s: opcode 0x%.2x for idn %d failed, index %d, err = %d\n",
				__func__, opcode, idn, index, err);
		goto out_unlock;
	}

	*attr_val = be32_to_cpu(response->upiu_res.value);

out_unlock:
	mutex_unlock(&hba->dev_cmd.lock);
out:
	ufshcd_release(hba);
	return err;
}

/**
 * ufshcd_query_attr_retry() - API function for sending query
 * attribute with retries
 * @hba: per-adapter instance
 * @opcode: attribute opcode
 * @idn: attribute idn to access
 * @index: index field
 * @selector: selector field
 * @attr_val: the attribute value after the query request
 * completes
 *
 * Returns 0 for success, non-zero in case of failure
*/
static int ufshcd_query_attr_retry(struct ufs_hba *hba,
	enum query_opcode opcode, enum attr_idn idn, u8 index, u8 selector,
	u32 *attr_val)
{
	int ret = 0;
	u32 retries;

	 for (retries = QUERY_REQ_RETRIES; retries > 0; retries--) {
		ret = ufshcd_query_attr(hba, opcode, idn, index,
						selector, attr_val);
		if (ret)
			dev_dbg(hba->dev, "%s: failed with error %d, retries %d\n",
				__func__, ret, retries);
		else
			break;
	}

	if (ret)
		dev_err(hba->dev,
			"%s: query attribute, idn %d, failed with error %d after %d retires\n",
			__func__, idn, ret, QUERY_REQ_RETRIES);
	return ret;
}

static int __ufshcd_query_descriptor(struct ufs_hba *hba,
			enum query_opcode opcode, enum desc_idn idn, u8 index,
			u8 selector, u8 *desc_buf, int *buf_len)
{
	struct ufs_query_req *request = NULL;
	struct ufs_query_res *response = NULL;
	int err;

	BUG_ON(!hba);

	ufshcd_hold(hba, false);
	if (!desc_buf) {
		dev_err(hba->dev, "%s: descriptor buffer required for opcode 0x%x\n",
				__func__, opcode);
		err = -EINVAL;
		goto out;
	}

	if (*buf_len < QUERY_DESC_MIN_SIZE || *buf_len > QUERY_DESC_MAX_SIZE) {
		dev_err(hba->dev, "%s: descriptor buffer size (%d) is out of range\n",
				__func__, *buf_len);
		err = -EINVAL;
		goto out;
	}

	mutex_lock(&hba->dev_cmd.lock);
	ufshcd_init_query(hba, &request, &response, opcode, idn, index,
			selector);
	hba->dev_cmd.query.descriptor = desc_buf;
	request->upiu_req.length = cpu_to_be16(*buf_len);

	switch (opcode) {
	case UPIU_QUERY_OPCODE_WRITE_DESC:
		request->query_func = UPIU_QUERY_FUNC_STANDARD_WRITE_REQUEST;
		break;
	case UPIU_QUERY_OPCODE_READ_DESC:
		request->query_func = UPIU_QUERY_FUNC_STANDARD_READ_REQUEST;
		break;
	default:
		dev_err(hba->dev,
				"%s: Expected query descriptor opcode but got = 0x%.2x\n",
				__func__, opcode);
		err = -EINVAL;
		goto out_unlock;
	}

	err = ufshcd_exec_dev_cmd(hba, DEV_CMD_TYPE_QUERY, QUERY_REQ_TIMEOUT);

	if (err) {
		dev_err(hba->dev, "%s: opcode 0x%.2x for idn %d failed, index %d, err = %d\n",
				__func__, opcode, idn, index, err);
		goto out_unlock;
	}

	*buf_len = be16_to_cpu(response->upiu_res.length);

out_unlock:
	hba->dev_cmd.query.descriptor = NULL;
	mutex_unlock(&hba->dev_cmd.lock);
out:
	ufshcd_release(hba);
	return err;
}

/**
 * MTK PATCH
 * ufshcd_query_descriptor_retry - API function for sending descriptor
 * requests
 * hba: per-adapter instance
 * opcode: attribute opcode
 * idn: attribute idn to access
 * index: index field
 * selector: selector field
 * desc_buf: the buffer that contains the descriptor
 * buf_len: length parameter passed to the device
 *
 * Returns 0 for success, non-zero in case of failure.
 * The buf_len parameter will contain, on return, the length parameter
 * received on the response.
 */
int ufshcd_query_descriptor_retry(struct ufs_hba *hba,
					 enum query_opcode opcode,
					 enum desc_idn idn, u8 index,
					 u8 selector,
					 u8 *desc_buf, int *buf_len)
{
	int err;
	int retries;

	for (retries = QUERY_REQ_RETRIES; retries > 0; retries--) {
		err = __ufshcd_query_descriptor(hba, opcode, idn, index,
						selector, desc_buf, buf_len);
		if (!err || err == -EINVAL)
			break;
	}

	return err;
}
EXPORT_SYMBOL(ufshcd_query_descriptor_retry); /* MTK PATCH */

/**
 * ufshcd_read_desc_length - read the specified descriptor length from header
 * @hba: Pointer to adapter instance
 * @desc_id: descriptor idn value
 * @desc_index: descriptor index
 * @desc_length: pointer to variable to read the length of descriptor
 *
 * Return 0 in case of success, non-zero otherwise
 */
static int ufshcd_read_desc_length(struct ufs_hba *hba,
	enum desc_idn desc_id,
	int desc_index,
	int *desc_length)
{
	int ret;
	u8 header[QUERY_DESC_HDR_SIZE];
	int header_len = QUERY_DESC_HDR_SIZE;

	if (desc_id >= QUERY_DESC_IDN_MAX)
		return -EINVAL;

	ret = ufshcd_query_descriptor_retry(hba, UPIU_QUERY_OPCODE_READ_DESC,
					desc_id, desc_index, 0, header,
					&header_len);

	if (ret) {
		dev_err(hba->dev, "%s: Failed to get descriptor header id %d",
			__func__, desc_id);
		return ret;
	} else if (desc_id != header[QUERY_DESC_DESC_TYPE_OFFSET]) {
		dev_warn(hba->dev, "%s: descriptor header id %d and desc_id %d mismatch",
			__func__, header[QUERY_DESC_DESC_TYPE_OFFSET],
			desc_id);
		ret = -EINVAL;
	}

	*desc_length = header[QUERY_DESC_LENGTH_OFFSET];
	return ret;

}

/**
 * ufshcd_map_desc_id_to_length - map descriptor IDN to its length
 * @hba: Pointer to adapter instance
 * @desc_id: descriptor idn value
 * @desc_len: mapped desc length (out)
 *
 * Return 0 in case of success, non-zero otherwise
 */
int ufshcd_map_desc_id_to_length(struct ufs_hba *hba,
	enum desc_idn desc_id, int *desc_len)
{
	switch (desc_id) {
	case QUERY_DESC_IDN_DEVICE:
		*desc_len = hba->desc_size.dev_desc;
		break;
	case QUERY_DESC_IDN_POWER:
		*desc_len = hba->desc_size.pwr_desc;
		break;
	case QUERY_DESC_IDN_GEOMETRY:
		*desc_len = hba->desc_size.geom_desc;
		break;
	case QUERY_DESC_IDN_CONFIGURATION:
		*desc_len = hba->desc_size.conf_desc;
		break;
	case QUERY_DESC_IDN_UNIT:
		*desc_len = hba->desc_size.unit_desc;
		break;
	case QUERY_DESC_IDN_INTERCONNECT:
		*desc_len = hba->desc_size.interc_desc;
		break;
	case QUERY_DESC_IDN_STRING:
		*desc_len = QUERY_DESC_MAX_SIZE;
		break;
	case QUERY_DESC_IDN_RFU_0:
	case QUERY_DESC_IDN_RFU_1:
		*desc_len = 0;
		break;
	case QUERY_DESC_IDN_HEALTH:
		*desc_len = 0x25;
		break;
	default:
		*desc_len = 0;
		return -EINVAL;
	}
	return 0;
}
EXPORT_SYMBOL(ufshcd_map_desc_id_to_length);

/**
 * ufshcd_read_desc_param - read the specified descriptor parameter
 * @hba: Pointer to adapter instance
 * @desc_id: descriptor idn value
 * @desc_index: descriptor index
 * @param_offset: offset of the parameter to read
 * @param_read_buf: pointer to buffer where parameter would be read
 * @param_size: sizeof(param_read_buf)
 *
 * Return 0 in case of success, non-zero otherwise
 */
static int ufshcd_read_desc_param(struct ufs_hba *hba,
				  enum desc_idn desc_id,
				  int desc_index,
				  u8 param_offset,
				  u8 *param_read_buf,
				  u8 param_size)
{
	int ret;
	u8 *desc_buf;
	int buff_len;
	bool is_kmalloc = true;

	/* Safety check */
	if (desc_id >= QUERY_DESC_IDN_MAX || !param_size)
		return -EINVAL;

	/* Get the max length of descriptor from structure filled up at probe
	 * time.
	 */
	ret = ufshcd_map_desc_id_to_length(hba, desc_id, &buff_len);

	/* Sanity checks */
	if (ret || !buff_len) {
		dev_err(hba->dev, "%s: Failed to get full descriptor length",
			__func__);
		return ret;
	}

	/* Check whether we need temp memory */
	if (param_offset != 0 || param_size < buff_len) {
		desc_buf = kmalloc(buff_len, GFP_KERNEL);
		if (!desc_buf)
			return -ENOMEM;
	} else {
		desc_buf = param_read_buf;
		is_kmalloc = false;
	}

	/* Request for full descriptor */
	ret = ufshcd_query_descriptor_retry(hba, UPIU_QUERY_OPCODE_READ_DESC,
					desc_id, desc_index, 0,
					desc_buf, &buff_len);

	if (ret) {
		dev_err(hba->dev, "%s: Failed reading descriptor. desc_id %d, desc_index %d, param_offset %d, ret %d",
			__func__, desc_id, desc_index, param_offset, ret);
		goto out;
	}

	/* Sanity check */
	if (desc_buf[QUERY_DESC_DESC_TYPE_OFFSET] != desc_id) {
		dev_err(hba->dev, "%s: invalid desc_id %d in descriptor header",
			__func__, desc_buf[QUERY_DESC_DESC_TYPE_OFFSET]);
		ret = -EINVAL;
		goto out;
	}

	/* Check wherher we will not copy more data, than available */
	if (is_kmalloc && param_size > buff_len)
		param_size = buff_len;

	if (is_kmalloc)
		memcpy(param_read_buf, &desc_buf[param_offset], param_size);
out:
	if (is_kmalloc)
		kfree(desc_buf);
	return ret;
}

static inline int ufshcd_read_desc(struct ufs_hba *hba,
				   enum desc_idn desc_id,
				   int desc_index,
				   u8 *buf,
				   u32 size)
{
	return ufshcd_read_desc_param(hba, desc_id, desc_index, 0, buf, size);
}

static inline int ufshcd_read_power_desc(struct ufs_hba *hba,
					 u8 *buf,
					 u32 size)
{
	return ufshcd_read_desc(hba, QUERY_DESC_IDN_POWER, 0, buf, size);
}

static int ufshcd_read_device_desc(struct ufs_hba *hba, u8 *buf, u32 size)
{
	return ufshcd_read_desc(hba, QUERY_DESC_IDN_DEVICE, 0, buf, size);
}

/* MTK PATCH */
int ufshcd_read_health_desc(struct ufs_hba *hba, u8 *buf, u32 size)
{
	return ufshcd_read_desc(hba, QUERY_DESC_IDN_HEALTH, 0, buf, size);
}
EXPORT_SYMBOL(ufshcd_read_health_desc);

/**
 * ufshcd_read_string_desc - read string descriptor
 * @hba: pointer to adapter instance
 * @desc_index: descriptor index
 * @buf: pointer to buffer where descriptor would be read
 * @size: size of buf
 * @ascii: if true convert from unicode to ascii characters
 *
 * Return 0 in case of success, non-zero otherwise
 */
#define ASCII_STD true
static int ufshcd_read_string_desc(struct ufs_hba *hba, int desc_index,
				   u8 *buf, u32 size, bool ascii)
{
	int err = 0;

	err = ufshcd_read_desc(hba,
				QUERY_DESC_IDN_STRING, desc_index, buf, size);

	if (err) {
		dev_err(hba->dev, "%s: reading String Desc failed after %d retries. err = %d\n",
			__func__, QUERY_REQ_RETRIES, err);
		goto out;
	}

	if (ascii) {
		int desc_len;
		int ascii_len;
		int i;
		char *buff_ascii;

		desc_len = buf[0];
		/* remove header and divide by 2 to move from UTF16 to UTF8 */
		ascii_len = (desc_len - QUERY_DESC_HDR_SIZE) / 2 + 1;
		if (size < ascii_len + QUERY_DESC_HDR_SIZE) {
			dev_err(hba->dev, "%s: buffer allocated size is too small\n",
					__func__);
			err = -ENOMEM;
			goto out;
		}

		buff_ascii = kzalloc(ascii_len, GFP_KERNEL);
		if (!buff_ascii) {
			err = -ENOMEM;
			goto out;
		}

		/*
		 * the descriptor contains string in UTF16 format
		 * we need to convert to utf-8 so it can be displayed
		 */
		utf16s_to_utf8s((wchar_t *)&buf[QUERY_DESC_HDR_SIZE],
				desc_len - QUERY_DESC_HDR_SIZE,
				UTF16_BIG_ENDIAN, buff_ascii, ascii_len);

		/* replace non-printable or non-ASCII characters with spaces */
		for (i = 0; i < ascii_len; i++)
			ufshcd_remove_non_printable(&buff_ascii[i]);

		memset(buf + QUERY_DESC_HDR_SIZE, 0,
				size - QUERY_DESC_HDR_SIZE);
		memcpy(buf + QUERY_DESC_HDR_SIZE, buff_ascii, ascii_len);
		buf[QUERY_DESC_LENGTH_OFFSET] = ascii_len + QUERY_DESC_HDR_SIZE;
		kfree(buff_ascii);
	}
out:
	return err;
}

/**
 * ufshcd_read_unit_desc_param - read the specified unit descriptor parameter
 * @hba: Pointer to adapter instance
 * @lun: lun id
 * @param_offset: offset of the parameter to read
 * @param_read_buf: pointer to buffer where parameter would be read
 * @param_size: sizeof(param_read_buf)
 *
 * Return 0 in case of success, non-zero otherwise
 */
static inline int ufshcd_read_unit_desc_param(struct ufs_hba *hba,
					      int lun,
					      enum unit_desc_param param_offset,
					      u8 *param_read_buf,
					      u32 param_size)
{
	/*
	 * Unit descriptors are only available for general purpose LUs (LUN id
	 * from 0 to 7) and RPMB Well known LU.
	 */
	if (lun != UFS_UPIU_RPMB_WLUN && (lun >= UFS_UPIU_MAX_GENERAL_LUN))
		return -EOPNOTSUPP;

	return ufshcd_read_desc_param(hba, QUERY_DESC_IDN_UNIT, lun,
				      param_offset, param_read_buf, param_size);
}

/* MTK PATCH: Read Geometry Descriptor for RPMB initialization */
static inline int ufshcd_read_geometry_desc_param(struct ufs_hba *hba,
				enum geometry_desc_param_offset param_offset,
				u8 *param_read_buf, u32 param_size)
{
	return ufshcd_read_desc_param(hba, QUERY_DESC_IDN_GEOMETRY, 0,
				      param_offset, param_read_buf, param_size);
}

/**
 * ufshcd_memory_alloc - allocate memory for host memory space data structures
 * @hba: per adapter instance
 *
 * 1. Allocate DMA memory for Command Descriptor array
 *	Each command descriptor consist of Command UPIU, Response UPIU and PRDT
 * 2. Allocate DMA memory for UTP Transfer Request Descriptor List (UTRDL).
 * 3. Allocate DMA memory for UTP Task Management Request Descriptor List
 *	(UTMRDL)
 * 4. Allocate memory for local reference block(lrb).
 *
 * Returns 0 for success, non-zero in case of failure
 */
static int ufshcd_memory_alloc(struct ufs_hba *hba)
{
	size_t utmrdl_size, utrdl_size, ucdl_size;

	/* Allocate memory for UTP command descriptors */
	ucdl_size = (sizeof_utp_transfer_cmd_desc(hba) * hba->nutrs);
	hba->ucdl_base_addr = dmam_alloc_coherent(hba->dev,
						  ucdl_size,
						  &hba->ucdl_dma_addr,
						  GFP_KERNEL);

	/*
	 * UFSHCI requires UTP command descriptor to be 128 byte aligned.
	 * make sure hba->ucdl_dma_addr is aligned to PAGE_SIZE
	 * if hba->ucdl_dma_addr is aligned to PAGE_SIZE, then it will
	 * be aligned to 128 bytes as well
	 */
	if (!hba->ucdl_base_addr ||
	    WARN_ON(hba->ucdl_dma_addr & (PAGE_SIZE - 1))) {
		dev_err(hba->dev,
			"Command Descriptor Memory allocation failed\n");
		goto out;
	}

	/*
	 * Allocate memory for UTP Transfer descriptors
	 * UFSHCI requires 1024 byte alignment of UTRD
	 */
	utrdl_size = (sizeof(struct utp_transfer_req_desc) * hba->nutrs);
	hba->utrdl_base_addr = dmam_alloc_coherent(hba->dev,
						   utrdl_size,
						   &hba->utrdl_dma_addr,
						   GFP_KERNEL);
	if (!hba->utrdl_base_addr ||
	    WARN_ON(hba->utrdl_dma_addr & (PAGE_SIZE - 1))) {
		dev_err(hba->dev,
			"Transfer Descriptor Memory allocation failed\n");
		goto out;
	}

	/*
	 * Allocate memory for UTP Task Management descriptors
	 * UFSHCI requires 1024 byte alignment of UTMRD
	 */
	utmrdl_size = sizeof(struct utp_task_req_desc) * hba->nutmrs;
	hba->utmrdl_base_addr = dmam_alloc_coherent(hba->dev,
						    utmrdl_size,
						    &hba->utmrdl_dma_addr,
						    GFP_KERNEL);
	if (!hba->utmrdl_base_addr ||
	    WARN_ON(hba->utmrdl_dma_addr & (PAGE_SIZE - 1))) {
		dev_err(hba->dev,
		"Task Management Descriptor Memory allocation failed\n");
		goto out;
	}

	/* Allocate memory for local reference block */
	hba->lrb = devm_kzalloc(hba->dev,
				hba->nutrs * sizeof(struct ufshcd_lrb),
				GFP_KERNEL);
	if (!hba->lrb) {
		dev_err(hba->dev, "LRB Memory allocation failed\n");
		goto out;
	}
	return 0;
out:
	return -ENOMEM;
}

/**
 * ufshcd_host_memory_configure - configure local reference block with
 *				memory offsets
 * @hba: per adapter instance
 *
 * Configure Host memory space
 * 1. Update Corresponding UTRD.UCDBA and UTRD.UCDBAU with UCD DMA
 * address.
 * 2. Update each UTRD with Response UPIU offset, Response UPIU length
 * and PRDT offset.
 * 3. Save the corresponding addresses of UTRD, UCD.CMD, UCD.RSP and UCD.PRDT
 * into local reference block.
 */
static void ufshcd_host_memory_configure(struct ufs_hba *hba)
{
	struct utp_transfer_cmd_desc *cmd_descp;
	struct utp_transfer_req_desc *utrdlp;
	dma_addr_t cmd_desc_dma_addr;
	dma_addr_t cmd_desc_element_addr;
	u16 response_offset;
	u16 prdt_offset;
	int cmd_desc_size;
	int i;

	utrdlp = hba->utrdl_base_addr;
	cmd_descp = hba->ucdl_base_addr;

	response_offset =
		offsetof(struct utp_transfer_cmd_desc, response_upiu);
	prdt_offset =
		offsetof(struct utp_transfer_cmd_desc, prd_table);

	cmd_desc_size = sizeof_utp_transfer_cmd_desc(hba);
	cmd_desc_dma_addr = hba->ucdl_dma_addr;

	for (i = 0; i < hba->nutrs; i++) {
		/* Configure UTRD with command descriptor base address */
		cmd_desc_element_addr =
				(cmd_desc_dma_addr + (cmd_desc_size * i));
		utrdlp[i].command_desc_base_addr_lo =
				cpu_to_le32(lower_32_bits(cmd_desc_element_addr));
		utrdlp[i].command_desc_base_addr_hi =
				cpu_to_le32(upper_32_bits(cmd_desc_element_addr));

		/* Response upiu and prdt offset should be in double words */
		if (hba->quirks & UFSHCD_QUIRK_PRDT_BYTE_GRAN) {
			utrdlp[i].response_upiu_offset =
				cpu_to_le16(response_offset);
			utrdlp[i].prd_table_offset =
				cpu_to_le16(prdt_offset);
			utrdlp[i].response_upiu_length =
				cpu_to_le16(ALIGNED_UPIU_SIZE);
		} else {
			utrdlp[i].response_upiu_offset =
				cpu_to_le16((response_offset >> 2));
			utrdlp[i].prd_table_offset =
				cpu_to_le16((prdt_offset >> 2));
			utrdlp[i].response_upiu_length =
				cpu_to_le16(ALIGNED_UPIU_SIZE >> 2);
		}

		hba->lrb[i].utr_descriptor_ptr = (utrdlp + i);
		hba->lrb[i].utrd_dma_addr = hba->utrdl_dma_addr +
				(i * sizeof(struct utp_transfer_req_desc));
		hba->lrb[i].ucd_req_ptr = (struct utp_upiu_req *)cmd_descp;
		hba->lrb[i].ucd_req_dma_addr = cmd_desc_element_addr;
		hba->lrb[i].ucd_rsp_ptr =
			(struct utp_upiu_rsp *)cmd_descp->response_upiu;
		hba->lrb[i].ucd_rsp_dma_addr = cmd_desc_element_addr +
				response_offset;
		hba->lrb[i].ucd_prdt_ptr =
			(struct ufshcd_sg_entry *)cmd_descp->prd_table;
		hba->lrb[i].ucd_prdt_dma_addr = cmd_desc_element_addr +
				prdt_offset;
		cmd_descp = (void *)cmd_descp + cmd_desc_size;
	}
}

/**
 * ufshcd_dme_link_startup - Notify Unipro to perform link startup
 * @hba: per adapter instance
 *
 * UIC_CMD_DME_LINK_STARTUP command must be issued to Unipro layer,
 * in order to initialize the Unipro link startup procedure.
 * Once the Unipro links are up, the device connected to the controller
 * is detected.
 *
 * Returns 0 on success, non-zero value on failure
 */
static int ufshcd_dme_link_startup(struct ufs_hba *hba)
{
	struct uic_command uic_cmd = {0};
	int ret;

	uic_cmd.command = UIC_CMD_DME_LINK_STARTUP;

	ret = ufshcd_send_uic_cmd(hba, &uic_cmd);
	if (ret) {
		/* MTK PATCH: dump ufs debug Info like XO_UFS/VEMC/VUFS18 */
		ufs_mtk_pltfrm_gpio_trigger_and_debugInfo_dump(hba);
		dev_err(hba->dev,
			"dme-link-startup: error code %d\n", ret);
		dump_stack(); /* MTK Patch */
	}
	return ret;
}

static inline void ufshcd_add_delay_before_dme_cmd(struct ufs_hba *hba)
{
	#define MIN_DELAY_BEFORE_DME_CMDS_US	1000
	unsigned long min_sleep_time_us;

	if (!(hba->quirks & UFSHCD_QUIRK_DELAY_BEFORE_DME_CMDS))
		return;

	/*
	 * last_dme_cmd_tstamp will be 0 only for 1st call to
	 * this function
	 */
	if (unlikely(!ktime_to_us(hba->last_dme_cmd_tstamp))) {
		min_sleep_time_us = MIN_DELAY_BEFORE_DME_CMDS_US;
	} else {
		unsigned long delta =
			(unsigned long) ktime_to_us(
				ktime_sub(ktime_get(),
				hba->last_dme_cmd_tstamp));

		if (delta < MIN_DELAY_BEFORE_DME_CMDS_US)
			min_sleep_time_us =
				MIN_DELAY_BEFORE_DME_CMDS_US - delta;
		else
			return; /* no more delay required */
	}

	/* allow sleep for extra 50us if needed */
	usleep_range(min_sleep_time_us, min_sleep_time_us + 50);
}

/**
 * ufshcd_dme_set_attr - UIC command for DME_SET, DME_PEER_SET
 * @hba: per adapter instance
 * @attr_sel: uic command argument1
 * @attr_set: attribute set type as uic command argument2
 * @mib_val: setting value as uic command argument3
 * @peer: indicate whether peer or local
 *
 * Returns 0 on success, non-zero value on failure
 */
int ufshcd_dme_set_attr(struct ufs_hba *hba, u32 attr_sel,
			u8 attr_set, u32 mib_val, u8 peer)
{
	struct uic_command uic_cmd = {0};
	static const char *const action[] = {
		"dme-set",
		"dme-peer-set"
	};
	const char *set = action[!!peer];
	int ret;
	int retries = UFS_UIC_COMMAND_RETRIES;

	uic_cmd.command = peer ?
		UIC_CMD_DME_PEER_SET : UIC_CMD_DME_SET;
	uic_cmd.argument1 = attr_sel;
	uic_cmd.argument2 = UIC_ARG_ATTR_TYPE(attr_set);
	uic_cmd.argument3 = mib_val;

	do {
		/* for peer attributes we retry upon failure */
		ret = ufshcd_send_uic_cmd(hba, &uic_cmd);
		if (ret)
			dev_dbg(hba->dev, "%s: attr-id 0x%x val 0x%x error code %d\n",
				set, UIC_GET_ATTR_ID(attr_sel), mib_val, ret);
	} while (ret && peer && --retries);

	if (ret)
		dev_err(hba->dev, "%s: attr-id 0x%x val 0x%x failed %d retries\n",
			set, UIC_GET_ATTR_ID(attr_sel), mib_val,
			UFS_UIC_COMMAND_RETRIES - retries);

	return ret;
}
EXPORT_SYMBOL_GPL(ufshcd_dme_set_attr);

/**
 * ufshcd_dme_get_attr - UIC command for DME_GET, DME_PEER_GET
 * @hba: per adapter instance
 * @attr_sel: uic command argument1
 * @mib_val: the value of the attribute as returned by the UIC command
 * @peer: indicate whether peer or local
 *
 * Returns 0 on success, non-zero value on failure
 */
int ufshcd_dme_get_attr(struct ufs_hba *hba, u32 attr_sel,
			u32 *mib_val, u8 peer)
{
	struct uic_command uic_cmd = {0};
	static const char *const action[] = {
		"dme-get",
		"dme-peer-get"
	};
	const char *get = action[!!peer];
	int ret;
	int retries = UFS_UIC_COMMAND_RETRIES;
	struct ufs_pa_layer_attr orig_pwr_info;
	struct ufs_pa_layer_attr temp_pwr_info;
	bool pwr_mode_change = false;

	if (peer && (hba->quirks & UFSHCD_QUIRK_DME_PEER_ACCESS_AUTO_MODE)) {
		orig_pwr_info = hba->pwr_info;
		temp_pwr_info = orig_pwr_info;

		if (orig_pwr_info.pwr_tx == FAST_MODE ||
		    orig_pwr_info.pwr_rx == FAST_MODE) {
			temp_pwr_info.pwr_tx = FASTAUTO_MODE;
			temp_pwr_info.pwr_rx = FASTAUTO_MODE;
			pwr_mode_change = true;
		} else if (orig_pwr_info.pwr_tx == SLOW_MODE ||
		    orig_pwr_info.pwr_rx == SLOW_MODE) {
			temp_pwr_info.pwr_tx = SLOWAUTO_MODE;
			temp_pwr_info.pwr_rx = SLOWAUTO_MODE;
			pwr_mode_change = true;
		}
		if (pwr_mode_change) {
			ret = ufshcd_change_power_mode(hba, &temp_pwr_info);
			if (ret)
				goto out;
		}
	}

	uic_cmd.command = peer ?
		UIC_CMD_DME_PEER_GET : UIC_CMD_DME_GET;
	uic_cmd.argument1 = attr_sel;

	do {
		/* for peer attributes we retry upon failure */
		ret = ufshcd_send_uic_cmd(hba, &uic_cmd);
		if (ret)
			dev_dbg(hba->dev, "%s: attr-id 0x%x error code %d\n",
				get, UIC_GET_ATTR_ID(attr_sel), ret);
	} while (ret && peer && --retries);

	if (ret)
		dev_err(hba->dev, "%s: attr-id 0x%x failed %d retries\n",
			get, UIC_GET_ATTR_ID(attr_sel),
			UFS_UIC_COMMAND_RETRIES - retries);

	if (mib_val && !ret)
		*mib_val = uic_cmd.argument3;

	if (peer && (hba->quirks & UFSHCD_QUIRK_DME_PEER_ACCESS_AUTO_MODE)
	    && pwr_mode_change)
		ufshcd_change_power_mode(hba, &orig_pwr_info);
out:
	return ret;
}
EXPORT_SYMBOL_GPL(ufshcd_dme_get_attr);

/**
 * ufshcd_uic_pwr_ctrl - executes UIC commands (which affects the link power
 * state) and waits for it to take effect.
 *
 * @hba: per adapter instance
 * @cmd: UIC command to execute
 *
 * DME operations like DME_SET(PA_PWRMODE), DME_HIBERNATE_ENTER &
 * DME_HIBERNATE_EXIT commands take some time to take its effect on both host
 * and device UniPro link and hence it's final completion would be indicated by
 * dedicated status bits in Interrupt Status register (UPMS, UHES, UHXS) in
 * addition to normal UIC command completion Status (UCCS). This function only
 * returns after the relevant status bits indicate the completion.
 *
 * Returns 0 on success, non-zero value on failure
 */
static int ufshcd_uic_pwr_ctrl(struct ufs_hba *hba, struct uic_command *cmd)
{
	struct completion uic_async_done;
	unsigned long flags;
	u8 status;
	int ret;
	bool reenable_intr = false;

	mutex_lock(&hba->uic_cmd_mutex);
	init_completion(&uic_async_done);
	ufshcd_add_delay_before_dme_cmd(hba);

	spin_lock_irqsave(hba->host->host_lock, flags);
	hba->uic_async_done = &uic_async_done;
	if (ufshcd_readl(hba, REG_INTERRUPT_ENABLE) & UIC_COMMAND_COMPL) {
		ufshcd_disable_intr(hba, UIC_COMMAND_COMPL);
		/*
		 * Make sure UIC command completion interrupt is disabled before
		 * issuing UIC command.
		 */
		wmb();
		reenable_intr = true;
	}
	ret = __ufshcd_send_uic_cmd(hba, cmd, false);
	spin_unlock_irqrestore(hba->host->host_lock, flags);
	if (ret) {
		dev_err(hba->dev,
			"pwr ctrl cmd 0x%x with mode 0x%x uic error %d\n",
			cmd->command, cmd->argument3, ret);
		goto out;
	}

	if (!wait_for_completion_timeout(hba->uic_async_done,
					 msecs_to_jiffies(UIC_CMD_TIMEOUT))) {
		dev_err(hba->dev,
			"pwr ctrl cmd 0x%x with mode 0x%x completion timeout\n",
			cmd->command, cmd->argument3);
		ret = -ETIMEDOUT;
		goto out;
	}

	status = ufshcd_get_upmcrs(hba);
	if (status != PWR_LOCAL) {
		dev_err(hba->dev,
			"pwr ctrl cmd 0x%0x failed, host upmcrs:0x%x\n",
			cmd->command, status);
		ret = (status != PWR_OK) ? status : -1;
	}
out:
	/* MTK PATCH */
	ufshcd_dme_cmd_log(hba, cmd, UFS_TRACE_UIC_CMPL_PWR_CTRL);

	if (ret) {
		/* ufs_mtk_dbg_proc_dump(NULL); */ /* Remove to reduce log */
		/*
		 * since we are holding uic_cmd_mutex lock
		 * beware not to send uic command here
		 */
		ufshcd_print_host_state(hba, 0, NULL, NULL, NULL);
		ufshcd_print_pwr_info(hba);
		ufshcd_print_host_regs(hba);
	}

	spin_lock_irqsave(hba->host->host_lock, flags);
	hba->active_uic_cmd = NULL;
	hba->uic_async_done = NULL;
	if (reenable_intr)
		ufshcd_enable_intr(hba, UIC_COMMAND_COMPL);
	spin_unlock_irqrestore(hba->host->host_lock, flags);
	mutex_unlock(&hba->uic_cmd_mutex);

	return ret;
}

/**
 * ufshcd_uic_change_pwr_mode - Perform the UIC power mode chage
 *				using DME_SET primitives.
 * @hba: per adapter instance
 * @mode: powr mode value
 *
 * Returns 0 on success, non-zero value on failure
 */
static int ufshcd_uic_change_pwr_mode(struct ufs_hba *hba, u8 mode)
{
	struct uic_command uic_cmd = {0};
	int ret;

	if (hba->quirks & UFSHCD_QUIRK_BROKEN_PA_RXHSUNTERMCAP) {
		ret = ufshcd_dme_set(hba,
				UIC_ARG_MIB_SEL(PA_RXHSUNTERMCAP, 0), 1);
		if (ret) {
			dev_err(hba->dev, "%s: failed to enable PA_RXHSUNTERMCAP ret %d\n",
						__func__, ret);
			goto out;
		}
	}

	uic_cmd.command = UIC_CMD_DME_SET;
	uic_cmd.argument1 = UIC_ARG_MIB(PA_PWRMODE);
	uic_cmd.argument3 = mode;
	ufshcd_hold(hba, false);
	ret = ufshcd_uic_pwr_ctrl(hba, &uic_cmd);
	ufshcd_release(hba);

out:
	return ret;
}

static int ufshcd_link_recovery(struct ufs_hba *hba)
{
	int ret = 0;
	unsigned long flags;

	/*
	 * Check if there is any race with fatal error handling.
	 * If so, wait for it to complete. Even though fatal error
	 * handling does reset and restore in some cases, don't assume
	 * anything out of it. We are just avoiding race here.
	 */
	do {
		spin_lock_irqsave(hba->host->host_lock, flags);
		if (!(work_pending(&hba->eh_work) ||
				hba->ufshcd_state == UFSHCD_STATE_RESET))
			break;

		spin_unlock_irqrestore(hba->host->host_lock, flags);
		dev_dbg(hba->dev, "%s: reset in progress\n", __func__);

		flush_work(&hba->eh_work);
	} while (1);

	/*
	 * we don't know if previous reset had really reset the host controller
	 * or not. So let's force reset here to be sure.
	 */
	/* block commands from scsi mid-layer */
	ufshcd_scsi_block_requests(hba);

	hba->ufshcd_state = UFSHCD_STATE_ERROR;
	hba->force_host_reset = true;
	schedule_work(&hba->eh_work);

	/* wait for the reset work to finish */
	do {
		if (!(work_pending(&hba->eh_work) ||
				hba->ufshcd_state == UFSHCD_STATE_RESET))
			break;

		spin_unlock_irqrestore(hba->host->host_lock, flags);
		dev_dbg(hba->dev, "%s: reset in progress\n", __func__);

		flush_work(&hba->eh_work);
		spin_lock_irqsave(hba->host->host_lock, flags);
	} while (1);

	if (!((hba->ufshcd_state == UFSHCD_STATE_OPERATIONAL) &&
	      ufshcd_is_link_active(hba)))
		ret = -ENOLINK;

	spin_unlock_irqrestore(hba->host->host_lock, flags);

	return ret;
}

static int __ufshcd_uic_hibern8_enter(struct ufs_hba *hba)
{
	int ret;
	struct uic_command uic_cmd = {0};
	ktime_t start = ktime_get();

	ufshcd_vops_hibern8_notify(hba, UIC_CMD_DME_HIBER_ENTER, PRE_CHANGE);

	uic_cmd.command = UIC_CMD_DME_HIBER_ENTER;

	/*
	 * MTK PATCH: disable auto-hibern8 during
	 * 1. power mode change, and
	 * 2. manual-hibern8
	 * (by delayed gate work, system suspend or runtime suspend)
	 */
	ufshcd_vops_auto_hibern8(hba, false);

	ret = ufshcd_uic_pwr_ctrl(hba, &uic_cmd);
	trace_ufshcd_profile_hibern8(dev_name(hba->dev), "enter",
			     ktime_to_us(ktime_sub(ktime_get(), start)), ret);

<<<<<<< HEAD
	/*
	 * Do full reinit if enter failed or if LINERESET was detected during
	 * Hibern8 operation. After LINERESET, link moves to default PWM-G1
	 * mode hence full reinit is required to move link to HS speeds.
	 */
	if (ret || hba->full_init_linereset) {
		int err;

		hba->full_init_linereset = false;

=======
	if (ret) {
		int err;

>>>>>>> 32bc956b
		dev_err(hba->dev, "%s: hibern8 enter failed. ret = %d\n",
			__func__, ret);

		/*
<<<<<<< HEAD
		 * If link recovery fails then return error code (-ENOLINK)
		 * returned ufshcd_link_recovery().
=======
		 * If link recovery fails then return error code returned from
		 * ufshcd_link_recovery().
>>>>>>> 32bc956b
		 * If link recovery succeeds then return -EAGAIN to attempt
		 * hibern8 enter retry again.
		 */
		err = ufshcd_link_recovery(hba);
		if (err) {
			dev_err(hba->dev, "%s: link recovery failed", __func__);
			ret = err;
		} else {
			ret = -EAGAIN;
		}
<<<<<<< HEAD
	} else {
=======
	} else
>>>>>>> 32bc956b
		ufshcd_vops_hibern8_notify(hba, UIC_CMD_DME_HIBER_ENTER,
								POST_CHANGE);
		dev_dbg(hba->dev, "%s: Hibern8 Enter at %lld us", __func__,
			ktime_to_us(ktime_get()));
	}

	return ret;
}

static int ufshcd_uic_hibern8_enter(struct ufs_hba *hba)
{
	int ret = 0, retries;

	for (retries = UIC_HIBERN8_ENTER_RETRIES; retries > 0; retries--) {
		ret = __ufshcd_uic_hibern8_enter(hba);
		if (!ret)
			goto out;
	}
out:
	return ret;
}

/* MTK PATCH */
int ufshcd_uic_hibern8_exit(struct ufs_hba *hba)
{
	struct uic_command uic_cmd = {0};
	int ret;
	ktime_t start = ktime_get();

	ufshcd_vops_hibern8_notify(hba, UIC_CMD_DME_HIBER_EXIT, PRE_CHANGE);

	uic_cmd.command = UIC_CMD_DME_HIBER_EXIT;
	ret = ufshcd_uic_pwr_ctrl(hba, &uic_cmd);
	trace_ufshcd_profile_hibern8(dev_name(hba->dev), "exit",
			     ktime_to_us(ktime_sub(ktime_get(), start)), ret);

	if (ret) {
		dev_err(hba->dev, "%s: hibern8 exit failed. ret = %d\n",
			__func__, ret);
		ret = ufshcd_link_recovery(hba);
		/* Unable to recover the link, so no point proceeding */
		if (ret)
			BUG();
	} else {
		ufshcd_vops_hibern8_notify(hba, UIC_CMD_DME_HIBER_EXIT,
								POST_CHANGE);
		hba->ufs_stats.last_hibern8_exit_tstamp = ktime_get();
		hba->ufs_stats.hibern8_exit_cnt++;
	}

	return ret;
}

/**
 * ufshcd_init_pwr_info - setting the POR (power on reset)
 * values in hba power info
 * @hba: per-adapter instance
 */
static void ufshcd_init_pwr_info(struct ufs_hba *hba)
{
	hba->pwr_info.gear_rx = UFS_PWM_G1;
	hba->pwr_info.gear_tx = UFS_PWM_G1;
	hba->pwr_info.lane_rx = 1;
	hba->pwr_info.lane_tx = 1;
	hba->pwr_info.pwr_rx = SLOWAUTO_MODE;
	hba->pwr_info.pwr_tx = SLOWAUTO_MODE;
	hba->pwr_info.hs_rate = 0;
}

/**
 * ufshcd_get_max_pwr_mode - reads the max power mode negotiated with device
 * @hba: per-adapter instance
 */
static int ufshcd_get_max_pwr_mode(struct ufs_hba *hba)
{
	struct ufs_pa_layer_attr *pwr_info = &hba->max_pwr_info.info;

	if (hba->max_pwr_info.is_valid)
		return 0;

	pwr_info->pwr_tx = FAST_MODE;
	pwr_info->pwr_rx = FAST_MODE;
	pwr_info->hs_rate = PA_HS_MODE_B;

	/* Get the connected lane count */
	ufshcd_dme_get(hba, UIC_ARG_MIB(PA_CONNECTEDRXDATALANES),
			&pwr_info->lane_rx);
	ufshcd_dme_get(hba, UIC_ARG_MIB(PA_CONNECTEDTXDATALANES),
			&pwr_info->lane_tx);

	if (!pwr_info->lane_rx || !pwr_info->lane_tx) {
		dev_err(hba->dev, "%s: invalid connected lanes value. rx=%d, tx=%d\n",
				__func__,
				pwr_info->lane_rx,
				pwr_info->lane_tx);
		return -EINVAL;
	}

	/*
	 * First, get the maximum gears of HS speed.
	 * If a zero value, it means there is no HSGEAR capability.
	 * Then, get the maximum gears of PWM speed.
	 */
	ufshcd_dme_get(hba, UIC_ARG_MIB(PA_MAXRXHSGEAR), &pwr_info->gear_rx);
	if (!pwr_info->gear_rx) {
		ufshcd_dme_get(hba, UIC_ARG_MIB(PA_MAXRXPWMGEAR),
				&pwr_info->gear_rx);
		if (!pwr_info->gear_rx) {
			dev_err(hba->dev, "%s: invalid max pwm rx gear read = %d\n",
				__func__, pwr_info->gear_rx);
			return -EINVAL;
		}
		pwr_info->pwr_rx = SLOW_MODE;
	}

	ufshcd_dme_peer_get(hba, UIC_ARG_MIB(PA_MAXRXHSGEAR),
			&pwr_info->gear_tx);
	if (!pwr_info->gear_tx) {
		ufshcd_dme_peer_get(hba, UIC_ARG_MIB(PA_MAXRXPWMGEAR),
				&pwr_info->gear_tx);
		if (!pwr_info->gear_tx) {
			dev_err(hba->dev, "%s: invalid max pwm tx gear read = %d\n",
				__func__, pwr_info->gear_tx);
			return -EINVAL;
		}
		pwr_info->pwr_tx = SLOW_MODE;
	}

	hba->max_pwr_info.is_valid = true;
	return 0;
}

static int ufshcd_change_power_mode(struct ufs_hba *hba,
			     struct ufs_pa_layer_attr *pwr_mode)
{
	int ret;
	u32 ava_txlanes = 0, ava_rxlanes = 0;
	u32 cnt_txlanes = 0, cnt_rxlanes = 0;

	/* if already configured to the requested pwr_mode */
	if (!hba->restore_needed &&
	    pwr_mode->gear_rx == hba->pwr_info.gear_rx &&
	    pwr_mode->gear_tx == hba->pwr_info.gear_tx &&
	    pwr_mode->lane_rx == hba->pwr_info.lane_rx &&
	    pwr_mode->lane_tx == hba->pwr_info.lane_tx &&
	    pwr_mode->pwr_rx == hba->pwr_info.pwr_rx &&
	    pwr_mode->pwr_tx == hba->pwr_info.pwr_tx &&
	    pwr_mode->hs_rate == hba->pwr_info.hs_rate) {
		dev_dbg(hba->dev, "%s: power already configured\n", __func__);
		return 0;
	}

	/* MTK PATCH */
	ufshcd_dme_get(hba, UIC_ARG_MIB(PA_AVAILTXDATALANES), &ava_txlanes);
	ufshcd_dme_get(hba, UIC_ARG_MIB(PA_AVAILRXDATALANES), &ava_rxlanes);
	ufshcd_dme_get(hba, UIC_ARG_MIB(PA_CONNECTEDTXDATALANES), &cnt_txlanes);
	ufshcd_dme_get(hba, UIC_ARG_MIB(PA_CONNECTEDRXDATALANES), &cnt_rxlanes);
	dev_info(hba->dev, "%s: data lanes: available tx(%d),rx(%d)\n",
		__func__, ava_txlanes, ava_rxlanes);
	dev_info(hba->dev, "%s: data lanes: connected tx(%d),rx(%d)\n",
		__func__, cnt_txlanes, cnt_rxlanes);

	/*
	 * Configure attributes for power mode change with below.
	 * - PA_RXGEAR, PA_ACTIVERXDATALANES, PA_RXTERMINATION,
	 * - PA_TXGEAR, PA_ACTIVETXDATALANES, PA_TXTERMINATION,
	 * - PA_HSSERIES
	 */
	ufshcd_dme_set(hba, UIC_ARG_MIB(PA_RXGEAR), pwr_mode->gear_rx);
	ufshcd_dme_set(hba, UIC_ARG_MIB(PA_ACTIVERXDATALANES),
			pwr_mode->lane_rx);
	if (pwr_mode->pwr_rx == FASTAUTO_MODE ||
			pwr_mode->pwr_rx == FAST_MODE)
		ufshcd_dme_set(hba, UIC_ARG_MIB(PA_RXTERMINATION), TRUE);
	else
		ufshcd_dme_set(hba, UIC_ARG_MIB(PA_RXTERMINATION), FALSE);

	ufshcd_dme_set(hba, UIC_ARG_MIB(PA_TXGEAR), pwr_mode->gear_tx);
	ufshcd_dme_set(hba, UIC_ARG_MIB(PA_ACTIVETXDATALANES),
			pwr_mode->lane_tx);
	if (pwr_mode->pwr_tx == FASTAUTO_MODE ||
			pwr_mode->pwr_tx == FAST_MODE)
		ufshcd_dme_set(hba, UIC_ARG_MIB(PA_TXTERMINATION), TRUE);
	else
		ufshcd_dme_set(hba, UIC_ARG_MIB(PA_TXTERMINATION), FALSE);

	if (pwr_mode->pwr_rx == FASTAUTO_MODE ||
	    pwr_mode->pwr_tx == FASTAUTO_MODE ||
	    pwr_mode->pwr_rx == FAST_MODE ||
	    pwr_mode->pwr_tx == FAST_MODE)
		ufshcd_dme_set(hba, UIC_ARG_MIB(PA_HSSERIES),
						pwr_mode->hs_rate);

	ret = ufshcd_uic_change_pwr_mode(hba, pwr_mode->pwr_rx << 4
			| pwr_mode->pwr_tx);

	if (ret) {
		dev_err(hba->dev,
			"%s: power mode change failed %d\n", __func__, ret);
	} else {
		ufshcd_vops_pwr_change_notify(hba, POST_CHANGE, NULL,
								pwr_mode);

		memcpy(&hba->pwr_info, pwr_mode,
			sizeof(struct ufs_pa_layer_attr));
	}

	return ret;
}

/**
 * ufshcd_config_pwr_mode - configure a new power mode
 * @hba: per-adapter instance
 * @desired_pwr_mode: desired power configuration
 */
static int ufshcd_config_pwr_mode(struct ufs_hba *hba,
		struct ufs_pa_layer_attr *desired_pwr_mode)
{
	struct ufs_pa_layer_attr final_params = { 0 };
	int ret;

	ret = ufshcd_vops_pwr_change_notify(hba, PRE_CHANGE,
					desired_pwr_mode, &final_params);

	if (ret)
		memcpy(&final_params, desired_pwr_mode, sizeof(final_params));

	ret = ufshcd_change_power_mode(hba, &final_params);
	if (!ret)
		ufshcd_print_pwr_info(hba);

	return ret;
}

/**
 * ufshcd_complete_dev_init() - checks device readiness
 * hba: per-adapter instance
 *
 * Set fDeviceInit flag and poll until device toggles it.
 */
static int ufshcd_complete_dev_init(struct ufs_hba *hba)
{
	int i;
	int err;
	bool flag_res = 1;

	err = ufshcd_query_flag_retry(hba, UPIU_QUERY_OPCODE_SET_FLAG,
		QUERY_FLAG_IDN_FDEVICEINIT, NULL);
	if (err) {
		dev_err(hba->dev,
			"%s setting fDeviceInit flag failed with error %d\n",
			__func__, err);
		goto out;
	}

	/* MTK PATCH */
	/* poll for max. UFS_FDEVICEINIT_RETRIES
	 * iterations for fDeviceInit flag to clear
	 */
	for (i = 0; i < UFS_FDEVICEINIT_RETRIES && !err && flag_res; i++)
		err = ufshcd_query_flag_retry(hba, UPIU_QUERY_OPCODE_READ_FLAG,
			QUERY_FLAG_IDN_FDEVICEINIT, &flag_res);

	if (err)
		dev_err(hba->dev,
			"%s reading fDeviceInit flag failed with error %d\n",
			__func__, err);
	else if (flag_res)
		dev_err(hba->dev,
			"%s fDeviceInit was not cleared by the device\n",
			__func__);

out:
	return err;
}

/**
 * MTK PATCH
 * ufshcd_make_hba_operational - Make UFS controller operational
 * @hba: per adapter instance
 *
 * To bring UFS host controller to operational state,
 * 1. Enable required interrupts
 * 2. Configure interrupt aggregation
 * 3. Program UTRL and UTMRL base address
 * 4. Configure run-stop-registers
 *
 * Returns 0 on success, non-zero value on failure
 */
int ufshcd_make_hba_operational(struct ufs_hba *hba)
{
	int err = 0;
	u32 reg;

	/* Enable required interrupts */
	ufshcd_enable_intr(hba, UFSHCD_ENABLE_INTRS);

	/* Configure interrupt aggregation */
	if (ufshcd_is_intr_aggr_allowed(hba))
		ufshcd_config_intr_aggr(hba, hba->nutrs - 1, INT_AGGR_DEF_TO);
	else
		ufshcd_disable_intr_aggr(hba);

	/* Configure UTRL and UTMRL base address registers */
	ufshcd_writel(hba, lower_32_bits(hba->utrdl_dma_addr),
			REG_UTP_TRANSFER_REQ_LIST_BASE_L);
	ufshcd_writel(hba, upper_32_bits(hba->utrdl_dma_addr),
			REG_UTP_TRANSFER_REQ_LIST_BASE_H);
	ufshcd_writel(hba, lower_32_bits(hba->utmrdl_dma_addr),
			REG_UTP_TASK_REQ_LIST_BASE_L);
	ufshcd_writel(hba, upper_32_bits(hba->utmrdl_dma_addr),
			REG_UTP_TASK_REQ_LIST_BASE_H);

	/*
	 * Make sure base address and interrupt setup are updated before
	 * enabling the run/stop registers below.
	 */
	wmb();

	/*
	 * UCRDY, UTMRLDY and UTRLRDY bits must be 1
	 */
	reg = ufshcd_readl(hba, REG_CONTROLLER_STATUS);
	if (!(ufshcd_get_lists_status(reg))) {
		ufshcd_enable_run_stop_reg(hba);
	} else {
		dev_err(hba->dev,
			"Host controller not ready to process requests");
		err = -EIO;
		goto out;
	}

out:
	return err;
}

/**
 * MTK PATCH
 * ufshcd_hba_stop - Send controller to reset state
 * @hba: per adapter instance
 * @can_sleep: perform sleep or just spin
 */
static inline void ufshcd_hba_stop(struct ufs_hba *hba, bool can_sleep)
{
	int err;

	ufshcd_crypto_disable(hba);

	ufshcd_writel(hba, CONTROLLER_DISABLE,  REG_CONTROLLER_ENABLE);
	err = ufshcd_wait_for_register(hba, REG_CONTROLLER_ENABLE,
					CONTROLLER_ENABLE, CONTROLLER_DISABLE,
					10, 1, can_sleep);
	if (err)
		dev_err(hba->dev, "%s: Controller disable failed\n", __func__);

	/*
	 * MTK PATCH: AHIT will be reset to zero while hba stop, update
	 * auto-hibern8 status here.
	 */
	ufshcd_vops_auto_hibern8(hba, false);
}

/**
 * MTK PATCH
 * ufshcd_hba_enable - initialize the controller
 * @hba: per adapter instance
 *
 * The controller resets itself and controller firmware initialization
 * sequence kicks off. When controller is ready it will set
 * the Host Controller Enable bit to 1.
 *
 * Returns 0 on success, non-zero value on failure
 */
int ufshcd_hba_enable(struct ufs_hba *hba)
{
	int retry;

	/*
	 * msleep of 1 and 5 used in this function might result in msleep(20),
	 * but it was necessary to send the UFS FPGA to reset mode during
	 * development and testing of this driver. msleep can be changed to
	 * mdelay and retry count can be reduced based on the controller.
	 */
	if (!ufshcd_is_hba_active(hba))
		/* change controller state to "reset state" */
		ufshcd_hba_stop(hba, true);

	/* UniPro link is disabled at this point */
	ufshcd_set_link_off(hba);

	ufshcd_vops_hce_enable_notify(hba, PRE_CHANGE);

	/* start controller initialization sequence */
	ufshcd_hba_start(hba);

	/*
	 * To initialize a UFS host controller HCE bit must be set to 1.
	 * During initialization the HCE bit value changes from 1->0->1.
	 * When the host controller completes initialization sequence
	 * it sets the value of HCE bit to 1. The same HCE bit is read back
	 * to check if the controller has completed initialization sequence.
	 * So without this delay the value HCE = 1, set in the previous
	 * instruction might be read back.
	 * This delay can be changed based on the controller.
	 */
	msleep(1);

	/* wait for the host controller to complete initialization */
	retry = 10;
	while (ufshcd_is_hba_active(hba)) {
		if (retry) {
			retry--;
		} else {
			dev_err(hba->dev,
				"Controller enable failed\n");
			/* dump ufs debug Info like XO_UFS/VEMC/VUFS18 */
			ufs_mtk_pltfrm_gpio_trigger_and_debugInfo_dump(hba);
			ufs_mtk_pltfrm_host_sw_rst(hba,
				SW_RST_TARGET_UFSHCI |
				SW_RST_TARGET_UFSCPT | SW_RST_TARGET_UNIPRO);
			return -EIO;
		}
		msleep(5);
	}

	/* enable UIC related interrupts */
	ufshcd_enable_intr(hba, UFSHCD_UIC_MASK);

	ufshcd_vops_hce_enable_notify(hba, POST_CHANGE);

	return 0;
}

static int ufshcd_disable_tx_lcc(struct ufs_hba *hba, bool peer)
{
	int tx_lanes = 0, i, err = 0;

	if (!peer)
		ufshcd_dme_get(hba, UIC_ARG_MIB(PA_CONNECTEDTXDATALANES),
			       &tx_lanes);
	else
		ufshcd_dme_peer_get(hba, UIC_ARG_MIB(PA_CONNECTEDTXDATALANES),
				    &tx_lanes);
	for (i = 0; i < tx_lanes; i++) {
		if (!peer)
			err = ufshcd_dme_set(hba,
				UIC_ARG_MIB_SEL(TX_LCC_ENABLE,
					UIC_ARG_MPHY_TX_GEN_SEL_INDEX(i)),
					0);
		else
			err = ufshcd_dme_peer_set(hba,
				UIC_ARG_MIB_SEL(TX_LCC_ENABLE,
					UIC_ARG_MPHY_TX_GEN_SEL_INDEX(i)),
					0);
		if (err) {
			dev_err(hba->dev, "%s: TX LCC Disable failed, peer = %d, lane = %d, err = %d",
				__func__, peer, i, err);
			break;
		}
	}

	return err;
}

static inline int ufshcd_disable_device_tx_lcc(struct ufs_hba *hba)
{
	return ufshcd_disable_tx_lcc(hba, true);
}

void ufshcd_update_reg_hist(struct ufs_err_reg_hist *reg_hist,
				   u32 reg)
{
	reg_hist->reg[reg_hist->pos] = reg;
	reg_hist->tstamp[reg_hist->pos] = ktime_get();
	reg_hist->pos = (reg_hist->pos + 1) % UFS_ERR_REG_HIST_LENGTH;
}

/* MTK PATCH */
int ufshcd_check_hibern8_exit(struct ufs_hba *hba)
{
	int ret = 0;
	u32 reg = 0;

	/*
	 * MTK PATCH
	 * SK-Hynix device issue:
	 * After device enters sleep mode, device allows only 1 time
	 * entering/leaving h8 state. If multiple h8 entering/leaving
	 * happens, device may stuck.
	 *
	 * Fail scenario:
	 * 1. SSU device to enter sleep.
	 * 2. Disable ah8 (may leave h8).
	 * 3. Manually enter h8.
	 *
	 * SW workaround:
	 * Change suspend flow to avoid above scenario:
	 * 1. Disable ah8 (may leave h8).
	 * 2. SSU device to enter sleep.
	 * 3. Manually enter h8.
	 */
	ufshcd_vops_auto_hibern8(hba, false);

	reg = VENDOR_POWERSTATE_LINKUP;
	ufs_mtk_wait_link_state(hba, &reg, 100);

	/* Device is stuck in H8 state */
	if (reg == VENDOR_POWERSTATE_HIBERNATE) {
		dev_info(hba->dev, "exit h8 state fail\n");
		ufshcd_print_host_regs(hba);

		/* block commands from scsi mid-layer */
		ufshcd_scsi_block_requests(hba);
		hba->ufshcd_state = UFSHCD_STATE_ERROR;
		hba->force_host_reset = true;
		schedule_work(&hba->eh_work);

		ufshcd_update_reg_hist(&hba->ufs_stats.auto_hibern8_err,
			   UIC_CMD_DME_HIBER_EXIT);

		ret = -EAGAIN;
	}

	return ret;
}

/**
 * ufshcd_link_startup - Initialize unipro link startup
 * @hba: per adapter instance
 *
 * Returns 0 for success, non-zero in case of failure
 */
static int ufshcd_link_startup(struct ufs_hba *hba)
{
	int ret;
	int retries = DME_LINKSTARTUP_RETRIES;
	bool link_startup_again = false;

	/*
	 * If UFS device isn't active then we will have to issue link startup
	 * 2 times to make sure the device state move to active.
	 */
	if (!ufshcd_is_ufs_dev_active(hba))
		link_startup_again = true;

link_startup:
	do {
		ufshcd_vops_link_startup_notify(hba, PRE_CHANGE);

		ret = ufshcd_dme_link_startup(hba);

		/* check if device is detected by inter-connect layer */
		if (!ret && !ufshcd_is_device_present(hba)) {
			ufshcd_update_reg_hist(&hba->ufs_stats.link_startup_err,
					       0);
			dev_err(hba->dev, "%s: Device not present\n", __func__);
			ret = -ENXIO;
			goto out;
		}

		/* MTK PATCH: do platform handler for linkup fail */
		ufs_mtk_linkup_fail_handler(hba, retries);

		/*
		 * DME link lost indication is only received when link is up,
		 * but we can't be sure if the link is up until link startup
		 * succeeds. So reset the local Uni-Pro and try again.
		 */
		if (ret && ufshcd_hba_enable(hba)) {
			ufshcd_update_reg_hist(&hba->ufs_stats.link_startup_err,
					       (u32)ret);
			goto out;
		}
	} while (ret && retries--);

	if (ret) {
		/* failed to get the link up... retire */
		ufshcd_update_reg_hist(&hba->ufs_stats.link_startup_err,
				       (u32)ret);
		goto out;
	}

	if (link_startup_again) {
		link_startup_again = false;
		retries = DME_LINKSTARTUP_RETRIES;
		goto link_startup;
	}

	/* Mark that link is up in PWM-G1, 1-lane, SLOW-AUTO mode */
	ufshcd_init_pwr_info(hba);
	ufshcd_print_pwr_info(hba);

	if (hba->quirks & UFSHCD_QUIRK_BROKEN_LCC) {
		ret = ufshcd_disable_device_tx_lcc(hba);
		if (ret)
			goto out;
	}

	/* Include any host controller configuration via UIC commands */
	ret = ufshcd_vops_link_startup_notify(hba, POST_CHANGE);
	if (ret)
		goto out;

	ret = ufshcd_make_hba_operational(hba);
out:
	if (ret) {
		dev_err(hba->dev, "link startup failed %d\n", ret);
		ufshcd_print_host_state(hba, 0, NULL, NULL, NULL);
		ufshcd_print_pwr_info(hba);
		ufshcd_print_host_regs(hba);
	}
	return ret;
}

/**
 * ufshcd_verify_dev_init() - Verify device initialization
 * @hba: per-adapter instance
 *
 * Send NOP OUT UPIU and wait for NOP IN response to check whether the
 * device Transport Protocol (UTP) layer is ready after a reset.
 * If the UTP layer at the device side is not initialized, it may
 * not respond with NOP IN UPIU within timeout of %NOP_OUT_TIMEOUT
 * and we retry sending NOP OUT for %NOP_OUT_RETRIES iterations.
 */
static int ufshcd_verify_dev_init(struct ufs_hba *hba)
{
	int err = 0;
	int retries;

	ufshcd_hold(hba, false);
	mutex_lock(&hba->dev_cmd.lock);
	for (retries = NOP_OUT_RETRIES; retries > 0; retries--) {
		err = ufshcd_exec_dev_cmd(hba, DEV_CMD_TYPE_NOP,
					       NOP_OUT_TIMEOUT);

		if (!err || err == -ETIMEDOUT)
			break;

		dev_dbg(hba->dev, "%s: error %d retrying\n", __func__, err);
	}
	mutex_unlock(&hba->dev_cmd.lock);
	ufshcd_release(hba);

	if (err)
		dev_err(hba->dev, "%s: NOP OUT failed %d\n", __func__, err);
	return err;
}

/**
 * ufshcd_set_queue_depth - set lun queue depth
 * @sdev: pointer to SCSI device
 *
 * Read bLUQueueDepth value and activate scsi tagged command
 * queueing. For WLUN, queue depth is set to 1. For best-effort
 * cases (bLUQueueDepth = 0) the queue depth is set to a maximum
 * value that host can queue.
 */
static void ufshcd_set_queue_depth(struct scsi_device *sdev)
{
	int ret = 0;
	u8 lun_qdepth;
	struct ufs_hba *hba;

	hba = shost_priv(sdev->host);

	lun_qdepth = hba->nutrs;
	ret = ufshcd_read_unit_desc_param(hba,
					  ufshcd_scsi_to_upiu_lun(sdev->lun),
					  UNIT_DESC_PARAM_LU_Q_DEPTH,
					  &lun_qdepth,
					  sizeof(lun_qdepth));

	/* Some WLUN doesn't support unit descriptor */
	if (ret == -EOPNOTSUPP)
		lun_qdepth = 1;
	else if (!lun_qdepth)
		/* eventually, we can figure out the real queue depth */
		lun_qdepth = hba->nutrs;
	else
		lun_qdepth = min_t(int, lun_qdepth, hba->nutrs);

	dev_dbg(hba->dev, "%s: activate tcq with queue depth %d\n",
			__func__, lun_qdepth);
	scsi_change_queue_depth(sdev, lun_qdepth);
}

/*
 * ufshcd_get_lu_wp - returns the "b_lu_write_protect" from UNIT DESCRIPTOR
 * @hba: per-adapter instance
 * @lun: UFS device lun id
 * @b_lu_write_protect: pointer to buffer to hold the LU's write protect info
 *
 * Returns 0 in case of success and b_lu_write_protect status would be returned
 * @b_lu_write_protect parameter.
 * Returns -ENOTSUPP if reading b_lu_write_protect is not supported.
 * Returns -EINVAL in case of invalid parameters passed to this function.
 */
static int ufshcd_get_lu_wp(struct ufs_hba *hba,
			    u8 lun,
			    u8 *b_lu_write_protect)
{
	int ret;

	if (!b_lu_write_protect)
		ret = -EINVAL;
	/*
	 * According to UFS device spec, RPMB LU can't be write
	 * protected so skip reading bLUWriteProtect parameter for
	 * it. For other W-LUs, UNIT DESCRIPTOR is not available.
	 */
	else if (lun >= UFS_UPIU_MAX_GENERAL_LUN)
		ret = -ENOTSUPP;
	else
		ret = ufshcd_read_unit_desc_param(hba,
					  lun,
					  UNIT_DESC_PARAM_LU_WR_PROTECT,
					  b_lu_write_protect,
					  sizeof(*b_lu_write_protect));
	return ret;
}

/**
 * ufshcd_get_lu_power_on_wp_status - get LU's power on write protect
 * status
 * @hba: per-adapter instance
 * @sdev: pointer to SCSI device
 *
 */
static inline void ufshcd_get_lu_power_on_wp_status(struct ufs_hba *hba,
						    struct scsi_device *sdev)
{
	if (hba->dev_info.f_power_on_wp_en &&
	    !hba->dev_info.is_lu_power_on_wp) {
		u8 b_lu_write_protect;

		if (!ufshcd_get_lu_wp(hba, ufshcd_scsi_to_upiu_lun(sdev->lun),
				      &b_lu_write_protect) &&
		    (b_lu_write_protect == UFS_LU_POWER_ON_WP))
			hba->dev_info.is_lu_power_on_wp = true;
	}
}

/**
 * ufshcd_slave_alloc - handle initial SCSI device configurations
 * @sdev: pointer to SCSI device
 *
 * Returns success
 */
static int ufshcd_slave_alloc(struct scsi_device *sdev)
{
	struct ufs_hba *hba;

	hba = shost_priv(sdev->host);

	/* Mode sense(6) is not supported by UFS, so use Mode sense(10) */
	sdev->use_10_for_ms = 1;

	/* allow SCSI layer to restart the device in case of errors */
	sdev->allow_restart = 1;

	/* REPORT SUPPORTED OPERATION CODES is not supported */
	sdev->no_report_opcodes = 1;

	/* WRITE_SAME command is not supported */
	sdev->no_write_same = 1;

	ufshcd_set_queue_depth(sdev);

	ufshcd_get_lu_power_on_wp_status(hba, sdev);

	return 0;
}

/**
 * ufshcd_change_queue_depth - change queue depth
 * @sdev: pointer to SCSI device
 * @depth: required depth to set
 *
 * Change queue depth and make sure the max. limits are not crossed.
 */
static int ufshcd_change_queue_depth(struct scsi_device *sdev, int depth)
{
	struct ufs_hba *hba = shost_priv(sdev->host);

	if (depth > hba->nutrs)
		depth = hba->nutrs;
	return scsi_change_queue_depth(sdev, depth);
}

/**
 * ufshcd_slave_configure - adjust SCSI device configurations
 * @sdev: pointer to SCSI device
 */
static int ufshcd_slave_configure(struct scsi_device *sdev)
{
	struct ufs_hba *hba = shost_priv(sdev->host);
	struct request_queue *q = sdev->request_queue;
#if defined(CONFIG_UFSFEATURE)
	struct ufs_hba *hba = shost_priv(sdev->host);
	struct ufsf_feature *ufsf = &hba->ufsf;

	if (ufsf_is_valid_lun(sdev->lun)) {
		ufsf->sdev_ufs_lu[sdev->lun] = sdev;
		ufsf->slave_conf_cnt++;
		printk(KERN_ERR "%s: ufsfeature set lun %d sdev %p q %p\n",
		       __func__, (int)sdev->lun, sdev, sdev->request_queue);
	}
#endif

	blk_queue_update_dma_pad(q, PRDT_DATA_BYTE_COUNT_PAD - 1);
	blk_queue_max_segment_size(q, PRDT_DATA_BYTE_COUNT_MAX);

<<<<<<< HEAD
	/*
	 * MTK PATCH: invoke vendor specific callback if existed.
	 */
	ufshcd_vops_scsi_dev_cfg(sdev, UFS_SCSI_DEV_SLAVE_CONFIGURE);

#if defined(CONFIG_SCSI_SKHPB)
	if (hba->card->wmanufacturerid == UFS_VENDOR_SKHYNIX) {
		if (sdev->lun < UFS_UPIU_MAX_GENERAL_LUN)
			hba->sdev_ufs_lu[sdev->lun] = sdev;
	}
#endif
=======
	ufshcd_crypto_setup_rq_keyslot_manager(hba, q);
>>>>>>> 32bc956b

	return 0;
}

/**
 * ufshcd_slave_destroy - remove SCSI device configurations
 * @sdev: pointer to SCSI device
 */
static void ufshcd_slave_destroy(struct scsi_device *sdev)
{
	struct ufs_hba *hba;
	struct request_queue *q = sdev->request_queue;

	hba = shost_priv(sdev->host);
	/* Drop the reference as it won't be needed anymore */
	if (ufshcd_scsi_to_upiu_lun(sdev->lun) == UFS_UPIU_UFS_DEVICE_WLUN) {
		unsigned long flags;

		spin_lock_irqsave(hba->host->host_lock, flags);
		hba->sdev_ufs_device = NULL;
		spin_unlock_irqrestore(hba->host->host_lock, flags);
	}

	ufshcd_crypto_destroy_rq_keyslot_manager(hba, q);
}

/**
 * ufshcd_task_req_compl - handle task management request completion
 * @hba: per adapter instance
 * @index: index of the completed request
 * @resp: task management service response
 *
 * Returns non-zero value on error, zero on success
 */
static int ufshcd_task_req_compl(struct ufs_hba *hba, u32 index, u8 *resp)
{
	struct utp_task_req_desc *task_req_descp;
	struct utp_upiu_task_rsp *task_rsp_upiup;
	unsigned long flags;
	int ocs_value;
	int task_result;

	spin_lock_irqsave(hba->host->host_lock, flags);

	task_req_descp = hba->utmrdl_base_addr;
	ocs_value = ufshcd_get_tmr_ocs(&task_req_descp[index]);

	if (ocs_value == OCS_SUCCESS) {
		task_rsp_upiup = (struct utp_upiu_task_rsp *)
				task_req_descp[index].task_rsp_upiu;
		task_result = be32_to_cpu(task_rsp_upiup->output_param1);
		task_result = task_result & MASK_TM_SERVICE_RESP;
		if (resp)
			*resp = (u8)task_result;
	} else {
		dev_err(hba->dev, "%s: failed, ocs = 0x%x\n",
				__func__, ocs_value);
	}
	spin_unlock_irqrestore(hba->host->host_lock, flags);

	return ocs_value;
}

/**
 * ufshcd_scsi_cmd_status - Update SCSI command result based on SCSI status
 * @lrb: pointer to local reference block of completed command
 * @scsi_status: SCSI command status
 *
 * Returns value base on SCSI command status
 */
static inline int
ufshcd_scsi_cmd_status(struct ufshcd_lrb *lrbp, int scsi_status)
{
	int result = 0;

	switch (scsi_status) {
	case SAM_STAT_CHECK_CONDITION:
		ufshcd_copy_sense_data(lrbp);
	case SAM_STAT_GOOD:
		result |= DID_OK << 16 |
			  COMMAND_COMPLETE << 8 |
			  scsi_status;
		break;
	case SAM_STAT_TASK_SET_FULL:
	case SAM_STAT_BUSY:
	case SAM_STAT_TASK_ABORTED:
		ufshcd_copy_sense_data(lrbp);
		result |= scsi_status;
		break;
	default:
		result |= DID_ERROR << 16;
		break;
	} /* end of switch */

	return result;
}

/**
 * ufshcd_transfer_rsp_status - Get overall status of the response
 * @hba: per adapter instance
 * @lrb: pointer to local reference block of completed command
 *
 * Returns result of the command to notify SCSI midlayer
 */
static inline int
ufshcd_transfer_rsp_status(struct ufs_hba *hba, struct ufshcd_lrb *lrbp)
{
	int result = 0;
	int scsi_status;
	int ocs;

	/* overall command status of utrd */
	ocs = ufshcd_get_tr_ocs(lrbp);

	switch (ocs) {
	case OCS_SUCCESS:
		result = ufshcd_get_req_rsp(lrbp->ucd_rsp_ptr);
		hba->ufs_stats.last_hibern8_exit_tstamp = ktime_set(0, 0);
		switch (result) {
		case UPIU_TRANSACTION_RESPONSE:
			/*
			 * get the response UPIU result to extract
			 * the SCSI command status
			 */
			result = ufshcd_get_rsp_upiu_result(lrbp->ucd_rsp_ptr);

			/*
			 * get the result based on SCSI status response
			 * to notify the SCSI midlayer of the command status
			 */
			scsi_status = result & MASK_SCSI_STATUS;
			result = ufshcd_scsi_cmd_status(lrbp, scsi_status);

			/*
			 * Currently we are only supporting BKOPs exception
			 * events hence we can ignore BKOPs exception event
			 * during power management callbacks. BKOPs exception
			 * event is not expected to be raised in runtime suspend
			 * callback as it allows the urgent bkops.
			 * During system suspend, we are anyway forcefully
			 * disabling the bkops and if urgent bkops is needed
			 * it will be enabled on system resume. Long term
			 * solution could be to abort the system suspend if
			 * UFS device needs urgent BKOPs.
			 */
			if (!hba->pm_op_in_progress &&
			    ufshcd_is_exception_event(lrbp->ucd_rsp_ptr))
				schedule_work(&hba->eeh_work);
#if defined(CONFIG_UFSFEATURE)
			if (scsi_status == SAM_STAT_GOOD)
				ufsf_hpb_noti_rb(&hba->ufsf, lrbp);
#endif
#if defined(CONFIG_SCSI_SKHPB)
			if (hba->card->wmanufacturerid == UFS_VENDOR_SKHYNIX) {
				if (hba->skhpb_state == SKHPB_PRESENT &&
						scsi_status == SAM_STAT_GOOD)
					skhpb_rsp_upiu(hba, lrbp);
			}
#endif

			break;
		case UPIU_TRANSACTION_REJECT_UPIU:
			/* TODO: handle Reject UPIU Response */
			result = DID_ERROR << 16;
			dev_err(hba->dev,
				"Reject UPIU not fully implemented\n");
			break;
		default:
			result = DID_ERROR << 16;
			dev_err(hba->dev,
				"Unexpected request response code = %x\n",
				result);
			break;
		}
		break;
	case OCS_ABORTED:
		result |= DID_ABORT << 16;
		break;
	case OCS_INVALID_COMMAND_STATUS:
		result |= DID_REQUEUE << 16;
		break;
	case OCS_INVALID_CMD_TABLE_ATTR:
	case OCS_INVALID_PRDT_ATTR:
	case OCS_MISMATCH_DATA_BUF_SIZE:
	case OCS_MISMATCH_RESP_UPIU_SIZE:
	case OCS_PEER_COMM_FAILURE:
	case OCS_FATAL_ERROR:
	case OCS_INVALID_CRYPTO_CONFIG:
	case OCS_GENERAL_CRYPTO_ERROR:
	default:
		result |= DID_ERROR << 16;
		dev_err(hba->dev,
				"OCS error from controller = %x for tag %d\n",
				ocs, lrbp->task_tag);
		ufshcd_print_host_regs(hba);
		ufshcd_print_host_state(hba, 0, NULL, NULL, NULL);
		break;
	} /* end of switch */

	if ((host_byte(result) != DID_OK) && !hba->silence_err_logs)
		ufshcd_print_trs(hba, 1 << lrbp->task_tag, true);
	return result;
}

/**
 * ufshcd_uic_cmd_compl - handle completion of uic command
 * @hba: per adapter instance
 * @intr_status: interrupt status generated by the controller
 */
static void ufshcd_uic_cmd_compl(struct ufs_hba *hba, u32 intr_status)
{
	if ((intr_status & UIC_COMMAND_COMPL) && hba->active_uic_cmd) {
		hba->active_uic_cmd->argument2 |=
			ufshcd_get_uic_cmd_result(hba);
		hba->active_uic_cmd->argument3 =
			ufshcd_get_dme_attr_val(hba);
		complete(&hba->active_uic_cmd->done);
	}

	if ((intr_status & UFSHCD_UIC_PWR_MASK) && hba->uic_async_done)
		complete(hba->uic_async_done);
}

/**
 * __ufshcd_transfer_req_compl - handle SCSI and query command completion
 * @hba: per adapter instance
 * @completed_reqs: requests to complete
 */
static void __ufshcd_transfer_req_compl(struct ufs_hba *hba,
					unsigned long completed_reqs)
{
	struct ufshcd_lrb *lrbp;
	struct scsi_cmnd *cmd;
	int result;
	int index;
	/* MTK PATCH: for completion notification feature */

	for_each_set_bit(index, &completed_reqs, hba->nutrs) {
		lrbp = &hba->lrb[index];
		cmd = lrbp->cmd;
		if (cmd) {
			/* MTK PATCH */
			ufshcd_cond_add_cmd_trace(hba, index,
				UFS_TRACE_COMPLETED);
			ufs_mtk_biolog_transfer_req_compl(index);
			result = ufshcd_transfer_rsp_status(hba, lrbp);
			scsi_dma_unmap(cmd);
			cmd->result = result;
<<<<<<< HEAD
#ifdef CONFIG_MTK_UFS_LBA_CRC16_CHECK
			if (!result && !ufshcd_eh_in_progress(hba)) {
				/*
				 * Ensure we have trustable command
				 * (result is good) before inspecting
				 * data.
				 */
				result = ufs_mtk_di_inspect(hba, cmd);

				if (result == -EIO) {
					/*
					 * Remove retry because EN write/read
					 * may use different key
					 */
					/* cmd->result = DID_IMM_RETRY << 16; */
					ufshcd_cond_add_cmd_trace(hba, index,
					UFS_TRACE_DI_FAIL);
					ufs_mtk_dbg_stop_trace(hba);

					#ifdef CONFIG_MTK_AEE_FEATURE
					aee_kernel_warning_api(__FILE__,
						__LINE__, DB_OPT_FS_IO_LOG,
						"ufs_mtk_di", "crc16 fail");
					#endif
					ufs_mtk_dbg_start_trace(hba);
				}
			}
#endif
			lrbp->complete_time_stamp = sched_clock();
=======
			ufshcd_complete_lrbp_crypto(hba, cmd, lrbp);
>>>>>>> 32bc956b
			/* Mark completed command as NULL in LRB */
			lrbp->cmd = NULL;
			clear_bit_unlock(index, &hba->lrb_in_use);

			/* Do not touch lrbp after scsi done */
			ufs_mtk_biolog_scsi_done_start(index); /* MTK PATCH */
			cmd->scsi_done(cmd);
			__ufshcd_release(hba);
			ufs_mtk_biolog_scsi_done_end(index); /* MTK PATCH */
		} else if (lrbp->command_type == UTP_CMD_TYPE_DEV_MANAGE ||
			lrbp->command_type == UTP_CMD_TYPE_UFS_STORAGE) {
			if (hba->dev_cmd.complete) {
				/* MTK PATCH */
				ufshcd_cond_add_cmd_trace(hba, index,
						UFS_TRACE_DEV_COMPLETED);
				complete(hba->dev_cmd.complete);
			}
		}
		if (ufshcd_is_clkscaling_supported(hba))
			hba->clk_scaling.active_reqs--;
	}

	/* clear corresponding bits of completed commands */
	hba->outstanding_reqs ^= completed_reqs;
	ufs_mtk_biolog_check(hba->outstanding_reqs);
	ufshcd_vops_res_ctrl(hba, UFS_RESCTL_CMD_COMP);
	ufs_mtk_auto_hiber8_quirk_handler(hba, true);

	ufshcd_clk_scaling_update_busy(hba);

	/* we might have free'd some tags above */
	wake_up(&hba->dev_cmd.tag_wq);
}

/**
 * ufshcd_transfer_req_compl - handle SCSI and query command completion
 * @hba: per adapter instance
 */
static void ufshcd_transfer_req_compl(struct ufs_hba *hba)
{
	unsigned long completed_reqs;
	u32 tr_doorbell;

	/* Resetting interrupt aggregation counters first and reading the
	 * DOOR_BELL afterward allows us to handle all the completed requests.
	 * In order to prevent other interrupts starvation the DB is read once
	 * after reset. The down side of this solution is the possibility of
	 * false interrupt if device completes another request after resetting
	 * aggregation and before reading the DB.
	 */
	if (ufshcd_is_intr_aggr_allowed(hba))
		ufshcd_reset_intr_aggr(hba);

	tr_doorbell = ufshcd_readl(hba, REG_UTP_TRANSFER_REQ_DOOR_BELL);
	completed_reqs = tr_doorbell ^ hba->outstanding_reqs;

	__ufshcd_transfer_req_compl(hba, completed_reqs);
}

/**
 * ufshcd_disable_ee - disable exception event
 * @hba: per-adapter instance
 * @mask: exception event to disable
 *
 * Disables exception event in the device so that the EVENT_ALERT
 * bit is not set.
 *
 * Returns zero on success, non-zero error value on failure.
 */
static int ufshcd_disable_ee(struct ufs_hba *hba, u16 mask)
{
	int err = 0;
	u32 val;

	if (!(hba->ee_ctrl_mask & mask))
		goto out;

	val = hba->ee_ctrl_mask & ~mask;
	val &= MASK_EE_STATUS;
	err = ufshcd_query_attr_retry(hba, UPIU_QUERY_OPCODE_WRITE_ATTR,
			QUERY_ATTR_IDN_EE_CONTROL, 0, 0, &val);
	if (!err)
		hba->ee_ctrl_mask &= ~mask;
out:
	return err;
}

/**
 * ufshcd_enable_ee - enable exception event
 * @hba: per-adapter instance
 * @mask: exception event to enable
 *
 * Enable corresponding exception event in the device to allow
 * device to alert host in critical scenarios.
 *
 * Returns zero on success, non-zero error value on failure.
 */
static int ufshcd_enable_ee(struct ufs_hba *hba, u16 mask)
{
	int err = 0;
	u32 val;

	if (hba->ee_ctrl_mask & mask)
		goto out;

	val = hba->ee_ctrl_mask | mask;
	val &= MASK_EE_STATUS;
	err = ufshcd_query_attr_retry(hba, UPIU_QUERY_OPCODE_WRITE_ATTR,
			QUERY_ATTR_IDN_EE_CONTROL, 0, 0, &val);
	if (!err)
		hba->ee_ctrl_mask |= mask;
out:
	return err;
}

/**
 * ufshcd_enable_auto_bkops - Allow device managed BKOPS
 * @hba: per-adapter instance
 *
 * Allow device to manage background operations on its own. Enabling
 * this might lead to inconsistent latencies during normal data transfers
 * as the device is allowed to manage its own way of handling background
 * operations.
 *
 * Returns zero on success, non-zero on failure.
 */
static int ufshcd_enable_auto_bkops(struct ufs_hba *hba)
{
	int err = 0;

	if (hba->auto_bkops_enabled)
		goto out;

	err = ufshcd_query_flag_retry(hba, UPIU_QUERY_OPCODE_SET_FLAG,
			QUERY_FLAG_IDN_BKOPS_EN, NULL);
	if (err) {
		dev_err(hba->dev, "%s: failed to enable bkops %d\n",
				__func__, err);
		goto out;
	}

	hba->auto_bkops_enabled = true;
	trace_ufshcd_auto_bkops_state(dev_name(hba->dev), "Enabled");

	/* No need of URGENT_BKOPS exception from the device */
	err = ufshcd_disable_ee(hba, MASK_EE_URGENT_BKOPS);
	if (err)
		dev_err(hba->dev, "%s: failed to disable exception event %d\n",
				__func__, err);
out:
	return err;
}

/**
 * ufshcd_disable_auto_bkops - block device in doing background operations
 * @hba: per-adapter instance
 *
 * Disabling background operations improves command response latency but
 * has drawback of device moving into critical state where the device is
 * not-operable. Make sure to call ufshcd_enable_auto_bkops() whenever the
 * host is idle so that BKOPS are managed effectively without any negative
 * impacts.
 *
 * Returns zero on success, non-zero on failure.
 */
static int ufshcd_disable_auto_bkops(struct ufs_hba *hba)
{
	int err = 0;

	if (!hba->auto_bkops_enabled)
		goto out;

	/*
	 * If host assisted BKOPs is to be enabled, make sure
	 * urgent bkops exception is allowed.
	 */
	err = ufshcd_enable_ee(hba, MASK_EE_URGENT_BKOPS);
	if (err) {
		dev_err(hba->dev, "%s: failed to enable exception event %d\n",
				__func__, err);
		goto out;
	}

	err = ufshcd_query_flag_retry(hba, UPIU_QUERY_OPCODE_CLEAR_FLAG,
			QUERY_FLAG_IDN_BKOPS_EN, NULL);
	if (err) {
		dev_err(hba->dev, "%s: failed to disable bkops %d\n",
				__func__, err);
		ufshcd_disable_ee(hba, MASK_EE_URGENT_BKOPS);
		goto out;
	}

	hba->auto_bkops_enabled = false;
	trace_ufshcd_auto_bkops_state(dev_name(hba->dev), "Disabled");
	hba->is_urgent_bkops_lvl_checked = false;
out:
	return err;
}

/**
 * ufshcd_force_reset_auto_bkops - force reset auto bkops state
 * @hba: per adapter instance
 *
 * After a device reset the device may toggle the BKOPS_EN flag
 * to default value. The s/w tracking variables should be updated
 * as well. This function would change the auto-bkops state based on
 * UFSHCD_CAP_KEEP_AUTO_BKOPS_ENABLED_EXCEPT_SUSPEND.
 */
static void ufshcd_force_reset_auto_bkops(struct ufs_hba *hba)
{
	if (ufshcd_keep_autobkops_enabled_except_suspend(hba)) {
		hba->auto_bkops_enabled = false;
		hba->ee_ctrl_mask |= MASK_EE_URGENT_BKOPS;
		ufshcd_enable_auto_bkops(hba);
	} else {
		hba->auto_bkops_enabled = true;
		hba->ee_ctrl_mask &= ~MASK_EE_URGENT_BKOPS;
		ufshcd_disable_auto_bkops(hba);
	}
	hba->is_urgent_bkops_lvl_checked = false;
}

static inline int ufshcd_get_bkops_status(struct ufs_hba *hba, u32 *status)
{
	return ufshcd_query_attr_retry(hba, UPIU_QUERY_OPCODE_READ_ATTR,
			QUERY_ATTR_IDN_BKOPS_STATUS, 0, 0, status);
}

/**
 * ufshcd_bkops_ctrl - control the auto bkops based on current bkops status
 * @hba: per-adapter instance
 * @status: bkops_status value
 *
 * Read the bkops_status from the UFS device and Enable fBackgroundOpsEn
 * flag in the device to permit background operations if the device
 * bkops_status is greater than or equal to "status" argument passed to
 * this function, disable otherwise.
 *
 * Returns 0 for success, non-zero in case of failure.
 *
 * NOTE: Caller of this function can check the "hba->auto_bkops_enabled" flag
 * to know whether auto bkops is enabled or disabled after this function
 * returns control to it.
 */
static int ufshcd_bkops_ctrl(struct ufs_hba *hba,
			     enum bkops_status status)
{
	int err;
	u32 curr_status = 0;

	err = ufshcd_get_bkops_status(hba, &curr_status);
	if (err) {
		dev_err(hba->dev, "%s: failed to get BKOPS status %d\n",
				__func__, err);
		goto out;
	} else if (curr_status > BKOPS_STATUS_MAX) {
		dev_err(hba->dev, "%s: invalid BKOPS status %d\n",
				__func__, curr_status);
		err = -EINVAL;
		goto out;
	}

	if (curr_status >= status)
		err = ufshcd_enable_auto_bkops(hba);
	else
		err = ufshcd_disable_auto_bkops(hba);
	hba->urgent_bkops_lvl = curr_status;
out:
	return err;
}

/**
 * ufshcd_urgent_bkops - handle urgent bkops exception event
 * @hba: per-adapter instance
 *
 * Enable fBackgroundOpsEn flag in the device to permit background
 * operations.
 *
 * If BKOPs is enabled, this function returns 0, 1 if the bkops in not enabled
 * and negative error value for any other failure.
 */
static int ufshcd_urgent_bkops(struct ufs_hba *hba)
{
	return ufshcd_bkops_ctrl(hba, hba->urgent_bkops_lvl);
}

static inline int ufshcd_get_ee_status(struct ufs_hba *hba, u32 *status)
{
	return ufshcd_query_attr_retry(hba, UPIU_QUERY_OPCODE_READ_ATTR,
			QUERY_ATTR_IDN_EE_STATUS, 0, 0, status);
}

static void ufshcd_bkops_exception_event_handler(struct ufs_hba *hba)
{
	int err;
	u32 curr_status = 0;

	if (hba->is_urgent_bkops_lvl_checked)
		goto enable_auto_bkops;

	err = ufshcd_get_bkops_status(hba, &curr_status);
	if (err) {
		dev_err(hba->dev, "%s: failed to get BKOPS status %d\n",
				__func__, err);
		goto out;
	}

	/*
	 * We are seeing that some devices are raising the urgent bkops
	 * exception events even when BKOPS status doesn't indicate performace
	 * impacted or critical. Handle these device by determining their urgent
	 * bkops status at runtime.
	 */
	if (curr_status < BKOPS_STATUS_PERF_IMPACT) {
		dev_err(hba->dev, "%s: device raised urgent BKOPS exception for bkops status %d\n",
				__func__, curr_status);
		/* update the current status as the urgent bkops level */
		hba->urgent_bkops_lvl = curr_status;
		hba->is_urgent_bkops_lvl_checked = true;
	}

enable_auto_bkops:
	err = ufshcd_enable_auto_bkops(hba);
out:
	if (err < 0)
		dev_err(hba->dev, "%s: failed to handle urgent bkops %d\n",
				__func__, err);
}

/**
 * ufshcd_exception_event_handler - handle exceptions raised by device
 * @work: pointer to work data
 *
 * Read bExceptionEventStatus attribute from the device and handle the
 * exception event accordingly.
 */
static void ufshcd_exception_event_handler(struct work_struct *work)
{
	struct ufs_hba *hba;
	int err;
	u32 status = 0;
	hba = container_of(work, struct ufs_hba, eeh_work);

	pm_runtime_get_sync(hba->dev);
	ufshcd_scsi_block_requests(hba);
	err = ufshcd_get_ee_status(hba, &status);
	if (err) {
		dev_err(hba->dev, "%s: failed to get exception status %d\n",
				__func__, err);
		goto out;
	}

	status &= hba->ee_ctrl_mask;

	if (status & MASK_EE_URGENT_BKOPS)
		ufshcd_bkops_exception_event_handler(hba);

#if defined(CONFIG_UFSFEATURE)
	ufsf_tw_ee_handler(&hba->ufsf);
#endif
out:
	ufshcd_scsi_unblock_requests(hba);
	pm_runtime_put_sync(hba->dev);
	return;
}

/* Complete requests that have door-bell cleared */
static void ufshcd_complete_requests(struct ufs_hba *hba)
{
	ufshcd_transfer_req_compl(hba);
	ufshcd_tmc_handler(hba);
}

/**
 * ufshcd_quirk_dl_nac_errors - This function checks if error handling is
 *				to recover from the DL NAC errors or not.
 * @hba: per-adapter instance
 *
 * Returns true if error handling is required, false otherwise
 */
static bool ufshcd_quirk_dl_nac_errors(struct ufs_hba *hba)
{
	unsigned long flags;
	bool err_handling = true;

	spin_lock_irqsave(hba->host->host_lock, flags);
	/*
	 * UFS_DEVICE_QUIRK_RECOVERY_FROM_DL_NAC_ERRORS only workaround the
	 * device fatal error and/or DL NAC & REPLAY timeout errors.
	 */
	if (hba->saved_err & (CONTROLLER_FATAL_ERROR | SYSTEM_BUS_FATAL_ERROR))
		goto out;

	if ((hba->saved_err & DEVICE_FATAL_ERROR) ||
	    ((hba->saved_err & UIC_ERROR) &&
	     (hba->saved_uic_err & UFSHCD_UIC_DL_TCx_REPLAY_ERROR)))
		goto out;

	if ((hba->saved_err & UIC_ERROR) &&
	    (hba->saved_uic_err & UFSHCD_UIC_DL_NAC_RECEIVED_ERROR)) {
		int err;
		/*
		 * wait for 50ms to see if we can get any other errors or not.
		 */
		spin_unlock_irqrestore(hba->host->host_lock, flags);
		msleep(50);
		spin_lock_irqsave(hba->host->host_lock, flags);

		/*
		 * now check if we have got any other severe errors other than
		 * DL NAC error?
		 */
		if ((hba->saved_err & INT_FATAL_ERRORS) ||
		    ((hba->saved_err & UIC_ERROR) &&
		    (hba->saved_uic_err & ~UFSHCD_UIC_DL_NAC_RECEIVED_ERROR)))
			goto out;

		/*
		 * As DL NAC is the only error received so far, send out NOP
		 * command to confirm if link is still active or not.
		 *   - If we don't get any response then do error recovery.
		 *   - If we get response then clear the DL NAC error bit.
		 */

		spin_unlock_irqrestore(hba->host->host_lock, flags);
		err = ufshcd_verify_dev_init(hba);
		spin_lock_irqsave(hba->host->host_lock, flags);

		if (err)
			goto out;

		/* Link seems to be alive hence ignore the DL NAC errors */
		if (hba->saved_uic_err == UFSHCD_UIC_DL_NAC_RECEIVED_ERROR)
			hba->saved_err &= ~UIC_ERROR;
		/* clear NAC error */
		hba->saved_uic_err &= ~UFSHCD_UIC_DL_NAC_RECEIVED_ERROR;
		if (!hba->saved_uic_err) {
			err_handling = false;
			goto out;
		}
	}
out:
	spin_unlock_irqrestore(hba->host->host_lock, flags);
	return err_handling;
}

/**
 * ufshcd_err_handler - handle UFS errors that require s/w attention
 * @work: pointer to work structure
 */
static void ufshcd_err_handler(struct work_struct *work)
{
	struct ufs_hba *hba;
	unsigned long flags;
	u32 err_xfer = 0;
	u32 err_tm = 0;
	int err = 0;
	int tag;
	bool needs_reset = false;
	bool rpm_put = false;

	hba = container_of(work, struct ufs_hba, eh_work);

	/* Error is happened in suspend/resume, bypass rpm get else deadlock */
	if (!hba->pm_op_in_progress) {
		pm_runtime_get_sync(hba->dev);
		rpm_put = true;
	}

	ufshcd_hold(hba, false);

	spin_lock_irqsave(hba->host->host_lock, flags);
	if (hba->ufshcd_state == UFSHCD_STATE_RESET)
		goto out;

	hba->ufshcd_state = UFSHCD_STATE_RESET;
	ufshcd_set_eh_in_progress(hba);

	/* Complete requests that have door-bell cleared by h/w */
	ufshcd_complete_requests(hba);

	if (hba->dev_quirks & UFS_DEVICE_QUIRK_RECOVERY_FROM_DL_NAC_ERRORS) {
		bool ret;

		spin_unlock_irqrestore(hba->host->host_lock, flags);
		/* release the lock as ufshcd_quirk_dl_nac_errors() may sleep */
		ret = ufshcd_quirk_dl_nac_errors(hba);
		spin_lock_irqsave(hba->host->host_lock, flags);
		if (!ret)
			goto skip_err_handling;
	}
	if ((hba->saved_err & INT_FATAL_ERRORS) ||
	    (hba->saved_err & UFSHCD_UIC_HIBERN8_MASK) ||
	    hba->force_host_reset ||
	    ((hba->saved_err & UIC_ERROR) &&
	    (hba->saved_uic_err & (UFSHCD_UIC_DL_PA_INIT_ERROR |
				   UFSHCD_UIC_DL_NAC_RECEIVED_ERROR |
				   UFSHCD_UIC_DL_TCx_REPLAY_ERROR))))
		needs_reset = true;

	/*
	 * if host reset is required then skip clearing the pending
	 * transfers forcefully because they will get cleared during
	 * host reset and restore
	 */
	if (needs_reset)
		goto skip_pending_xfer_clear;

	/* release lock as clear command might sleep */
	spin_unlock_irqrestore(hba->host->host_lock, flags);
	/* Clear pending transfer requests */
	for_each_set_bit(tag, &hba->outstanding_reqs, hba->nutrs) {
		if (ufshcd_clear_cmd(hba, tag)) {
			err_xfer = true;
			goto lock_skip_pending_xfer_clear;
		}
	}

	/* Clear pending task management requests */
	for_each_set_bit(tag, &hba->outstanding_tasks, hba->nutmrs) {
		if (ufshcd_clear_tm_cmd(hba, tag)) {
			err_tm = true;
			goto lock_skip_pending_xfer_clear;
		}
	}

lock_skip_pending_xfer_clear:
	spin_lock_irqsave(hba->host->host_lock, flags);

	/* Complete the requests that are cleared by s/w */
	ufshcd_complete_requests(hba);

	if (err_xfer || err_tm)
		needs_reset = true;

skip_pending_xfer_clear:
	/* Fatal errors need reset */
	if (needs_reset) {
		unsigned long max_doorbells = (1UL << hba->nutrs) - 1;

		/*
		 * ufshcd_reset_and_restore() does the link reinitialization
		 * which will need atleast one empty doorbell slot to send the
		 * device management commands (NOP and query commands).
		 * If there is no slot empty at this moment then free up last
		 * slot forcefully.
		 */
		if (hba->outstanding_reqs == max_doorbells)
			__ufshcd_transfer_req_compl(hba,
						    (1UL << (hba->nutrs - 1)));

		spin_unlock_irqrestore(hba->host->host_lock, flags);
		err = ufshcd_reset_and_restore(hba);
		spin_lock_irqsave(hba->host->host_lock, flags);
		if (err) {
			dev_err(hba->dev, "%s: reset and restore failed\n",
					__func__);
			hba->ufshcd_state = UFSHCD_STATE_ERROR;
		}
		/*
		 * Inform scsi mid-layer that we did reset and allow to handle
		 * Unit Attention properly.
		 */
		scsi_report_bus_reset(hba->host, 0);
		hba->saved_err = 0;
		hba->saved_uic_err = 0;
		hba->force_host_reset = false;
	}

skip_err_handling:
	if (!needs_reset) {
		hba->ufshcd_state = UFSHCD_STATE_OPERATIONAL;
		if (hba->saved_err || hba->saved_uic_err)
			dev_err_ratelimited(hba->dev, "%s: exit: saved_err 0x%x saved_uic_err 0x%x",
			    __func__, hba->saved_err, hba->saved_uic_err);
	}

	ufshcd_clear_eh_in_progress(hba);

out:
	spin_unlock_irqrestore(hba->host->host_lock, flags);
	ufshcd_scsi_unblock_requests(hba);
	ufshcd_release(hba);

	if (rpm_put == true)
		pm_runtime_put_sync(hba->dev);
}

static void ufshcd_rls_handler(struct work_struct *work)
{
	struct ufs_hba *hba;
	int ret = 0;
	u32 mode = 0;

	hba = container_of(work, struct ufs_hba, rls_work);
	pm_runtime_get_sync(hba->dev);
	ufshcd_scsi_block_requests(hba);
	ret = ufshcd_wait_for_doorbell_clr(hba, U64_MAX);
	if (ret) {
		dev_err(hba->dev,
			"Timed out (%d) waiting for DB to clear\n",
			ret);
		goto out;
	}

	ufshcd_dme_get(hba, UIC_ARG_MIB(PA_PWRMODE), &mode);
	if (hba->pwr_info.pwr_rx != ((mode >> PWR_RX_OFFSET) & PWR_INFO_MASK))
		hba->restore_needed = true;

	if (hba->pwr_info.pwr_tx != (mode & PWR_INFO_MASK))
		hba->restore_needed = true;

	ufshcd_dme_get(hba, UIC_ARG_MIB(PA_RXGEAR), &mode);
	if (hba->pwr_info.gear_rx != mode)
		hba->restore_needed = true;

	ufshcd_dme_get(hba, UIC_ARG_MIB(PA_TXGEAR), &mode);
	if (hba->pwr_info.gear_tx != mode)
		hba->restore_needed = true;

	if (hba->restore_needed)
		ret = ufshcd_config_pwr_mode(hba, &(hba->pwr_info));
	if (ret)
		dev_err(hba->dev, "%s: Failed setting power mode, err = %d\n",
			__func__, ret);
	else
		hba->restore_needed = false;
out:
	ufshcd_scsi_unblock_requests(hba);
	pm_runtime_put_sync(hba->dev);
}

/**
 * ufshcd_update_uic_error - check and set fatal UIC error flags.
 * @hba: per-adapter instance
 */
static void ufshcd_update_uic_error(struct ufs_hba *hba)
{
	u32 reg;
	unsigned long reg_ul; /* for test_bit */

	/* PHY layer lane error */
	reg = ufshcd_readl(hba, REG_UIC_ERROR_CODE_PHY_ADAPTER_LAYER);
#ifdef CONFIG_MTK_UFS_DEBUG
	if (reg) {
		dev_err(hba->dev,
			"Host UIC Error Code PHY Adapter Layer: %08x\n", reg);
		reg_ul = reg;
		if (test_bit(0, &reg_ul))
			dev_err(hba->dev, "PHY error on Lane 0\n");
		if (test_bit(1, &reg_ul))
			dev_err(hba->dev, "PHY error on Lane 1\n");
		if (test_bit(2, &reg_ul))
			dev_err(hba->dev, "PHY error on Lane 2\n");
		if (test_bit(3, &reg_ul))
			dev_err(hba->dev, "PHY error on Lane 3\n");
		if (test_bit(4, &reg_ul)) {
			dev_err(hba->dev, "Generic PHY Adapter Error.\n");
			dev_err(hba->dev, "This should be the LINERESET indication\n");
		}
	}
#endif
	/* Ignore LINERESET indication, as this is not an error */
	if ((reg & UIC_PHY_ADAPTER_LAYER_ERROR) &&
		(reg & UIC_PHY_ADAPTER_LAYER_ERROR_CODE_MASK)) {
		/*
		 * To know whether this error is fatal or not, DB timeout
		 * must be checked but this error is handled separately.
		 */
		dev_dbg(hba->dev, "%s: UIC Lane error reported\n", __func__);
		ufshcd_update_reg_hist(&hba->ufs_stats.pa_err, reg);

		if (reg & UIC_PHY_ADAPTER_LAYER_GENERIC_ERROR) {
			struct uic_command *cmd = hba->active_uic_cmd;

			if (cmd && cmd->command == UIC_CMD_DME_HIBER_ENTER) {
				dev_err(hba->dev,
			"%s: LINERESET during hibern8 enter, reg 0x%x\n",
					__func__, reg);
				hba->full_init_linereset = true;
			}

			if ((!hba->full_init_linereset) &&
				(!(work_pending(&hba->rls_work))))
				schedule_work(&hba->rls_work);
		}
	}

	/* PA_INIT_ERROR is fatal and needs UIC reset */
	reg = ufshcd_readl(hba, REG_UIC_ERROR_CODE_DATA_LINK_LAYER);
	if (reg)
		ufshcd_update_reg_hist(&hba->ufs_stats.dl_err, reg);
#ifdef CONFIG_MTK_UFS_DEBUG
	if (reg) {
		/* MTK PATCH: dump ufs debug Info like XO_UFS/VEMC/VUFS18 */
		ufs_mtk_pltfrm_gpio_trigger_and_debugInfo_dump(hba);
		dev_err(hba->dev,
			"Host UIC Error Code Data Link Layer: %08x\n", reg);
		reg_ul = reg;
		if (test_bit(0, &reg_ul))
			dev_err(hba->dev, "NAC_RECEIVED\n");
		if (test_bit(1, &reg_ul))
			dev_err(hba->dev, "TCx_REPLAY_TIMER_EXPIRED\n");
		if (test_bit(2, &reg_ul))
			dev_err(hba->dev, "AFCx_REQUEST_TIMER_EXPIRED\n");
		if (test_bit(3, &reg_ul))
			dev_err(hba->dev, "FCx_PROTECTION_TIMER_EXPIRED\n");
		if (test_bit(4, &reg_ul))
			dev_err(hba->dev, "CRC_ERROR\n");
		if (test_bit(5, &reg_ul))
			dev_err(hba->dev, "RX_BUFFER_OVERFLOW\n");
		if (test_bit(6, &reg_ul))
			dev_err(hba->dev, "MAX_FRAME_LENGTH_EXCEEDEDn");
		if (test_bit(7, &reg_ul))
			dev_err(hba->dev, "WRONG_SEQUENCE_NUMBER\n");
		if (test_bit(8, &reg_ul))
			dev_err(hba->dev, "AFC_FRAME_SYNTAX_ERROR\n");
		if (test_bit(9, &reg_ul))
			dev_err(hba->dev, "NAC_FRAME_SYNTAX_ERROR\n");
		if (test_bit(10, &reg_ul))
			dev_err(hba->dev, "EOF_SYNTAX_ERROR\n");
		if (test_bit(11, &reg_ul))
			dev_err(hba->dev, "FRAME_SYNTAX_ERROR\n");
		if (test_bit(12, &reg_ul))
			dev_err(hba->dev, "BAD_CTRL_SYMBOL_TYPE\n");
		if (test_bit(13, &reg_ul))
			dev_err(hba->dev, "PA_INIT_ERROR (FATAL ERROR)\n");
		if (test_bit(14, &reg_ul))
			dev_err(hba->dev, "PA_ERROR_IND_RECEIVED\n");
	}
#endif
	if (reg & UIC_DATA_LINK_LAYER_ERROR_PA_INIT)
		hba->uic_error |= UFSHCD_UIC_DL_PA_INIT_ERROR;
	else if (hba->dev_quirks &
		   UFS_DEVICE_QUIRK_RECOVERY_FROM_DL_NAC_ERRORS) {
		if (reg & UIC_DATA_LINK_LAYER_ERROR_NAC_RECEIVED)
			hba->uic_error |=
				UFSHCD_UIC_DL_NAC_RECEIVED_ERROR;
		else if (reg & UIC_DATA_LINK_LAYER_ERROR_TCx_REPLAY_TIMEOUT)
			hba->uic_error |= UFSHCD_UIC_DL_TCx_REPLAY_ERROR;
	}

	/* UIC NL/TL/DME errors needs software retry */
	reg = ufshcd_readl(hba, REG_UIC_ERROR_CODE_NETWORK_LAYER);
	if (reg) {
		ufshcd_update_reg_hist(&hba->ufs_stats.nl_err, reg);
		hba->uic_error |= UFSHCD_UIC_NL_ERROR;
#ifdef CONFIG_MTK_UFS_DEBUG
		dev_err(hba->dev,
			"Host UIC Error Code Network Layer: %08x\n", reg);
#endif
	}

	reg = ufshcd_readl(hba, REG_UIC_ERROR_CODE_TRANSPORT_LAYER);
	if (reg) {
		ufshcd_update_reg_hist(&hba->ufs_stats.tl_err, reg);
		hba->uic_error |= UFSHCD_UIC_TL_ERROR;
#ifdef CONFIG_MTK_UFS_DEBUG
		dev_err(hba->dev,
			"Host UIC Error Code Transport Layer: %08x\n", reg);
#endif
	}

	reg = ufshcd_readl(hba, REG_UIC_ERROR_CODE_DME);
	if (reg) {
		ufshcd_update_reg_hist(&hba->ufs_stats.dme_err, reg);
		hba->uic_error |= UFSHCD_UIC_DME_ERROR;
#ifdef CONFIG_MTK_UFS_DEBUG
		dev_err(hba->dev,
			"Host UIC Error Code: %08x\n", reg);
#endif
	}

	dev_dbg(hba->dev, "%s: UIC error flags = 0x%08x\n",
			__func__, hba->uic_error);
}

static bool ufshcd_is_auto_hibern8_error(struct ufs_hba *hba,
					 u32 intr_mask)
{
	if (!ufshcd_is_auto_hibern8_supported(hba))
		return false;

	if (!(intr_mask & UFSHCD_UIC_HIBERN8_MASK))
		return false;

	if (hba->active_uic_cmd &&
	    (hba->active_uic_cmd->command == UIC_CMD_DME_HIBER_ENTER ||
	    hba->active_uic_cmd->command == UIC_CMD_DME_HIBER_EXIT))
		return false;

	return true;
}

/**
 * ufshcd_check_errors - Check for errors that need s/w attention
 * @hba: per-adapter instance
 */
static void ufshcd_check_errors(struct ufs_hba *hba)
{
	bool queue_eh_work = false;

	if (hba->errors & INT_FATAL_ERRORS) {
		ufshcd_update_reg_hist(&hba->ufs_stats.fatal_err, hba->errors);
		queue_eh_work = true;
	}

	if (hba->errors & UIC_ERROR) {
		hba->uic_error = 0;
		ufshcd_update_uic_error(hba);
		if (hba->uic_error) {
			/* MTK PATCH: dump ufs debug Info like
			 * XO_UFS/VEMC/VUFS18
			 */
			ufs_mtk_pltfrm_gpio_trigger_and_debugInfo_dump(hba);
			queue_eh_work = true;
		}
	}

	if (hba->errors & UFSHCD_UIC_HIBERN8_MASK) {
		dev_info(hba->dev,
			"%s: Auto Hibern8 %s failed - status: 0x%08x, upmcrs: 0x%08x, ahit: 0x%08x\n",
			__func__, (hba->errors & UIC_HIBERNATE_ENTER) ?
			"Enter" : "Exit",
			hba->errors, ufshcd_get_upmcrs(hba),
			ufshcd_readl(hba, REG_AUTO_HIBERNATE_IDLE_TIMER));
		ufshcd_update_reg_hist(&hba->ufs_stats.auto_hibern8_err,
				       hba->errors);

		ufs_mtk_dbg_hang_detect_dump();

		queue_eh_work = true;
	}

	if (queue_eh_work) {
		/*
		 * update the transfer error masks to sticky bits, let's do this
		 * irrespective of current ufshcd_state.
		 */
		hba->saved_err |= hba->errors;
		hba->saved_uic_err |= hba->uic_error;

		/* handle fatal errors only when link is functional */
		if (hba->ufshcd_state == UFSHCD_STATE_OPERATIONAL) {
			/* block commands from scsi mid-layer */
			ufshcd_scsi_block_requests(hba);

			hba->ufshcd_state = UFSHCD_STATE_EH_SCHEDULED;

			/* dump controller state before resetting */
			if (hba->saved_err & (INT_FATAL_ERRORS | UIC_ERROR)) {
				bool pr_prdt = !!(hba->saved_err &
						SYSTEM_BUS_FATAL_ERROR);

				dev_err(hba->dev, "%s: saved_err 0x%x saved_uic_err 0x%x\n",
					__func__, hba->saved_err,
					hba->saved_uic_err);

				ufshcd_print_host_regs(hba);
				ufshcd_print_pwr_info(hba);
				ufshcd_print_tmrs(hba, hba->outstanding_tasks);
				ufshcd_print_trs(hba, hba->outstanding_reqs,
							pr_prdt);
			}
			schedule_work(&hba->eh_work);
		}
	}
	/*
	 * if (!queue_eh_work) -
	 * Other errors are either non-fatal where host recovers
	 * itself without s/w intervention or errors that will be
	 * handled by the SCSI core layer.
	 */
}

/**
 * ufshcd_tmc_handler - handle task management function completion
 * @hba: per adapter instance
 */
static void ufshcd_tmc_handler(struct ufs_hba *hba)
{
	u32 tm_doorbell;

	tm_doorbell = ufshcd_readl(hba, REG_UTP_TASK_REQ_DOOR_BELL);
	hba->tm_condition = tm_doorbell ^ hba->outstanding_tasks;
	wake_up(&hba->tm_wq);
}

/**
 * ufshcd_sl_intr - Interrupt service routine
 * @hba: per adapter instance
 * @intr_status: contains interrupts generated by the controller
 */
static void ufshcd_sl_intr(struct ufs_hba *hba, u32 intr_status)
{
	hba->errors = UFSHCD_ERROR_MASK & intr_status;

	if (ufshcd_is_auto_hibern8_error(hba, intr_status))
		hba->errors |= (UFSHCD_UIC_HIBERN8_MASK & intr_status);

	if (hba->errors)
		ufshcd_check_errors(hba);

	if (intr_status & UFSHCD_UIC_MASK)
		ufshcd_uic_cmd_compl(hba, intr_status);

	if (intr_status & UTP_TASK_REQ_COMPL)
		ufshcd_tmc_handler(hba);

	if (intr_status & UTP_TRANSFER_REQ_COMPL)
		ufshcd_transfer_req_compl(hba);
}

/**
 * ufshcd_intr - Main interrupt service routine
 * @irq: irq number
 * @__hba: pointer to adapter instance
 *
 * Returns IRQ_HANDLED - If interrupt is valid
 *		IRQ_NONE - If invalid interrupt
 */
static irqreturn_t ufshcd_intr(int irq, void *__hba)
{
	u32 intr_status, enabled_intr_status;
	irqreturn_t retval = IRQ_NONE;
	struct ufs_hba *hba = __hba;

	spin_lock(hba->host->host_lock);
	/* MTK PATCH */
	if (unlikely(hba->clk_gating.state == CLKS_OFF)) {
		/* trigger kernel panic if clock is not enabled */
		dev_err(hba->dev, "%s: clock not on.\n");
#if defined(CONFIG_MTK_GIC_EXT)
		mt_irq_dump_status(irq);
#endif
		ufshcd_generic_log(hba,
			0, 0, __LINE__,
			UFS_TRACE_GENERIC);
		BUG();
	}

	intr_status = ufshcd_readl(hba, REG_INTERRUPT_STATUS);
	enabled_intr_status =
		intr_status & ufshcd_readl(hba, REG_INTERRUPT_ENABLE);

	if (intr_status)
		ufshcd_writel(hba, intr_status, REG_INTERRUPT_STATUS);

	if (enabled_intr_status) {
		ufshcd_sl_intr(hba, enabled_intr_status);
		retval = IRQ_HANDLED;
	}
	spin_unlock(hba->host->host_lock);
	return retval;
}

static int ufshcd_clear_tm_cmd(struct ufs_hba *hba, int tag)
{
	int err = 0;
	u32 mask = 1 << tag;
	unsigned long flags;

	if (!test_bit(tag, &hba->outstanding_tasks))
		goto out;

	spin_lock_irqsave(hba->host->host_lock, flags);
	ufshcd_writel(hba, ~(1 << tag), REG_UTP_TASK_REQ_LIST_CLEAR);
	spin_unlock_irqrestore(hba->host->host_lock, flags);

	/* poll for max. 1 sec to clear door bell register by h/w */
	err = ufshcd_wait_for_register(hba,
			REG_UTP_TASK_REQ_DOOR_BELL,
			mask, 0, 1000, 1000, true);
out:
	return err;
}

/**
 * ufshcd_issue_tm_cmd - issues task management commands to controller
 * @hba: per adapter instance
 * @lun_id: LUN ID to which TM command is sent
 * @task_id: task ID to which the TM command is applicable
 * @tm_function: task management function opcode
 * @tm_response: task management service response return value
 *
 * Returns non-zero value on error, zero on success.
 */
static int ufshcd_issue_tm_cmd(struct ufs_hba *hba, int lun_id, int task_id,
		u8 tm_function, u8 *tm_response)
{
	struct utp_task_req_desc *task_req_descp;
	struct utp_upiu_task_req *task_req_upiup;
	struct Scsi_Host *host;
	unsigned long flags;
	int free_slot;
	int err;
	int task_tag;

	host = hba->host;

	/*
	 * Get free slot, sleep if slots are unavailable.
	 * Even though we use wait_event() which sleeps indefinitely,
	 * the maximum wait time is bounded by %TM_CMD_TIMEOUT.
	 */
	wait_event(hba->tm_tag_wq, ufshcd_get_tm_free_slot(hba, &free_slot));
	ufshcd_hold(hba, false);

	spin_lock_irqsave(host->host_lock, flags);
	task_req_descp = hba->utmrdl_base_addr;
	task_req_descp += free_slot;

	/* Configure task request descriptor */
	task_req_descp->header.dword_0 = cpu_to_le32(UTP_REQ_DESC_INT_CMD);
	task_req_descp->header.dword_2 =
			cpu_to_le32(OCS_INVALID_COMMAND_STATUS);

	/* Configure task request UPIU */
	task_req_upiup =
		(struct utp_upiu_task_req *) task_req_descp->task_req_upiu;
	task_tag = hba->nutrs + free_slot;
	task_req_upiup->header.dword_0 =
		UPIU_HEADER_DWORD(UPIU_TRANSACTION_TASK_REQ, 0,
					      lun_id, task_tag);
	task_req_upiup->header.dword_1 =
		UPIU_HEADER_DWORD(0, tm_function, 0, 0);
	/*
	 * The host shall provide the same value for LUN field in the basic
	 * header and for Input Parameter.
	 */
	task_req_upiup->input_param1 = cpu_to_be32(lun_id);
	task_req_upiup->input_param2 = cpu_to_be32(task_id);

	ufshcd_vops_res_ctrl(hba, UFS_RESCTL_CMD_SEND);
	ufshcd_vops_setup_task_mgmt(hba, free_slot, tm_function);

	/* send command to the controller */
	__set_bit(free_slot, &hba->outstanding_tasks);

	/* Make sure descriptors are ready before ringing the task doorbell */
	wmb();

	ufshcd_writel(hba, 1 << free_slot, REG_UTP_TASK_REQ_DOOR_BELL);
	/* Make sure that doorbell is committed immediately */
	wmb();

	/* MTK PATCH */
	ufshcd_cond_add_cmd_trace(
		hba,
		task_id | (task_tag << 8) | (tm_function << 16) |
			(lun_id << 24),
		UFS_TRACE_TM_SEND);

	spin_unlock_irqrestore(host->host_lock, flags);

	/* wait until the task management command is completed */
	err = wait_event_timeout(hba->tm_wq,
			test_bit(free_slot, &hba->tm_condition),
			msecs_to_jiffies(TM_CMD_TIMEOUT));
	if (!err) {
		dev_err(hba->dev, "%s: task management cmd 0x%.2x timed-out\n",
				__func__, tm_function);
		if (ufshcd_clear_tm_cmd(hba, free_slot))
			dev_WARN(hba->dev, "%s: unable clear tm cmd (slot %d) after timeout\n",
					__func__, free_slot);
		err = -ETIMEDOUT;
	} else {
		err = ufshcd_task_req_compl(hba, free_slot, tm_response);
	}

	/*MTK patch: Clear tasks from outstanding_tasks */
	spin_lock_irqsave(host->host_lock, flags);
	__clear_bit(free_slot, &hba->outstanding_tasks);
	ufshcd_vops_res_ctrl(hba, UFS_RESCTL_CMD_COMP);
	ufs_mtk_auto_hiber8_quirk_handler(hba, true);
	spin_unlock_irqrestore(host->host_lock, flags);

	/* MTK PATCH */
	/* get response for cmd trace */
	if (tm_response)
		task_id = *tm_response;

	ufshcd_cond_add_cmd_trace(
		hba,
		task_id | (task_tag << 8) | (tm_function << 16) |
			(lun_id << 24),
		UFS_TRACE_TM_COMPLETED);

	clear_bit(free_slot, &hba->tm_condition);
	ufshcd_put_tm_slot(hba, free_slot);
	wake_up(&hba->tm_tag_wq);

	ufshcd_release(hba);
	return err;
}

/**
 * ufshcd_eh_device_reset_handler - device reset handler registered to
 *                                    scsi layer.
 * @cmd: SCSI command pointer
 *
 * Returns SUCCESS/FAILED
 */
static int ufshcd_eh_device_reset_handler(struct scsi_cmnd *cmd)
{
	struct Scsi_Host *host;
	struct ufs_hba *hba;
	unsigned int tag;
	u32 pos;
	int err;
	u8 resp = 0xF;
	struct ufshcd_lrb *lrbp;
	unsigned long flags;

	host = cmd->device->host;
	hba = shost_priv(host);
	tag = cmd->request->tag;

	lrbp = &hba->lrb[tag];
	err = ufshcd_issue_tm_cmd(hba, lrbp->lun, 0, UFS_LOGICAL_RESET, &resp);
	if (err || resp != UPIU_TASK_MANAGEMENT_FUNC_COMPL) {
		if (!err)
			err = resp;
		goto out;
	}

	/* clear the commands that were pending for corresponding LUN */
	for_each_set_bit(pos, &hba->outstanding_reqs, hba->nutrs) {
		if (hba->lrb[pos].lun == lrbp->lun) {
			err = ufshcd_clear_cmd(hba, pos);
			if (err)
				break;
		}
	}
	spin_lock_irqsave(host->host_lock, flags);
	ufshcd_transfer_req_compl(hba);
	spin_unlock_irqrestore(host->host_lock, flags);

out:
	hba->req_abort_count = 0;
	ufshcd_update_reg_hist(&hba->ufs_stats.dev_reset, (u32)err);
	if (!err) {
#if defined(CONFIG_UFSFEATURE)
		ufsf_hpb_reset_lu(&hba->ufsf);
		ufsf_tw_reset_lu(&hba->ufsf);
#endif
#if defined(CONFIG_SCSI_SKHPB)
		if (hba->card->wmanufacturerid == UFS_VENDOR_SKHYNIX) {
			if (hba->skhpb_state == SKHPB_PRESENT)
				hba->skhpb_state = SKHPB_RESET;
			schedule_delayed_work(&hba->skhpb_init_work,
					      msecs_to_jiffies(10));
		}
#endif
		err = SUCCESS;
	} else {
		dev_err(hba->dev, "%s: failed with err %d\n", __func__, err);
		err = FAILED;
	}
	return err;
}

static void ufshcd_set_req_abort_skip(struct ufs_hba *hba, unsigned long bitmap)
{
	struct ufshcd_lrb *lrbp;
	int tag;

	for_each_set_bit(tag, &bitmap, hba->nutrs) {
		lrbp = &hba->lrb[tag];
		lrbp->req_abort_skip = true;
	}
}

/**
 * ufshcd_abort - abort a specific command
 * @cmd: SCSI command pointer
 *
 * Abort the pending command in device by sending UFS_ABORT_TASK task management
 * command, and in host controller by clearing the door-bell register. There can
 * be race between controller sending the command to the device while abort is
 * issued. To avoid that, first issue UFS_QUERY_TASK to check if the command is
 * really issued and then try to abort it.
 *
 * Returns SUCCESS/FAILED
 */
static int ufshcd_abort(struct scsi_cmnd *cmd)
{
	struct Scsi_Host *host;
	struct ufs_hba *hba;
	unsigned long flags;
	unsigned int tag;
	int err = 0;
	int poll_cnt;
	u8 resp = 0xF;
	struct ufshcd_lrb *lrbp;
	u32 reg;

	host = cmd->device->host;
	hba = shost_priv(host);
	tag = cmd->request->tag;
	lrbp = &hba->lrb[tag];
	if (!ufshcd_valid_tag(hba, tag)) {
		dev_err(hba->dev,
			"%s: invalid command tag %d: cmd=0x%p, cmd->request=0x%p",
			__func__, tag, cmd, cmd->request);
		BUG();
	}

	/*
	 * Task abort to the device W-LUN is illegal. When this command
	 * will fail, due to spec violation, scsi err handling next step
	 * will be to send LU reset which, again, is a spec violation.
	 * To avoid these unnecessary/illegal step we skip to the last error
	 * handling stage: reset and restore.
	 */
	if (lrbp->lun == UFS_UPIU_UFS_DEVICE_WLUN)
		return ufshcd_eh_host_reset_handler(cmd);

	ufshcd_hold(hba, false);

	/* MTK PATCH: debugging log for aborting cmd */
	dev_info(hba->dev,
		"abort: tag %d, cmd 0x%x\n", tag, (int)cmd->cmnd[0]);

	reg = ufshcd_readl(hba, REG_UTP_TRANSFER_REQ_DOOR_BELL);
	/* If command is already aborted/completed, return SUCCESS */
	if (!(test_bit(tag, &hba->outstanding_reqs))) {
		dev_err(hba->dev,
			"%s: cmd at tag %d already completed, outstanding=0x%lx, doorbell=0x%x\n",
			__func__, tag, hba->outstanding_reqs, reg);
		goto out;
	}

	if (!(reg & (1 << tag))) {
		dev_err(hba->dev,
		"%s: cmd was completed, but without a notifying intr, tag = %d",
		__func__, tag);
	}

	/* Print Transfer Request of aborted task */
	dev_err(hba->dev, "%s: Device abort task at tag %d\n", __func__, tag);

	/* MTK PATCH */
	ufshcd_cond_add_cmd_trace(hba, tag, UFS_TRACE_ABORTING);

	/*
	 * Print detailed info about aborted request.
	 * As more than one request might get aborted at the same time,
	 * print full information only for the first aborted request in order
	 * to reduce repeated printouts. For other aborted requests only print
	 * basic details.
	 */
	scsi_print_command(hba->lrb[tag].cmd);
	if (!hba->req_abort_count) {
		ufshcd_update_reg_hist(&hba->ufs_stats.task_abort, 0);
		ufshcd_print_host_regs(hba);
		ufshcd_print_host_state(hba, 1, NULL, NULL, NULL);
		ufshcd_print_pwr_info(hba);
		ufshcd_print_trs(hba, 1 << tag, true);
		/* MTK PATCH */
		ufs_mtk_dbg_dump_scsi_cmd(hba, cmd,
			UFSHCD_DBG_PRINT_ABORT_CMD_EN);
		ufs_mtk_pltfrm_gpio_trigger_and_debugInfo_dump(hba);
	} else {
		ufshcd_print_trs(hba, 1 << tag, false);
	}
	hba->req_abort_count++;

	/* Skip task abort in case previous aborts failed and report failure */
	if (lrbp->req_abort_skip) {
		err = -EIO;
		goto out;
	}

	for (poll_cnt = 100; poll_cnt; poll_cnt--) {
		err = ufshcd_issue_tm_cmd(hba, lrbp->lun, lrbp->task_tag,
				UFS_QUERY_TASK, &resp);
		if (!err && resp == UPIU_TASK_MANAGEMENT_FUNC_SUCCEEDED) {
			/* cmd pending in the device */
			dev_err(hba->dev, "%s: cmd pending in the device. tag = %d\n",
				__func__, tag);
			break;
		} else if (!err && resp == UPIU_TASK_MANAGEMENT_FUNC_COMPL) {
			/*
			 * cmd not pending in the device, check if it is
			 * in transition.
			 */
			dev_err(hba->dev, "%s: cmd at tag %d not pending in the device.\n",
				__func__, tag);
			reg = ufshcd_readl(hba, REG_UTP_TRANSFER_REQ_DOOR_BELL);
			if (reg & (1 << tag)) {
				/* sleep for max. 200us to stabilize */
				usleep_range(100, 200);
				continue;
			}
			/* command completed already */
			dev_err(hba->dev, "%s: cmd at tag %d successfully cleared from DB.\n",
				__func__, tag);
			goto out;
		} else {
			dev_err(hba->dev,
				"%s: no response from device. tag = %d, err %d\n",
				__func__, tag, err);
			if (!err)
				err = resp; /* service response error */
			goto out;
		}
	}

	if (!poll_cnt) {
		err = -EBUSY;
		goto out;
	}

	err = ufshcd_issue_tm_cmd(hba, lrbp->lun, lrbp->task_tag,
			UFS_ABORT_TASK, &resp);
	if (err || resp != UPIU_TASK_MANAGEMENT_FUNC_COMPL) {
		if (!err) {
			err = resp; /* service response error */
			dev_err(hba->dev, "%s: issued. tag = %d, err %d\n",
				__func__, tag, err);
		}
		goto out;
	}

	err = ufshcd_clear_cmd(hba, tag);
	if (err) {
		dev_err(hba->dev, "%s: Failed clearing cmd at tag %d, err %d\n",
			__func__, tag, err);
		goto out;
	}

	scsi_dma_unmap(cmd);

	spin_lock_irqsave(host->host_lock, flags);

	ufshcd_outstanding_req_clear(hba, tag);
	hba->lrb[tag].cmd = NULL;
	ufshcd_vops_res_ctrl(hba, UFS_RESCTL_CMD_COMP);
	ufs_mtk_auto_hiber8_quirk_handler(hba, true);

	spin_unlock_irqrestore(host->host_lock, flags);

	clear_bit_unlock(tag, &hba->lrb_in_use);
	wake_up(&hba->dev_cmd.tag_wq);

out:
	if (!err) {
		err = SUCCESS;
	} else {
		dev_err(hba->dev, "%s: failed with err %d\n", __func__, err);
		ufshcd_set_req_abort_skip(hba, hba->outstanding_reqs);
		err = FAILED;
	}

	/*
	 * This ufshcd_release() corresponds to the original scsi cmd that got
	 * aborted here (as we won't get any IRQ for it).
	 */
	ufshcd_release(hba);
	return err;
}

/**
 * ufshcd_host_reset_and_restore - reset and restore host controller
 * @hba: per-adapter instance
 *
 * Note that host controller reset may issue DME_RESET to
 * local and remote (device) Uni-Pro stack and the attributes
 * are reset to default state.
 *
 * Returns zero on success, non-zero on failure
 */
static int ufshcd_host_reset_and_restore(struct ufs_hba *hba)
{
	int err;
	unsigned long flags;

	/*
	 * Stop the host controller and complete the requests
	 * cleared by h/w
	 */
	spin_lock_irqsave(hba->host->host_lock, flags);
	ufshcd_hba_stop(hba, false);
<<<<<<< HEAD
#if defined(CONFIG_UFSFEATURE)
	ufsf_hpb_reset_host(&hba->ufsf);
	ufsf_tw_reset_host(&hba->ufsf);
#endif
=======
	hba->silence_err_logs = true;
	ufshcd_complete_requests(hba);
	hba->silence_err_logs = false;
>>>>>>> 32bc956b
	spin_unlock_irqrestore(hba->host->host_lock, flags);

	/* scale up clocks to max frequency before full reinitialization */
	ufshcd_scale_clks(hba, true);

	err = ufshcd_hba_enable(hba);
	if (err)
		goto out;

	/* Establish the link again and restore the device */
	err = ufshcd_probe_hba(hba);

	if (!err && (hba->ufshcd_state != UFSHCD_STATE_OPERATIONAL))
		err = -EIO;
out:
	if (err)
		dev_err(hba->dev, "%s: Host init failed %d\n", __func__, err);
	ufshcd_update_reg_hist(&hba->ufs_stats.host_reset, (u32)err);
	return err;
}

/**
 * ufshcd_reset_and_restore - reset and re-initialize host/device
 * @hba: per-adapter instance
 *
 * Reset and recover device, host and re-establish link. This
 * is helpful to recover the communication in fatal error conditions.
 *
 * Returns zero on success, non-zero on failure
 */
static int ufshcd_reset_and_restore(struct ufs_hba *hba)
{
	int err = 0;
	int retries = MAX_HOST_RESET_RETRIES;

	do {
		/* Reset the attached device */
		ufshcd_vops_device_reset(hba);

		ufshcd_device_reset_log(hba);

		err = ufshcd_host_reset_and_restore(hba);
	} while (err && --retries);

	return err;
}

/**
 * ufshcd_eh_host_reset_handler - host reset handler registered to scsi layer
 * @cmd - SCSI command pointer
 *
 * Returns SUCCESS/FAILED
 */
static int ufshcd_eh_host_reset_handler(struct scsi_cmnd *cmd)
{
	int err;
	unsigned long flags;
	struct ufs_hba *hba;
	unsigned long max_doorbells;

	hba = shost_priv(cmd->device->host);

	ufshcd_hold(hba, false);
	/*
	 * Check if there is any race with fatal error handling.
	 * If so, wait for it to complete. Even though fatal error
	 * handling does reset and restore in some cases, don't assume
	 * anything out of it. We are just avoiding race here.
	 */
	do {
		spin_lock_irqsave(hba->host->host_lock, flags);
		if (!(work_pending(&hba->eh_work) ||
			    hba->ufshcd_state == UFSHCD_STATE_RESET ||
			    hba->ufshcd_state == UFSHCD_STATE_EH_SCHEDULED))
			break;
		spin_unlock_irqrestore(hba->host->host_lock, flags);
		dev_dbg(hba->dev, "%s: reset in progress\n", __func__);
		flush_work(&hba->eh_work);
	} while (1);

	hba->ufshcd_state = UFSHCD_STATE_RESET;
	ufshcd_set_eh_in_progress(hba);

	/*
	 * ufshcd_reset_and_restore() does the link reinitialization
	 * which will need atleast one empty doorbell slot to send the
	 * device management commands (NOP and query commands).
	 * If there is no slot empty at this moment then free up last
	 * slot forcefully.
	 */
	max_doorbells = (1UL << hba->nutrs) - 1;
	if (hba->outstanding_reqs == max_doorbells)
		__ufshcd_transfer_req_compl(hba, (1UL << (hba->nutrs - 1)));
	spin_unlock_irqrestore(hba->host->host_lock, flags);

	err = ufshcd_reset_and_restore(hba);

	spin_lock_irqsave(hba->host->host_lock, flags);
	if (!err) {
		err = SUCCESS;
		hba->ufshcd_state = UFSHCD_STATE_OPERATIONAL;
	} else {
		err = FAILED;
		hba->ufshcd_state = UFSHCD_STATE_ERROR;
	}
	ufshcd_clear_eh_in_progress(hba);
	spin_unlock_irqrestore(hba->host->host_lock, flags);

	ufshcd_release(hba);
	return err;
}

/**
 * ufshcd_get_max_icc_level - calculate the ICC level
 * @sup_curr_uA: max. current supported by the regulator
 * @start_scan: row at the desc table to start scan from
 * @buff: power descriptor buffer
 *
 * Returns calculated max ICC level for specific regulator
 */
static u32 ufshcd_get_max_icc_level(int sup_curr_uA, u32 start_scan, char *buff)
{
	int i;
	int curr_uA;
	u16 data;
	u16 unit;

	for (i = start_scan; i >= 0; i--) {
		data = be16_to_cpup((__be16 *)&buff[2 * i]);
		unit = (data & ATTR_ICC_LVL_UNIT_MASK) >>
						ATTR_ICC_LVL_UNIT_OFFSET;
		curr_uA = data & ATTR_ICC_LVL_VALUE_MASK;
		switch (unit) {
		case UFSHCD_NANO_AMP:
			curr_uA = curr_uA / 1000;
			break;
		case UFSHCD_MILI_AMP:
			curr_uA = curr_uA * 1000;
			break;
		case UFSHCD_AMP:
			curr_uA = curr_uA * 1000 * 1000;
			break;
		case UFSHCD_MICRO_AMP:
		default:
			break;
		}
		if (sup_curr_uA >= curr_uA)
			break;
	}
	if (i < 0) {
		i = 0;
		pr_err("%s: Couldn't find valid icc_level = %d", __func__, i);
	}

	return (u32)i;
}

/**
 * ufshcd_calc_icc_level - calculate the max ICC level
 * In case regulators are not initialized we'll return 0
 * @hba: per-adapter instance
 * @desc_buf: power descriptor buffer to extract ICC levels from.
 * @len: length of desc_buff
 *
 * Returns calculated ICC level
 */
static u32 ufshcd_find_max_sup_active_icc_level(struct ufs_hba *hba,
							u8 *desc_buf, int len)
{
	u32 icc_level = 0;

	if (!hba->vreg_info.vcc || !hba->vreg_info.vccq ||
						!hba->vreg_info.vccq2) {
		dev_err(hba->dev,
			"%s: Regulator capability was not set, actvIccLevel=%d",
							__func__, icc_level);
		goto out;
	}

	if (hba->vreg_info.vcc && hba->vreg_info.vcc->max_uA)
		icc_level = ufshcd_get_max_icc_level(
				hba->vreg_info.vcc->max_uA,
				POWER_DESC_MAX_ACTV_ICC_LVLS - 1,
				&desc_buf[PWR_DESC_ACTIVE_LVLS_VCC_0]);

	if (hba->vreg_info.vccq && hba->vreg_info.vccq->max_uA)
		icc_level = ufshcd_get_max_icc_level(
				hba->vreg_info.vccq->max_uA,
				icc_level,
				&desc_buf[PWR_DESC_ACTIVE_LVLS_VCCQ_0]);

	if (hba->vreg_info.vccq2 && hba->vreg_info.vccq2->max_uA)
		icc_level = ufshcd_get_max_icc_level(
				hba->vreg_info.vccq2->max_uA,
				icc_level,
				&desc_buf[PWR_DESC_ACTIVE_LVLS_VCCQ2_0]);
out:
	return icc_level;
}

static void ufshcd_init_icc_levels(struct ufs_hba *hba)
{
	int ret;
	int buff_len = hba->desc_size.pwr_desc;
	u8 desc_buf[hba->desc_size.pwr_desc];

	ret = ufshcd_read_power_desc(hba, desc_buf, buff_len);
	if (ret) {
		dev_err(hba->dev,
			"%s: Failed reading power descriptor.len = %d ret = %d",
			__func__, buff_len, ret);
		return;
	}

	hba->init_prefetch_data.icc_level =
			ufshcd_find_max_sup_active_icc_level(hba,
			desc_buf, buff_len);
	dev_dbg(hba->dev, "%s: setting icc_level 0x%x",
			__func__, hba->init_prefetch_data.icc_level);

	ret = ufshcd_query_attr_retry(hba, UPIU_QUERY_OPCODE_WRITE_ATTR,
		QUERY_ATTR_IDN_ACTIVE_ICC_LVL, 0, 0,
		&hba->init_prefetch_data.icc_level);

	if (ret)
		dev_err(hba->dev,
			"%s: Failed configuring bActiveICCLevel = %d ret = %d",
			__func__, hba->init_prefetch_data.icc_level , ret);

}

/*
 * MTK PATCH: RPMB feature
 */
#define SEC_PROTOCOL_UFS  0xEC
#define SEC_SPECIFIC_UFS_RPMB 0x0001

#define SEC_PROTOCOL_CMD_SIZE 12
#define SEC_PROTOCOL_RETRIES 3
#define SEC_PROTOCOL_RETRIES_ON_RESET 10
#define SEC_PROTOCOL_TIMEOUT msecs_to_jiffies(30000)

/* MTK PATCH */
int ufshcd_rpmb_security_out(struct scsi_device *sdev,
			 struct rpmb_frame *frames, u32 cnt)
{
	struct scsi_sense_hdr sshdr;
	u32 trans_len = cnt * sizeof(struct rpmb_frame);
	int reset_retries = SEC_PROTOCOL_RETRIES_ON_RESET;
	int ret;
	u8 cmd[SEC_PROTOCOL_CMD_SIZE];

	memset(cmd, 0, SEC_PROTOCOL_CMD_SIZE);
	cmd[0] = SECURITY_PROTOCOL_OUT;
	cmd[1] = SEC_PROTOCOL_UFS;
	put_unaligned_be16(SEC_SPECIFIC_UFS_RPMB, cmd + 2);
	cmd[4] = 0;                              /* inc_512 bit 7 set to 0 */
	put_unaligned_be32(trans_len, cmd + 6);  /* transfer length */

	/* MTK PATCH: Ensure device is resumed before RPMB operation */
	scsi_autopm_get_device(sdev);

retry:
	ret = scsi_execute_req(sdev, cmd, DMA_TO_DEVICE,
				     frames, trans_len, &sshdr,
				     SEC_PROTOCOL_TIMEOUT, SEC_PROTOCOL_RETRIES,
				     NULL);

	if (ret && scsi_sense_valid(&sshdr) &&
	    sshdr.sense_key == UNIT_ATTENTION &&
	    sshdr.asc == 0x29 && sshdr.ascq == 0x00)
		/*
		 * Device reset might occur several times,
		 * give it one more chance
		 */
		if (--reset_retries > 0)
			goto retry;

	if (ret)
		dev_err(&sdev->sdev_gendev, "%s: failed with err %0x\n",
			__func__, ret);

	if (driver_byte(ret) & DRIVER_SENSE)
		scsi_print_sense_hdr(sdev, "rpmb: security out", &sshdr);

	/* MTK PATCH: Allow device to be runtime suspended */
	scsi_autopm_put_device(sdev);

	return ret;
}

/* MTK PATCH */
int ufshcd_rpmb_security_in(struct scsi_device *sdev,
			struct rpmb_frame *frames, u32 cnt)
{
	struct scsi_sense_hdr sshdr;
	u32 alloc_len = cnt * sizeof(struct rpmb_frame);
	int reset_retries = SEC_PROTOCOL_RETRIES_ON_RESET;
	int ret;
	u8 cmd[SEC_PROTOCOL_CMD_SIZE];

	memset(cmd, 0, SEC_PROTOCOL_CMD_SIZE);
	cmd[0] = SECURITY_PROTOCOL_IN;
	cmd[1] = SEC_PROTOCOL_UFS;
	put_unaligned_be16(SEC_SPECIFIC_UFS_RPMB, cmd + 2);
	cmd[4] = 0;                             /* inc_512 bit 7 set to 0 */
	put_unaligned_be32(alloc_len, cmd + 6); /* allocation length */

	/* MTK PATCH: Ensure device is resumed before RPMB operation */
	scsi_autopm_get_device(sdev);

retry:
	ret = scsi_execute_req(sdev, cmd, DMA_FROM_DEVICE,
				     frames, alloc_len, &sshdr,
				     SEC_PROTOCOL_TIMEOUT, SEC_PROTOCOL_RETRIES,
				     NULL);

	if (ret && scsi_sense_valid(&sshdr) &&
	    sshdr.sense_key == UNIT_ATTENTION &&
	    sshdr.asc == 0x29 && sshdr.ascq == 0x00)
		/*
		 * Device reset might occur several times,
		 * give it one more chance
		 */
		if (--reset_retries > 0)
			goto retry;

	/* MTK PATCH: Allow device to be runtime suspended */
	scsi_autopm_put_device(sdev);

	if (ret)
		dev_err(&sdev->sdev_gendev, "%s: failed with err %0x\n",
			__func__, ret);

	if (driver_byte(ret) & DRIVER_SENSE)
		scsi_print_sense_hdr(sdev, "rpmb: security in", &sshdr);

	return ret;
}

/* MTK PATCH */
static int ufshcd_rpmb_cmd_seq(struct device *dev,
			       struct rpmb_cmd *cmds, u32 ncmds)
{
	unsigned long flags;
	struct ufs_hba *hba = dev_get_drvdata(dev);
	struct scsi_device *sdev;
	struct rpmb_cmd *cmd;
	int i;
	int ret;

	spin_lock_irqsave(hba->host->host_lock, flags);
	sdev = hba->sdev_ufs_rpmb;
	if (sdev) {
		ret = scsi_device_get(sdev);
		if (!ret && !scsi_device_online(sdev)) {
			ret = -ENODEV;
			scsi_device_put(sdev);
		}
	} else {
		ret = -ENODEV;
	}
	spin_unlock_irqrestore(hba->host->host_lock, flags);
	if (ret)
		return ret;

	/*
	 * Send all command one by one.
	 * Use rpmb lock to prevent other rpmb read/write threads cut in line.
	 * Use mutex not spin lock because in/out function might sleep.
	 */
	mutex_lock(&hba->rpmb_lock);
	for (ret = 0, i = 0; i < ncmds && !ret; i++) {
		cmd = &cmds[i];
		if (cmd->flags & RPMB_F_WRITE)
			ret = ufshcd_rpmb_security_out(sdev, cmd->frames,
						       cmd->nframes);
		else
			ret = ufshcd_rpmb_security_in(sdev, cmd->frames,
						      cmd->nframes);
	}
	mutex_unlock(&hba->rpmb_lock);

	scsi_device_put(sdev);
	return ret;
}

/* MTK PATCH */
static struct rpmb_ops ufshcd_rpmb_dev_ops = {
	.cmd_seq = ufshcd_rpmb_cmd_seq,
	.type = RPMB_TYPE_UFS,
};

/* MTK PATCH */
static inline void ufshcd_rpmb_add(struct ufs_hba *hba)
{
	struct rpmb_dev *rdev;
	u8 rw_size;
	int ret;

	ret = ufshcd_read_geometry_desc_param(hba, GEOMETRY_DESC_RPMB_RW_SIZE,
					&rw_size, sizeof(rw_size));
	if (ret) {
		dev_warn(hba->dev, "%s: cannot get rpmb rw limit %d\n",
			 dev_name(hba->dev), ret);
		/* fallback to singel frame write */
		rw_size = 1;
	}

	if (hba->dev_quirks & UFS_DEVICE_QUIRK_LIMITED_RPMB_MAX_RW_SIZE) {
		if (rw_size > UFS_RPMB_DEV_MAX_RW_SIZE_LIMITATION)
			rw_size = UFS_RPMB_DEV_MAX_RW_SIZE_LIMITATION;
	}

	dev_info(hba->dev, "rpmb rw_size: %d\n", rw_size);

	ufshcd_rpmb_dev_ops.reliable_wr_cnt = rw_size;

	/* MTK PATCH: Add handling for scsi_device_get */
	if (unlikely(scsi_device_get(hba->sdev_ufs_rpmb)))
		goto out_put_dev;

	rdev = rpmb_dev_register(hba->dev, &ufshcd_rpmb_dev_ops);
	if (IS_ERR(rdev)) {
		dev_warn(hba->dev, "%s: cannot register to rpmb %ld\n",
			 dev_name(hba->dev), PTR_ERR(rdev));
		goto out_put_dev;
	}

	/*
	 * MTK PATCH: Preserve rpmb_dev to globals for connection of legacy
	 *            rpmb ioctl solution.
	 */
	hba->rawdev_ufs_rpmb = rdev;

	return;

out_put_dev:
	scsi_device_put(hba->sdev_ufs_rpmb);
	hba->sdev_ufs_rpmb = NULL;
	hba->rawdev_ufs_rpmb = NULL;
}

/* MTK PATCH */
static inline void ufshcd_rpmb_remove(struct ufs_hba *hba)
{
	unsigned long flags;

	if (!hba->sdev_ufs_rpmb || !hba->host)
		return;

	rpmb_dev_unregister(hba->dev);

	/*
	 * MTK Bug Fix:
	 *
	 * To prevent calling schedule() with preemption disabled,
	 * spin_lock_irqsave shall be behind rpmb_dev_unregister().
	 */

	spin_lock_irqsave(hba->host->host_lock, flags);

	scsi_device_put(hba->sdev_ufs_rpmb);
	hba->sdev_ufs_rpmb = NULL;
	hba->rawdev_ufs_rpmb = NULL;

	spin_unlock_irqrestore(hba->host->host_lock, flags);
}

/**
 * ufshcd_scsi_add_wlus - Adds required W-LUs
 * @hba: per-adapter instance
 *
 * UFS device specification requires the UFS devices to support 4 well known
 * logical units:
 *	"REPORT_LUNS" (address: 01h)
 *	"UFS Device" (address: 50h)
 *	"RPMB" (address: 44h)
 *	"BOOT" (address: 30h)
 * UFS device's power management needs to be controlled by "POWER CONDITION"
 * field of SSU (START STOP UNIT) command. But this "power condition" field
 * will take effect only when its sent to "UFS device" well known logical unit
 * hence we require the scsi_device instance to represent this logical unit in
 * order for the UFS host driver to send the SSU command for power management.

 * We also require the scsi_device instance for "RPMB" (Replay Protected Memory
 * Block) LU so user space process can control this LU. User space may also
 * want to have access to BOOT LU.

 * This function adds scsi device instances for each of all well known LUs
 * (except "REPORT LUNS" LU).
 *
 * Returns zero on success (all required W-LUs are added successfully),
 * non-zero error value on failure (if failed to add any of the required W-LU).
 */
static int ufshcd_scsi_add_wlus(struct ufs_hba *hba)
{
	int ret = 0;
	struct scsi_device *sdev_rpmb;
	struct scsi_device *sdev_boot;

	hba->sdev_ufs_device = __scsi_add_device(hba->host, 0, 0,
		ufshcd_upiu_wlun_to_scsi_wlun(UFS_UPIU_UFS_DEVICE_WLUN), NULL);
	if (IS_ERR(hba->sdev_ufs_device)) {
		ret = PTR_ERR(hba->sdev_ufs_device);
		hba->sdev_ufs_device = NULL;
		goto out;
	}

	/* MTK PATCH: Init runtime PM of this SCSI device */
	ufs_mtk_runtime_pm_init(hba->sdev_ufs_device);

	scsi_device_put(hba->sdev_ufs_device);

	sdev_boot = __scsi_add_device(hba->host, 0, 0,
		ufshcd_upiu_wlun_to_scsi_wlun(UFS_UPIU_BOOT_WLUN), NULL);
	if (IS_ERR(sdev_boot)) {
		ret = PTR_ERR(sdev_boot);
		goto remove_sdev_ufs_device;
	}

	/* MTK PATCH: Init runtime PM of this SCSI device */
	ufs_mtk_runtime_pm_init(sdev_boot);

	scsi_device_put(sdev_boot);

	sdev_rpmb = __scsi_add_device(hba->host, 0, 0,
		ufshcd_upiu_wlun_to_scsi_wlun(UFS_UPIU_RPMB_WLUN), NULL);
	if (IS_ERR(sdev_rpmb)) {
		ret = PTR_ERR(sdev_rpmb);
		goto remove_sdev_boot;
	}

	/* MTK PATCH: Init runtime PM of this SCSI device */
	ufs_mtk_runtime_pm_init(sdev_rpmb);

	/* MTK PATCH: Register RPMB char device if required */
	hba->sdev_ufs_rpmb = sdev_rpmb;
	ufshcd_rpmb_add(hba);

	scsi_device_put(sdev_rpmb);
	goto out;

remove_sdev_boot:
	scsi_remove_device(sdev_boot);
remove_sdev_ufs_device:
	scsi_remove_device(hba->sdev_ufs_device);
out:
	return ret;
}

/* MTK PATCH: Product Revision Level */
static int ufs_get_device_desc(struct ufs_hba *hba,
			       struct ufs_dev_desc *dev_desc)
{
	int err;
	u8 model_index;
	u8 prl_index;
	u8 str_desc_buf[QUERY_DESC_MAX_SIZE + 1] = {0};
	u8 desc_buf[hba->desc_size.dev_desc];

	err = ufshcd_read_device_desc(hba, desc_buf, hba->desc_size.dev_desc);
	if (err) {
		dev_err(hba->dev, "%s: Failed reading Device Desc. err = %d\n",
			__func__, err);
		goto out;
	}

	/*
	 * getting vendor (manufacturerID) and Bank Index in big endian
	 * format
	 */
	dev_desc->wmanufacturerid = desc_buf[DEVICE_DESC_PARAM_MANF_ID] << 8 |
				     desc_buf[DEVICE_DESC_PARAM_MANF_ID + 1];

	model_index = desc_buf[DEVICE_DESC_PARAM_PRDCT_NAME];

	/* Getting model */
	err = ufshcd_read_string_desc(hba, model_index, str_desc_buf,
				QUERY_DESC_MAX_SIZE, ASCII_STD);
	if (err) {
		dev_err(hba->dev, "%s: Failed reading Product Name. err = %d\n",
			__func__, err);
		goto out;
	}

	str_desc_buf[QUERY_DESC_MAX_SIZE] = '\0';
	strlcpy(dev_desc->model, (str_desc_buf + QUERY_DESC_HDR_SIZE),
		min_t(u8, str_desc_buf[QUERY_DESC_LENGTH_OFFSET],
		      MAX_MODEL_LEN));

	/* Null terminate the model string */
	dev_desc->model[MAX_MODEL_LEN] = '\0';

	/* Getting PRL */
	prl_index = desc_buf[DEVICE_DESC_PARAM_PRDCT_REV];

	err = ufshcd_read_string_desc(hba, prl_index, str_desc_buf,
				QUERY_DESC_MAX_SIZE, ASCII_STD);
	if (err) {
		dev_info(hba->dev, "%s: Failed reading PRL. err = %d\n",
			__func__, err);
		goto out;
	}

	str_desc_buf[QUERY_DESC_MAX_SIZE] = '\0';
	strlcpy(dev_desc->prl, (str_desc_buf + QUERY_DESC_HDR_SIZE),
		min_t(u8, str_desc_buf[QUERY_DESC_LENGTH_OFFSET],
		      MAX_PRL_LEN));

	/* Null terminate the PRL string */
	dev_desc->prl[MAX_PRL_LEN] = '\0';

out:
	return err;
}

static void ufs_fixup_device_setup(struct ufs_hba *hba,
				   struct ufs_dev_desc *dev_desc)
{
	struct ufs_dev_fix *f;

	for (f = ufs_fixups; f->quirk; f++) {
		if ((f->card.wmanufacturerid == dev_desc->wmanufacturerid ||
		     f->card.wmanufacturerid == UFS_ANY_VENDOR) &&
		    (STR_PRFX_EQUAL(f->card.model, dev_desc->model) ||
		     !strcmp(f->card.model, UFS_ANY_MODEL)))
			hba->dev_quirks |= f->quirk;
	}
}

/**
 * ufshcd_tune_pa_tactivate - Tunes PA_TActivate of local UniPro
 * @hba: per-adapter instance
 *
 * PA_TActivate parameter can be tuned manually if UniPro version is less than
 * 1.61. PA_TActivate needs to be greater than or equal to peerM-PHY's
 * RX_MIN_ACTIVATETIME_CAPABILITY attribute. This optimal value can help reduce
 * the hibern8 exit latency.
 *
 * Returns zero on success, non-zero error value on failure.
 */
static int ufshcd_tune_pa_tactivate(struct ufs_hba *hba)
{
	int ret = 0;
	u32 peer_rx_min_activatetime = 0, tuned_pa_tactivate;

	ret = ufshcd_dme_peer_get(hba,
				  UIC_ARG_MIB_SEL(
					RX_MIN_ACTIVATETIME_CAPABILITY,
					UIC_ARG_MPHY_RX_GEN_SEL_INDEX(0)),
				  &peer_rx_min_activatetime);
	if (ret)
		goto out;

	/* make sure proper unit conversion is applied */
	tuned_pa_tactivate =
		((peer_rx_min_activatetime * RX_MIN_ACTIVATETIME_UNIT_US)
		 / PA_TACTIVATE_TIME_UNIT_US);
	ret = ufshcd_dme_set(hba, UIC_ARG_MIB(PA_TACTIVATE),
			     tuned_pa_tactivate);

out:
	return ret;
}

/**
 * ufshcd_tune_pa_hibern8time - Tunes PA_Hibern8Time of local UniPro
 * @hba: per-adapter instance
 *
 * PA_Hibern8Time parameter can be tuned manually if UniPro version is less than
 * 1.61. PA_Hibern8Time needs to be maximum of local M-PHY's
 * TX_HIBERN8TIME_CAPABILITY & peer M-PHY's RX_HIBERN8TIME_CAPABILITY.
 * This optimal value can help reduce the hibern8 exit latency.
 *
 * Returns zero on success, non-zero error value on failure.
 */
static int ufshcd_tune_pa_hibern8time(struct ufs_hba *hba)
{
	int ret = 0;
	u32 local_tx_hibern8_time_cap = 0, peer_rx_hibern8_time_cap = 0;
	u32 max_hibern8_time, tuned_pa_hibern8time;

	ret = ufshcd_dme_get(hba,
			     UIC_ARG_MIB_SEL(TX_HIBERN8TIME_CAPABILITY,
					UIC_ARG_MPHY_TX_GEN_SEL_INDEX(0)),
				  &local_tx_hibern8_time_cap);
	if (ret)
		goto out;

	ret = ufshcd_dme_peer_get(hba,
				  UIC_ARG_MIB_SEL(RX_HIBERN8TIME_CAPABILITY,
					UIC_ARG_MPHY_RX_GEN_SEL_INDEX(0)),
				  &peer_rx_hibern8_time_cap);
	if (ret)
		goto out;

	max_hibern8_time = max(local_tx_hibern8_time_cap,
			       peer_rx_hibern8_time_cap);
	/* make sure proper unit conversion is applied */
	tuned_pa_hibern8time = ((max_hibern8_time * HIBERN8TIME_UNIT_US)
				/ PA_HIBERN8_TIME_UNIT_US);
	ret = ufshcd_dme_set(hba, UIC_ARG_MIB(PA_HIBERN8TIME),
			     tuned_pa_hibern8time);
out:
	return ret;
}

/**
 * ufshcd_quirk_tune_host_pa_tactivate - Ensures that host PA_TACTIVATE is
 * less than device PA_TACTIVATE time.
 * @hba: per-adapter instance
 *
 * Some UFS devices require host PA_TACTIVATE to be lower than device
 * PA_TACTIVATE, we need to enable UFS_DEVICE_QUIRK_HOST_PA_TACTIVATE quirk
 * for such devices.
 *
 * Returns zero on success, non-zero error value on failure.
 */
static int ufshcd_quirk_tune_host_pa_tactivate(struct ufs_hba *hba)
{
	int ret = 0;
	u32 granularity = 0, peer_granularity = 0;
	u32 pa_tactivate = 0, peer_pa_tactivate = 0;
	u32 pa_tactivate_us, peer_pa_tactivate_us;
	u8 gran_to_us_table[] = {1, 4, 8, 16, 32, 100};

	ret = ufshcd_dme_get(hba, UIC_ARG_MIB(PA_GRANULARITY),
				  &granularity);
	if (ret)
		goto out;

	ret = ufshcd_dme_peer_get(hba, UIC_ARG_MIB(PA_GRANULARITY),
				  &peer_granularity);
	if (ret)
		goto out;

	if ((granularity < PA_GRANULARITY_MIN_VAL) ||
	    (granularity > PA_GRANULARITY_MAX_VAL)) {
		dev_err(hba->dev, "%s: invalid host PA_GRANULARITY %d",
			__func__, granularity);
		return -EINVAL;
	}

	if ((peer_granularity < PA_GRANULARITY_MIN_VAL) ||
	    (peer_granularity > PA_GRANULARITY_MAX_VAL)) {
		dev_err(hba->dev, "%s: invalid device PA_GRANULARITY %d",
			__func__, peer_granularity);
		return -EINVAL;
	}

	ret = ufshcd_dme_get(hba, UIC_ARG_MIB(PA_TACTIVATE), &pa_tactivate);
	if (ret)
		goto out;

	ret = ufshcd_dme_peer_get(hba, UIC_ARG_MIB(PA_TACTIVATE),
				  &peer_pa_tactivate);
	if (ret)
		goto out;

	pa_tactivate_us = pa_tactivate * gran_to_us_table[granularity - 1];
	peer_pa_tactivate_us = peer_pa_tactivate *
			     gran_to_us_table[peer_granularity - 1];

	if (pa_tactivate_us > peer_pa_tactivate_us) {
		u32 new_peer_pa_tactivate;

		new_peer_pa_tactivate = pa_tactivate_us /
				      gran_to_us_table[peer_granularity - 1];
		new_peer_pa_tactivate++;
		ret = ufshcd_dme_peer_set(hba, UIC_ARG_MIB(PA_TACTIVATE),
					  new_peer_pa_tactivate);
	}

out:
	return ret;
}

static void ufshcd_tune_unipro_params(struct ufs_hba *hba)
{
	if (ufshcd_is_unipro_pa_params_tuning_req(hba)) {
		ufshcd_tune_pa_tactivate(hba);
		ufshcd_tune_pa_hibern8time(hba);
	}

	if (hba->dev_quirks & UFS_DEVICE_QUIRK_PA_TACTIVATE) {
		/* set timeout for PA_TACTIVATE by vender */
		if (hba->card->wmanufacturerid == UFS_VENDOR_SAMSUNG)
			ufshcd_dme_set(hba, UIC_ARG_MIB(PA_TACTIVATE), 6);
		else
			ufshcd_dme_set(hba, UIC_ARG_MIB(PA_TACTIVATE), 10);
	}

	if (hba->dev_quirks & UFS_DEVICE_QUIRK_HOST_PA_TACTIVATE)
		ufshcd_quirk_tune_host_pa_tactivate(hba);

	ufshcd_vops_apply_dev_quirks(hba);
}

static void ufshcd_clear_dbg_ufs_stats(struct ufs_hba *hba)
{
	hba->ufs_stats.hibern8_exit_cnt = 0;
	hba->ufs_stats.last_hibern8_exit_tstamp = ktime_set(0, 0);
	hba->req_abort_count = 0;
}

static void ufshcd_init_desc_sizes(struct ufs_hba *hba)
{
	int err;

	err = ufshcd_read_desc_length(hba, QUERY_DESC_IDN_DEVICE, 0,
		&hba->desc_size.dev_desc);
	if (err)
		hba->desc_size.dev_desc = QUERY_DESC_DEVICE_DEF_SIZE;

	err = ufshcd_read_desc_length(hba, QUERY_DESC_IDN_POWER, 0,
		&hba->desc_size.pwr_desc);
	if (err)
		hba->desc_size.pwr_desc = QUERY_DESC_POWER_DEF_SIZE;

	err = ufshcd_read_desc_length(hba, QUERY_DESC_IDN_INTERCONNECT, 0,
		&hba->desc_size.interc_desc);
	if (err)
		hba->desc_size.interc_desc = QUERY_DESC_INTERCONNECT_DEF_SIZE;

	err = ufshcd_read_desc_length(hba, QUERY_DESC_IDN_CONFIGURATION, 0,
		&hba->desc_size.conf_desc);
	if (err)
		hba->desc_size.conf_desc = QUERY_DESC_CONFIGURATION_DEF_SIZE;

	err = ufshcd_read_desc_length(hba, QUERY_DESC_IDN_UNIT, 0,
		&hba->desc_size.unit_desc);
	if (err)
		hba->desc_size.unit_desc = QUERY_DESC_UNIT_DEF_SIZE;

	err = ufshcd_read_desc_length(hba, QUERY_DESC_IDN_GEOMETRY, 0,
		&hba->desc_size.geom_desc);
	if (err)
		hba->desc_size.geom_desc = QUERY_DESC_GEOMETRY_DEF_SIZE;
}

static void ufshcd_def_desc_sizes(struct ufs_hba *hba)
{
	hba->desc_size.dev_desc = QUERY_DESC_DEVICE_DEF_SIZE;
	hba->desc_size.pwr_desc = QUERY_DESC_POWER_DEF_SIZE;
	hba->desc_size.interc_desc = QUERY_DESC_INTERCONNECT_DEF_SIZE;
	hba->desc_size.conf_desc = QUERY_DESC_CONFIGURATION_DEF_SIZE;
	hba->desc_size.unit_desc = QUERY_DESC_UNIT_DEF_SIZE;
	hba->desc_size.geom_desc = QUERY_DESC_GEOMETRY_DEF_SIZE;
}

/**
 * ufshcd_probe_hba - probe hba to detect device and initialize
 * @hba: per-adapter instance
 *
 * Execute link-startup and verify device initialization
 */
static int ufshcd_probe_hba(struct ufs_hba *hba)
{
	struct ufs_dev_desc *card = NULL; /* MTK PATCH */
	int ret, retry = 3;
	ktime_t start = ktime_get();

_link_retry:
	ret = ufshcd_link_startup(hba);
	if (ret)
		goto out;

	/* set the default level for urgent bkops */
	hba->urgent_bkops_lvl = BKOPS_STATUS_PERF_IMPACT;
	hba->is_urgent_bkops_lvl_checked = false;

	/* Debug counters initialization */
	ufshcd_clear_dbg_ufs_stats(hba);

	/* UniPro link is active now */
	ufshcd_set_link_active(hba);

	ret = ufshcd_verify_dev_init(hba);
	if (ret)
		goto out;

	ret = ufshcd_complete_dev_init(hba);
	if (ret)
		goto out;

	/* Init check for device descriptor sizes */
	ufshcd_init_desc_sizes(hba);

	/*
	 * Read LU size to init DI
	 */
	/* MTK PATCH */
#ifdef CONFIG_MTK_UFS_LBA_CRC16_CHECK
	/* disk inspector initialization */
	ufs_mtk_di_init(hba);
#endif

	/*
	 * Read device descriptors for setting device quirks
	 * in booting stage only.
	 */
	/* MTK PATCH */
	if (!ufshcd_eh_in_progress(hba) && !hba->pm_op_in_progress &&
		!hba->card) {

		card = kzalloc(sizeof(struct ufs_dev_desc), GFP_KERNEL);
		if (!card) {
			ret = -ENOMEM;
			goto out;
		}

		ret = ufs_get_device_desc(hba, card);
		if (ret) {
			dev_info(hba->dev, "%s: Failed getting device info. err = %d\n",
				__func__, ret);
			kfree(card);
			goto out;
		}
		hba->card = card;
		ufs_fixup_device_setup(hba, card);
	}

	ufshcd_tune_unipro_params(hba);

	ret = ufshcd_set_vccq_rail_unused(hba,
		(hba->dev_quirks & UFS_DEVICE_NO_VCCQ) ? true : false);
	if (ret)
		goto out;

	/* UFS device is also active now */
	ufshcd_set_ufs_dev_active(hba);
	ufshcd_force_reset_auto_bkops(hba);
	hba->wlun_dev_clr_ua = true;

	if (ufshcd_get_max_pwr_mode(hba)) {
		dev_err(hba->dev,
			"%s: Failed getting max supported power mode\n",
			__func__);
	} else {
		ret = ufshcd_config_pwr_mode(hba, &hba->max_pwr_info.info);
		if (ret) {
			dev_err(hba->dev, "%s: Failed setting power mode, err = %d, retry (%d)\n",
					__func__, ret, retry);
			/* MTK PATCH */
			if (ret && retry > 0) {
				if (hba->lanes_per_direction == 2)
					ufshcd_vops_device_reset(hba);
				ret = ufshcd_hba_enable(hba);
				if (ret)
					goto out;

				retry--;
				/* one last try */
				if (retry == 0 &&
					hba->lanes_per_direction == 2)
					hba->lanes_per_direction = 1;
				goto _link_retry;
			}
			goto out;
		}
	}

	/* set the state as operational after switching to desired gear */
	hba->ufshcd_state = UFSHCD_STATE_OPERATIONAL;

	/*
	 * If we are in error handling context or in power management callbacks
	 * context, no need to scan the host
	 */
	if (!ufshcd_eh_in_progress(hba) && !hba->pm_op_in_progress) {
		bool flag;

		/* clear any previous UFS device information */
		memset(&hba->dev_info, 0, sizeof(hba->dev_info));
		if (!ufshcd_query_flag_retry(hba, UPIU_QUERY_OPCODE_READ_FLAG,
				QUERY_FLAG_IDN_PWR_ON_WPE, &flag))
			hba->dev_info.f_power_on_wp_en = flag;

		if (!hba->is_init_prefetch)
			ufshcd_init_icc_levels(hba);

		/* Add required well known logical units to scsi mid layer */
		ret = ufshcd_scsi_add_wlus(hba);
		if (ret)
			goto out;

		/* Initialize devfreq after UFS device is detected */
		if (ufshcd_is_clkscaling_supported(hba)) {
			memcpy(&hba->clk_scaling.saved_pwr_info.info,
				&hba->pwr_info,
				sizeof(struct ufs_pa_layer_attr));
			hba->clk_scaling.saved_pwr_info.is_valid = true;
			if (!hba->devfreq) {
				hba->devfreq = devm_devfreq_add_device(hba->dev,
							&ufs_devfreq_profile,
							"simple_ondemand",
							NULL);
				if (IS_ERR(hba->devfreq)) {
					ret = PTR_ERR(hba->devfreq);
					dev_err(hba->dev, "Unable to register with devfreq %d\n",
							ret);
					goto out;
				}
			}
			hba->clk_scaling.is_allowed = true;
		}

#if defined(CONFIG_UFSFEATURE)
		ufsf_device_check(hba);
		ufsf_hpb_init(&hba->ufsf);
		ufsf_tw_init(&hba->ufsf);
#endif
		scsi_scan_host(hba->host);

#if defined(CONFIG_SCSI_SKHPB)
		if (hba->card->wmanufacturerid == UFS_VENDOR_SKHYNIX)
			schedule_delayed_work(&hba->skhpb_init_work, 0);
#endif
		pm_runtime_put_sync(hba->dev);
	}

	if (!hba->is_init_prefetch)
		hba->is_init_prefetch = true;

	/*
	 * MTK PATCH: Enable auto-hibern8 after successful host
	 * (re-)initialization.
	 *
	 * For error handling case (ufshcd_host_reset_and_restore), auto-hibern8
	 * shall be disabled by ufshcd_hba_stop and re-started here.
	 */
	ufshcd_vops_auto_hibern8(hba, true);

out:
	/*
	 * If we failed to initialize the device or the device is not
	 * present, turn off the power/clocks etc.
	 */
	if (ret && !ufshcd_eh_in_progress(hba) && !hba->pm_op_in_progress) {
		pm_runtime_put_sync(hba->dev);
		ufshcd_hba_exit(hba);
	}

#if defined(CONFIG_UFSFEATURE)
	ufsf_hpb_reset(&hba->ufsf);
	ufsf_tw_reset(&hba->ufsf);
#endif

	trace_ufshcd_init(dev_name(hba->dev), ret,
		ktime_to_us(ktime_sub(ktime_get(), start)),
		hba->curr_dev_pwr_mode, hba->uic_link_state);
	return ret;
}

/**
 * ufshcd_async_scan - asynchronous execution for probing hba
 * @data: data pointer to pass to this function
 * @cookie: cookie data
 */
static void ufshcd_async_scan(void *data, async_cookie_t cookie)
{
	struct ufs_hba *hba = (struct ufs_hba *)data;

	ufshcd_probe_hba(hba);
}

/**
 * MTK PATCH
 * ufshcd_ioctl - ufs ioctl callback registered in scsi_host
 * @dev: scsi device required for per LUN queries
 * @cmd: command opcode
 * @buffer: user space buffer for transferring data
 *
 * Supported commands:
 * UFS_IOCTL_FFU: Do field firmware update
 * UFS_IOCTL_QUERY: Query descriptors, attributes or glags
 * UFS_IOCTL_GET_FW_VER: Query production revision level
 */
static int ufshcd_ioctl(struct scsi_device *dev, int cmd, void __user *buffer)
{
	struct ufs_hba *hba = shost_priv(dev->host);
	int err = 0;

	if (!buffer) {
		dev_err(hba->dev, "%s: user buffer is NULL\n", __func__);
		return -EINVAL;
	}

	switch (cmd) {
	case UFS_IOCTL_QUERY:
		pm_runtime_get_sync(hba->dev);
		err = ufs_mtk_ioctl_query(hba,
			ufshcd_scsi_to_upiu_lun(dev->lun), buffer);
		pm_runtime_put_sync(hba->dev);
		break;
	case UFS_IOCTL_FFU:
		pm_runtime_get_sync(hba->dev);
		err = ufs_mtk_ioctl_ffu(dev, buffer);
		pm_runtime_put_sync(hba->dev);
		break;
	case UFS_IOCTL_GET_FW_VER:
		err = ufs_mtk_ioctl_get_fw_ver(dev, buffer);
		break;
	case UFS_IOCTL_RPMB:
		pm_runtime_get_sync(hba->dev);
		err = ufs_mtk_ioctl_rpmb(hba, buffer);
		pm_runtime_put_sync(hba->dev);
		break;
	default:
		err = -ENOIOCTLCMD;
		dev_dbg(hba->dev,
			"%s: Unsupported ioctl cmd %d\n",
			__func__, cmd);
		break;
	}

	return err;
}

static enum blk_eh_timer_return ufshcd_eh_timed_out(struct scsi_cmnd *scmd)
{
	unsigned long flags;
	struct Scsi_Host *host;
	struct ufs_hba *hba;
	int index;
	bool found = false;

	if (!scmd || !scmd->device || !scmd->device->host)
		return BLK_EH_NOT_HANDLED;

	host = scmd->device->host;
	hba = shost_priv(host);
	if (!hba)
		return BLK_EH_NOT_HANDLED;

	spin_lock_irqsave(host->host_lock, flags);

	for_each_set_bit(index, &hba->outstanding_reqs, hba->nutrs) {
		if (hba->lrb[index].cmd == scmd) {
			found = true;
			break;
		}
	}

	spin_unlock_irqrestore(host->host_lock, flags);

	/*
	 * Bypass SCSI error handling and reset the block layer timer if this
	 * SCSI command was not actually dispatched to UFS driver, otherwise
	 * let SCSI layer handle the error as usual.
	 */
	return found ? BLK_EH_NOT_HANDLED : BLK_EH_RESET_TIMER;
}

static struct scsi_host_template ufshcd_driver_template = {
	.module			= THIS_MODULE,
	.name			= UFSHCD,
	.proc_name		= UFSHCD,
	.queuecommand		= ufshcd_queuecommand,
	.slave_alloc		= ufshcd_slave_alloc,
	.slave_configure	= ufshcd_slave_configure,
	.slave_destroy		= ufshcd_slave_destroy,
	.change_queue_depth	= ufshcd_change_queue_depth,
	.eh_abort_handler	= ufshcd_abort,
	.eh_device_reset_handler = ufshcd_eh_device_reset_handler,
	.eh_host_reset_handler   = ufshcd_eh_host_reset_handler,
	.ioctl                   = ufshcd_ioctl, /* MTK PATCH */
	.eh_timed_out		= ufshcd_eh_timed_out,
	.this_id		= -1,
	.sg_tablesize		= SG_ALL,
	.cmd_per_lun		= UFSHCD_CMD_PER_LUN,
	.can_queue		= UFSHCD_CAN_QUEUE,
	.max_host_blocked	= 1,
	.track_queue_depth	= 1,
};

static int ufshcd_config_vreg_load(struct device *dev, struct ufs_vreg *vreg,
				   int ua)
{
	int ret;

	if (!vreg)
		return 0;

	/*
	 * "set_load" operation shall be required on those regulators
	 * which specifically configured current limitation. Otherwise
	 * zero max_uA may cause unexpected behavior when regulator is
	 * enabled or set as high power mode.
	 */
	if (!vreg->max_uA)
		return 0;

	ret = regulator_set_load(vreg->reg, ua);
	if (ret < 0) {
		dev_err(dev, "%s: %s set load (ua=%d) failed, err=%d\n",
				__func__, vreg->name, ua, ret);
	}

	return ret;
}

static inline int ufshcd_config_vreg_lpm(struct ufs_hba *hba,
					 struct ufs_vreg *vreg)
{
	if (!vreg)
		return 0;
	else if (vreg->unused)
		return 0;
	else
		return ufshcd_config_vreg_load(hba->dev, vreg,
					       UFS_VREG_LPM_LOAD_UA);
}

static inline int ufshcd_config_vreg_hpm(struct ufs_hba *hba,
					 struct ufs_vreg *vreg)
{
	if (!vreg)
		return 0;
	else if (vreg->unused)
		return 0;
	else
		return ufshcd_config_vreg_load(hba->dev, vreg, vreg->max_uA);
}

static int ufshcd_config_vreg(struct device *dev,
		struct ufs_vreg *vreg, bool on)
{
	int ret = 0;
	struct regulator *reg;
	const char *name;
	int min_uV, uA_load;

	BUG_ON(!vreg);

	reg = vreg->reg;
	name = vreg->name;

	if (regulator_count_voltages(reg) > 0) {
		if (vreg->min_uV && vreg->max_uV) {
			min_uV = on ? vreg->min_uV : 0;
			ret = regulator_set_voltage(reg, min_uV, vreg->max_uV);
			if (ret) {
				dev_err(dev,
					"%s: %s set voltage failed, err=%d\n",
					__func__, name, ret);
				goto out;
			}
		}

		uA_load = on ? vreg->max_uA : 0;
		ret = ufshcd_config_vreg_load(dev, vreg, uA_load);
		if (ret)
			goto out;
	}
out:
	return ret;
}

static int ufshcd_enable_vreg(struct device *dev, struct ufs_vreg *vreg)
{
	int ret = 0;

	if (!vreg)
		goto out;
	else if (vreg->enabled || vreg->unused)
		goto out;

	ret = ufshcd_config_vreg(dev, vreg, true);
	if (!ret)
		ret = regulator_enable(vreg->reg);

	if (!ret)
		vreg->enabled = true;
	else
		dev_err(dev, "%s: %s enable failed, err=%d\n",
				__func__, vreg->name, ret);
out:
	return ret;
}

static int ufshcd_disable_vreg(struct device *dev, struct ufs_vreg *vreg)
{
	int ret = 0;

	if (!vreg)
		goto out;
	else if (!vreg->enabled || vreg->unused)
		goto out;

	ret = regulator_disable(vreg->reg);

	if (!ret) {
		/* ignore errors on applying disable config */
		ufshcd_config_vreg(dev, vreg, false);
		vreg->enabled = false;
	} else {
		dev_err(dev, "%s: %s disable failed, err=%d\n",
				__func__, vreg->name, ret);
	}
out:
	return ret;
}

static int ufshcd_setup_vreg(struct ufs_hba *hba, bool on)
{
	int ret = 0;
	struct device *dev = hba->dev;
	struct ufs_vreg_info *info = &hba->vreg_info;

	if (!info)
		goto out;

	ufshcd_reg_cmd_log(hba, on); /* MTK PATCH */

	ret = ufshcd_toggle_vreg(dev, info->vcc, on);
	if (ret)
		goto out;

	ret = ufshcd_toggle_vreg(dev, info->vccq, on);
	if (ret)
		goto out;

	ret = ufshcd_toggle_vreg(dev, info->vccq2, on);
	if (ret)
		goto out;

out:
	if (ret) {
		/* MTK PATCH */
		if (info)
			ufshcd_reg_cmd_log(hba, false);
		ufshcd_toggle_vreg(dev, info->vccq2, false);
		ufshcd_toggle_vreg(dev, info->vccq, false);
		ufshcd_toggle_vreg(dev, info->vcc, false);
	}
	return ret;
}

static int ufshcd_setup_hba_vreg(struct ufs_hba *hba, bool on)
{
	struct ufs_vreg_info *info = &hba->vreg_info;

	if (info)
		return ufshcd_toggle_vreg(hba->dev, info->vdd_hba, on);

	return 0;
}

static int ufshcd_get_vreg(struct device *dev, struct ufs_vreg *vreg)
{
	int ret = 0;

	if (!vreg)
		goto out;

	vreg->reg = devm_regulator_get(dev, vreg->name);
	if (IS_ERR(vreg->reg)) {
		ret = PTR_ERR(vreg->reg);
		dev_err(dev, "%s: %s get failed, err=%d\n",
				__func__, vreg->name, ret);
	}
out:
	return ret;
}

static int ufshcd_init_vreg(struct ufs_hba *hba)
{
	int ret = 0;
	struct device *dev = hba->dev;
	struct ufs_vreg_info *info = &hba->vreg_info;

	if (!info)
		goto out;

	ret = ufshcd_get_vreg(dev, info->vcc);
	if (ret)
		goto out;

	ret = ufshcd_get_vreg(dev, info->vccq);
	if (ret)
		goto out;

	ret = ufshcd_get_vreg(dev, info->vccq2);
out:
	return ret;
}

static int ufshcd_init_hba_vreg(struct ufs_hba *hba)
{
	struct ufs_vreg_info *info = &hba->vreg_info;

	if (info)
		return ufshcd_get_vreg(hba->dev, info->vdd_hba);

	return 0;
}

static int ufshcd_set_vccq_rail_unused(struct ufs_hba *hba, bool unused)
{
	int ret = 0;
	struct ufs_vreg_info *info = &hba->vreg_info;

	if (!info)
		goto out;
	else if (!info->vccq)
		goto out;

	if (unused) {
		/* shut off the rail here */
		ret = ufshcd_toggle_vreg(hba->dev, info->vccq, false);
		/*
		 * Mark this rail as no longer used, so it doesn't get enabled
		 * later by mistake
		 */
		if (!ret)
			info->vccq->unused = true;
	} else {
		/*
		 * rail should have been already enabled hence just make sure
		 * that unused flag is cleared.
		 */
		info->vccq->unused = false;
	}
out:
	return ret;
}

static int __ufshcd_setup_clocks(struct ufs_hba *hba, bool on,
					bool skip_ref_clk)
{
	int ret = 0;
	struct ufs_clk_info *clki;
	struct list_head *head = &hba->clk_list_head;
	unsigned long flags;
	ktime_t start = ktime_get();
	bool clk_state_changed = false;

	if (list_empty(head))
		goto out;

	/*
	 * vendor specific setup_clocks ops may depend on clocks managed by
	 * this standard driver hence call the vendor specific setup_clocks
	 * before disabling the clocks managed here.
	 */
	if (!on) {
		ret = ufshcd_vops_setup_clocks(hba, on, PRE_CHANGE);
		if (ret)
			return ret;
	}

	list_for_each_entry(clki, head, list) {
		if (!IS_ERR_OR_NULL(clki->clk)) {
			if (skip_ref_clk && !strcmp(clki->name, "ref_clk"))
				continue;

			clk_state_changed = on ^ clki->enabled;
			if (on && !clki->enabled) {
				ret = clk_prepare_enable(clki->clk);
				if (ret) {
					dev_err(hba->dev, "%s: %s prepare enable failed, %d\n",
						__func__, clki->name, ret);
					goto out;
				}
			} else if (!on && clki->enabled) {
				clk_disable_unprepare(clki->clk);
			}
			clki->enabled = on;
			dev_dbg(hba->dev, "%s: clk: %s %sabled\n", __func__,
					clki->name, on ? "en" : "dis");
		}
	}

	/*
	 * vendor specific setup_clocks ops may depend on clocks managed by
	 * this standard driver hence call the vendor specific setup_clocks
	 * after enabling the clocks managed here.
	 */
	if (on) {
		ret = ufshcd_vops_setup_clocks(hba, on, POST_CHANGE);
		if (ret)
			return ret;
	}

out:
	if (ret) {
		list_for_each_entry(clki, head, list) {
			if (!IS_ERR_OR_NULL(clki->clk) && clki->enabled)
				clk_disable_unprepare(clki->clk);
		}
	} else if (!ret && on) {
		spin_lock_irqsave(hba->host->host_lock, flags);
		hba->clk_gating.state = CLKS_ON;
		trace_ufshcd_clk_gating(dev_name(hba->dev),
					hba->clk_gating.state);
		spin_unlock_irqrestore(hba->host->host_lock, flags);
	}

	if (clk_state_changed)
		trace_ufshcd_profile_clk_gating(dev_name(hba->dev),
			(on ? "on" : "off"),
			ktime_to_us(ktime_sub(ktime_get(), start)), ret);
	return ret;
}

static int ufshcd_setup_clocks(struct ufs_hba *hba, bool on)
{
	return  __ufshcd_setup_clocks(hba, on, false);
}

static int ufshcd_init_clocks(struct ufs_hba *hba)
{
	int ret = 0;
	struct ufs_clk_info *clki;
	struct device *dev = hba->dev;
	struct list_head *head = &hba->clk_list_head;

	if (list_empty(head))
		goto out;

	list_for_each_entry(clki, head, list) {
		if (!clki->name)
			continue;

		clki->clk = devm_clk_get(dev, clki->name);
		if (IS_ERR(clki->clk)) {
			ret = PTR_ERR(clki->clk);
			dev_err(dev, "%s: %s clk get failed, %d\n",
					__func__, clki->name, ret);
			goto out;
		}

		if (clki->max_freq) {
			ret = clk_set_rate(clki->clk, clki->max_freq);
			if (ret) {
				dev_err(hba->dev, "%s: %s clk set rate(%dHz) failed, %d\n",
					__func__, clki->name,
					clki->max_freq, ret);
				goto out;
			}
			clki->curr_freq = clki->max_freq;
		}
		dev_dbg(dev, "%s: clk: %s, rate: %lu\n", __func__,
				clki->name, clk_get_rate(clki->clk));
	}
out:
	return ret;
}

static int ufshcd_variant_hba_init(struct ufs_hba *hba)
{
	int err = 0;

	if (!hba->vops)
		goto out;

	err = ufshcd_vops_init(hba);
	if (err)
		goto out;

	err = ufshcd_vops_setup_regulators(hba, true);
	if (err)
		goto out_exit;

	goto out;

out_exit:
	ufshcd_vops_exit(hba);
out:
	if (err)
		dev_err(hba->dev, "%s: variant %s init failed err %d\n",
			__func__, ufshcd_get_var_name(hba), err);
	return err;
}

static void ufshcd_variant_hba_exit(struct ufs_hba *hba)
{
	if (!hba->vops)
		return;

	ufshcd_vops_setup_regulators(hba, false);

	ufshcd_vops_exit(hba);
}

static int ufshcd_hba_init(struct ufs_hba *hba)
{
	int err;

	/*
	 * Handle host controller power separately from the UFS device power
	 * rails as it will help controlling the UFS host controller power
	 * collapse easily which is different than UFS device power collapse.
	 * Also, enable the host controller power before we go ahead with rest
	 * of the initialization here.
	 */
	err = ufshcd_init_hba_vreg(hba);
	if (err)
		goto out;

	err = ufshcd_setup_hba_vreg(hba, true);
	if (err)
		goto out;

	err = ufshcd_init_clocks(hba);
	if (err)
		goto out_disable_hba_vreg;

	err = ufshcd_setup_clocks(hba, true);
	if (err)
		goto out_disable_hba_vreg;

	err = ufshcd_init_vreg(hba);
	if (err)
		goto out_disable_clks;

	ufshcd_set_reg_state(hba, UFS_REG_HBA_INIT);/* MTK PATCH */
	err = ufshcd_setup_vreg(hba, true);
	if (err)
		goto out_disable_clks;

	err = ufshcd_variant_hba_init(hba);
	if (err)
		goto out_disable_vreg;

	hba->is_powered = true;
	goto out;

out_disable_vreg:
	ufshcd_setup_vreg(hba, false);
out_disable_clks:
	ufshcd_setup_clocks(hba, false);
out_disable_hba_vreg:
	ufshcd_setup_hba_vreg(hba, false);
out:
	return err;
}

static void ufshcd_hba_exit(struct ufs_hba *hba)
{
	if (hba->is_powered) {
		ufshcd_variant_hba_exit(hba);
		ufshcd_set_reg_state(hba, UFS_REG_HBA_EXIT); /* MTK PATCH */
		ufshcd_setup_vreg(hba, false);
		ufshcd_suspend_clkscaling(hba);
		if (ufshcd_is_clkscaling_supported(hba)) {
			if (hba->devfreq)
				ufshcd_suspend_clkscaling(hba);
			destroy_workqueue(hba->clk_scaling.workq);
		}
		ufshcd_setup_clocks(hba, false);
		ufshcd_setup_hba_vreg(hba, false);
		hba->is_powered = false;
	}
}

static int
ufshcd_send_request_sense(struct ufs_hba *hba, struct scsi_device *sdp)
{
	unsigned char cmd[6] = {REQUEST_SENSE,
				0,
				0,
				0,
				UFSHCD_REQ_SENSE_SIZE,
				0};
	char *buffer;
	int ret;

	buffer = kzalloc(UFSHCD_REQ_SENSE_SIZE, GFP_KERNEL);
	if (!buffer) {
		ret = -ENOMEM;
		goto out;
	}

	ret = scsi_execute(sdp, cmd, DMA_FROM_DEVICE, buffer,
			UFSHCD_REQ_SENSE_SIZE, NULL, NULL,
			msecs_to_jiffies(1000), 3, 0, RQF_PM, NULL);
	if (ret)
		pr_err("%s: failed with err %d\n", __func__, ret);

	kfree(buffer);
out:
	return ret;
}

/**
 * ufshcd_set_dev_pwr_mode - sends START STOP UNIT command to set device
 *			     power mode
 * @hba: per adapter instance
 * @pwr_mode: device power mode to set
 *
 * Returns 0 if requested power mode is set successfully
 * Returns non-zero if failed to set the requested power mode
 */
static int ufshcd_set_dev_pwr_mode(struct ufs_hba *hba,
				     enum ufs_dev_pwr_mode pwr_mode)
{
	unsigned char cmd[6] = { START_STOP };
	struct scsi_sense_hdr sshdr;
	struct scsi_device *sdp;
	unsigned long flags;
	int ret;

	spin_lock_irqsave(hba->host->host_lock, flags);
	sdp = hba->sdev_ufs_device;
	if (sdp) {
		ret = scsi_device_get(sdp);
		if (!ret && !scsi_device_online(sdp)) {
			ret = -ENODEV;
			scsi_device_put(sdp);
		}
	} else {
		ret = -ENODEV;
	}
	spin_unlock_irqrestore(hba->host->host_lock, flags);

	if (ret)
		return ret;

	/*
	 * If scsi commands fail, the scsi mid-layer schedules scsi error-
	 * handling, which would wait for host to be resumed. Since we know
	 * we are functional while we are here, skip host resume in error
	 * handling context.
	 */
	hba->host->eh_noresume = 1;
	if (hba->wlun_dev_clr_ua) {
		ret = ufshcd_send_request_sense(hba, sdp);
		if (ret)
			goto out;
		/* Unit attention condition is cleared now */
		hba->wlun_dev_clr_ua = false;
	}

	cmd[4] = pwr_mode << 4;

	/*
	 * Current function would be generally called from the power management
	 * callbacks hence set the RQF_PM flag so that it doesn't resume the
	 * already suspended childs.
	 */
	ret = scsi_execute(sdp, cmd, DMA_NONE, NULL, 0, NULL, &sshdr,
			START_STOP_TIMEOUT, 0, 0, RQF_PM, NULL);
	if (ret) {
		sdev_printk(KERN_WARNING, sdp,
			    "START_STOP failed for power mode: %d, result %x\n",
			    pwr_mode, ret);
		if (driver_byte(ret) & DRIVER_SENSE)
			scsi_print_sense_hdr(sdp, NULL, &sshdr);
	}

	if (!ret)
		hba->curr_dev_pwr_mode = pwr_mode;
out:
	scsi_device_put(sdp);
	hba->host->eh_noresume = 0;
	return ret;
}

static int ufshcd_link_state_transition(struct ufs_hba *hba,
					enum uic_link_state req_link_state,
					int check_for_bkops)
{
	int ret = 0;

	if (req_link_state == hba->uic_link_state)
		return 0;

	if (req_link_state == UIC_LINK_HIBERN8_STATE) {
		ret = ufshcd_uic_hibern8_enter(hba);
		if (!ret)
			ufshcd_set_link_hibern8(hba);
		else
			goto out;
	}
	/*
	 * If autobkops is enabled, link can't be turned off because
	 * turning off the link would also turn off the device.
	 */
	else if ((req_link_state == UIC_LINK_OFF_STATE) &&
		   (!check_for_bkops || (check_for_bkops &&
		    !hba->auto_bkops_enabled))) {
		/*
		 * Let's make sure that link is in low power mode, we are doing
		 * this currently by putting the link in Hibern8. Otherway to
		 * put the link in low power mode is to send the DME end point
		 * to device and then send the DME reset command to local
		 * unipro. But putting the link in hibern8 is much faster.
		 */
		ret = ufshcd_uic_hibern8_enter(hba);
		if (ret)
			goto out;
		/*
		 * Change controller state to "reset state" which
		 * should also put the link in off/reset state
		 */
		ufshcd_hba_stop(hba, true);
		/*
		 * TODO: Check if we need any delay to make sure that
		 * controller is reset
		 */
		ufshcd_set_link_off(hba);
	}

out:
	return ret;
}

static void ufshcd_vreg_set_lpm(struct ufs_hba *hba)
{
	/*
	 * It seems some UFS devices may keep drawing more than sleep current
	 * (atleast for 500us) from UFS rails (especially from VCCQ rail).
	 * To avoid this situation, add 2ms delay before putting these UFS
	 * rails in LPM mode.
	 */
	if (!ufshcd_is_link_active(hba) &&
	    hba->dev_quirks & UFS_DEVICE_QUIRK_DELAY_BEFORE_LPM)
		usleep_range(2000, 2100);

	/*
	 * If UFS device is either in UFS_Sleep turn off VCC rail to save some
	 * power.
	 *
	 * If UFS device and link is in OFF state, all power supplies (VCC,
	 * VCCQ, VCCQ2) can be turned off if power on write protect is not
	 * required. If UFS link is inactive (Hibern8 or OFF state) and device
	 * is in sleep state, put VCCQ & VCCQ2 rails in LPM mode.
	 *
	 * Ignore the error returned by ufshcd_toggle_vreg() as device is anyway
	 * in low power state which would save some power.
	 */
	if (ufshcd_is_ufs_dev_poweroff(hba) && ufshcd_is_link_off(hba) &&
	    !hba->dev_info.is_lu_power_on_wp) {
		ufshcd_setup_vreg(hba, false);
	} else if (!ufshcd_is_ufs_dev_active(hba)) {
		ufshcd_reg_cmd_log(hba, false); /* MTK PATCH */
		ufshcd_toggle_vreg(hba->dev, hba->vreg_info.vcc, false);
		if (!ufshcd_is_link_active(hba)) {
			ufshcd_config_vreg_lpm(hba, hba->vreg_info.vccq);
			ufshcd_config_vreg_lpm(hba, hba->vreg_info.vccq2);
		}
	}
}

static int ufshcd_vreg_set_hpm(struct ufs_hba *hba)
{
	int ret = 0;

	if (ufshcd_is_ufs_dev_poweroff(hba) && ufshcd_is_link_off(hba) &&
	    !hba->dev_info.is_lu_power_on_wp) {
		ret = ufshcd_setup_vreg(hba, true);
	} else if (!ufshcd_is_ufs_dev_active(hba)) {
		if (!ret && !ufshcd_is_link_active(hba)) {
			ret = ufshcd_config_vreg_hpm(hba, hba->vreg_info.vccq);
			if (ret)
				goto vcc_disable;
			ret = ufshcd_config_vreg_hpm(hba, hba->vreg_info.vccq2);
			if (ret)
				goto vccq_lpm;
		}
		ufshcd_reg_cmd_log(hba, true); /* MTK PATCH */
		ret = ufshcd_toggle_vreg(hba->dev, hba->vreg_info.vcc, true);
	}
	goto out;

vccq_lpm:
	ufshcd_config_vreg_lpm(hba, hba->vreg_info.vccq);
vcc_disable:
	ufshcd_reg_cmd_log(hba, false); /* MTK PATCH */
	ufshcd_toggle_vreg(hba->dev, hba->vreg_info.vcc, false);
out:
	return ret;
}

static void ufshcd_hba_vreg_set_lpm(struct ufs_hba *hba)
{
	if (ufshcd_is_link_off(hba))
		ufshcd_setup_hba_vreg(hba, false);
}

static void ufshcd_hba_vreg_set_hpm(struct ufs_hba *hba)
{
	if (ufshcd_is_link_off(hba))
		ufshcd_setup_hba_vreg(hba, true);
}

/**
 * ufshcd_suspend - helper function for suspend operations
 * @hba: per adapter instance
 * @pm_op: desired low power operation type
 *
 * This function will try to put the UFS device and link into low power
 * mode based on the "rpm_lvl" (Runtime PM level) or "spm_lvl"
 * (System PM level).
 *
 * If this function is called during shutdown, it will make sure that
 * both UFS device and UFS link is powered off.
 *
 * NOTE: UFS device & link must be active before we enter in this function.
 *
 * Returns 0 for success and non-zero for failure
 */
static int ufshcd_suspend(struct ufs_hba *hba, enum ufs_pm_op pm_op)
{
	int ret = 0;
	enum ufs_pm_level pm_lvl;
	enum ufs_dev_pwr_mode req_dev_pwr_mode;
	enum uic_link_state req_link_state;

	/* MTK PATCH: Lock deepidle/SODI @enter UFS suspend callback */
	ufshcd_vops_deepidle_lock(hba, true);

	hba->pm_op_in_progress = 1;
	if (!ufshcd_is_shutdown_pm(pm_op)) {
		pm_lvl = ufshcd_is_runtime_pm(pm_op) ?
			 hba->rpm_lvl : hba->spm_lvl;
		req_dev_pwr_mode = ufs_get_pm_lvl_to_dev_pwr_mode(pm_lvl);
		req_link_state = ufs_get_pm_lvl_to_link_pwr_state(pm_lvl);
	} else {
		req_dev_pwr_mode = UFS_POWERDOWN_PWR_MODE;
		req_link_state = UIC_LINK_OFF_STATE;
	}

<<<<<<< HEAD
#if defined(CONFIG_UFSFEATURE)
	ufsf_hpb_suspend(&hba->ufsf);
	ufsf_tw_suspend(&hba->ufsf);
#endif

#if defined(CONFIG_SCSI_SKHPB)
	if (hba->card->wmanufacturerid == UFS_VENDOR_SKHYNIX)
		skhpb_suspend(hba);
#endif
=======
	ret = ufshcd_crypto_suspend(hba, pm_op);
	if (ret)
		goto out;
>>>>>>> 32bc956b

	/*
	 * If we can't transition into any of the low power modes
	 * just gate the clocks.
	 */
	ufshcd_hold(hba, false);
	hba->clk_gating.is_suspended = true;

	if (hba->clk_scaling.is_allowed) {
		cancel_work_sync(&hba->clk_scaling.suspend_work);
		cancel_work_sync(&hba->clk_scaling.resume_work);
		ufshcd_suspend_clkscaling(hba);
	}

	if (req_dev_pwr_mode == UFS_ACTIVE_PWR_MODE &&
			req_link_state == UIC_LINK_ACTIVE_STATE) {
		goto disable_clks;
	}

	if ((req_dev_pwr_mode == hba->curr_dev_pwr_mode) &&
	    (req_link_state == hba->uic_link_state))
		goto enable_gating;

	/* UFS device & link must be active before we enter in this function */
	if (!ufshcd_is_ufs_dev_active(hba) || !ufshcd_is_link_active(hba)) {
		ret = -EINVAL;
		goto enable_gating;
	}

	if (ufshcd_is_runtime_pm(pm_op)) {
		if (ufshcd_can_autobkops_during_suspend(hba)) {
			/*
			 * The device is idle with no requests in the queue,
			 * allow background operations if bkops status shows
			 * that performance might be impacted.
			 */
			ret = ufshcd_urgent_bkops(hba);
			if (ret)
				goto enable_gating;
		} else {
			/* make sure that auto bkops is disabled */
			ufshcd_disable_auto_bkops(hba);
		}
	}

#if defined(CONFIG_UFSFEATURE) && defined(CONFIG_UFSTW)
	if (ufstw_need_flush(&hba->ufsf)) {
		ret = -EAGAIN;
		pm_runtime_mark_last_busy(hba->dev);
		goto enable_gating;
	}
#endif

	/* MTK PATCH */
	ret = ufshcd_check_hibern8_exit(hba);
	if (ret)
		goto enable_gating;

	if ((req_dev_pwr_mode != hba->curr_dev_pwr_mode) &&
	     ((ufshcd_is_runtime_pm(pm_op) && !hba->auto_bkops_enabled) ||
	       !ufshcd_is_runtime_pm(pm_op))) {
		/* ensure that bkops is disabled */
		ufshcd_disable_auto_bkops(hba);
		ret = ufshcd_set_dev_pwr_mode(hba, req_dev_pwr_mode);
		if (ret)
			goto enable_gating;
	}

	/*
	 * MTK NOTE:
	 *
	 * If hibern8 or link-off is required during suspend,
	 * auto-hibern8 will be disabled
	 * in ufshcd_link_state_transition().
	 *
	 * Hibern8: by ufshcd_uic_hibern8_enter().
	 * Link-off: by ufshcd_hba_stop().
	 */

	ret = ufshcd_link_state_transition(hba, req_link_state, 1);
	if (ret) {
		/*
		 * MTK PATCH:
		 *
		 * In case of link transition from or to hibern8 fail
		 * (and then suspend will be failed either),
		 * auto-hibern8 shall NOT be re-enabled here because error
		 * handling of hibern8 transition
		 * shall be processed in advance.
		 *
		 * In other cases (not transition from or to hibern8), ensure
		 * to restore auto-hibern8 if link
		 * remains active here.
		 *
		 * MTK TODO:
		 * Make sure auto-hibern8 will be re-enabled after error
		 * handling of hibern8 transition.
		 */
		if (ufshcd_is_link_active(hba) &&
		   (req_link_state != UIC_LINK_HIBERN8_STATE) &&
		   (hba->uic_link_state != UIC_LINK_HIBERN8_STATE))
			ufshcd_vops_auto_hibern8(hba, true);

		goto set_dev_active;
	}

	ufshcd_set_reg_state(hba, UFS_REG_SUSPEND_SET_LPM); /* MTK PATCH */
	ufshcd_vreg_set_lpm(hba);

disable_clks:
	/*
	 * Call vendor specific suspend callback. As these callbacks may access
	 * vendor specific host controller register space call them before the
	 * host clocks are ON.
	 */
	ret = ufshcd_vops_suspend(hba, pm_op);
	if (ret) {
		dev_err(hba->dev, "%s: vender suspend failed. ret = %d\n",
			__func__, ret);

		goto set_link_active;
	}

	/*
	 * Disable the host irq as host controller as there won't be any
	 * host controller transaction expected till resume.
	 */
	ufshcd_disable_irq(hba);

	if (!ufshcd_is_link_active(hba))
		ufshcd_setup_clocks(hba, false);
	else
		/* If link is active, device ref_clk can't be switched off */
		__ufshcd_setup_clocks(hba, false, true);

	hba->clk_gating.state = CLKS_OFF;
	trace_ufshcd_clk_gating(dev_name(hba->dev), hba->clk_gating.state);

	/* Put the host controller in low power mode if possible */
	ufshcd_hba_vreg_set_lpm(hba);
	goto out;

set_link_active:
	ufshcd_set_reg_state(hba, UFS_REG_SUSPEND_SET_HPM); /* MTK PATCH */
	if (hba->clk_scaling.is_allowed)
		ufshcd_resume_clkscaling(hba);
	ufshcd_vreg_set_hpm(hba);
	if (ufshcd_is_link_hibern8(hba) && !ufshcd_uic_hibern8_exit(hba))
		ufshcd_set_link_active(hba);
	else if (ufshcd_is_link_off(hba))
		ufshcd_host_reset_and_restore(hba);
set_dev_active:
	if (!ufshcd_set_dev_pwr_mode(hba, UFS_ACTIVE_PWR_MODE))
		ufshcd_disable_auto_bkops(hba);
enable_gating:
	if (hba->clk_scaling.is_allowed)
		ufshcd_resume_clkscaling(hba);
	hba->clk_gating.is_suspended = false;
#if defined(CONFIG_UFSFEATURE)
	ufsf_hpb_resume(&hba->ufsf);
	ufsf_tw_resume(&hba->ufsf);
#endif
	ufshcd_release(hba);
	ufshcd_crypto_resume(hba, pm_op);
out:
	hba->pm_op_in_progress = 0;

	/* MTK PATCH: Release deepidle/SODI @enter UFS suspend callback */
	ufshcd_vops_deepidle_lock(hba, false);

	if (ret)
		ufshcd_update_reg_hist(&hba->ufs_stats.suspend_err, (u32)ret);
	return ret;
}

/**
 * ufshcd_resume - helper function for resume operations
 * @hba: per adapter instance
 * @pm_op: runtime PM or system PM
 *
 * This function basically brings the UFS device, UniPro link and controller
 * to active state.
 *
 * Returns 0 for success and non-zero for failure
 */
static int ufshcd_resume(struct ufs_hba *hba, enum ufs_pm_op pm_op)
{
	int ret;
	enum uic_link_state old_link_state;
<<<<<<< HEAD
	int retry = 3;

	/* MTK PATCH: Lock deepidle/SODI @enter UFS resume callback */
	ufshcd_vops_deepidle_lock(hba, true);
=======
	enum ufs_dev_pwr_mode old_pwr_mode;
>>>>>>> 32bc956b

	hba->pm_op_in_progress = 1;
	old_link_state = hba->uic_link_state;
	old_pwr_mode = hba->curr_dev_pwr_mode;

	ufshcd_hba_vreg_set_hpm(hba);
	/* Make sure clocks are enabled before accessing controller */
	ret = ufshcd_setup_clocks(hba, true);
	if (ret)
		goto out;

	/* enable the host irq as host controller would be active soon */
	ufshcd_enable_irq(hba);

	ufshcd_set_reg_state(hba, UFS_REG_RESUME_SET_HPM); /* MTK PATCH */
	ret = ufshcd_vreg_set_hpm(hba);
	if (ret)
		goto disable_irq_and_vops_clks;

	/*
	 * Call vendor specific resume callback. As these callbacks may access
	 * vendor specific host controller register space call them when the
	 * host clocks are ON.
	 */
	ret = ufshcd_vops_resume(hba, pm_op);
	if (ret) {
		dev_err(hba->dev, "%s: vender resume failed. ret = %d\n",
			__func__, ret);
		ret = ufshcd_link_recovery(hba);
		/* Unable to recover the link, so no point proceeding */
		if (ret)
			goto disable_vreg;
	}

	/*
	 * MTK NOTE: If link is hibern8 before ufshcd_resume(),
	 *           link was resumed to active state in ufs_mtk_resume().
	 *           In this case, link state shall be Active here.
	 */
	if (ufshcd_is_link_hibern8(hba)) {
		ret = ufshcd_uic_hibern8_exit(hba);
		if (!ret)
			ufshcd_set_link_active(hba);
		else
			goto vendor_suspend;
	} else if (ufshcd_is_link_off(hba)) {
		ret = ufshcd_host_reset_and_restore(hba);
		/*
		 * ufshcd_host_reset_and_restore() should have already
		 * set the link state as active
		 */
		if (ret || !ufshcd_is_link_active(hba))
			goto vendor_suspend;
	}

	while (1) {
		if (ufshcd_is_ufs_dev_active(hba)) {
			ret = 0;
			break;
		}

		ret = ufshcd_set_dev_pwr_mode(hba, UFS_ACTIVE_PWR_MODE);
		if (ret) {
			retry--;

			if (work_busy(&hba->eh_work))
				flush_work(&hba->eh_work);

			if (retry == 0)
				goto set_old_link_state;
		}
	}

	ret = ufshcd_crypto_resume(hba, pm_op);
	if (ret)
		goto set_old_dev_pwr_mode;

	if (ufshcd_keep_autobkops_enabled_except_suspend(hba))
		ufshcd_enable_auto_bkops(hba);
	else
		/*
		 * If BKOPs operations are urgently needed at this moment then
		 * keep auto-bkops enabled or else disable it.
		 */
		ufshcd_urgent_bkops(hba);

	hba->clk_gating.is_suspended = false;

	if (hba->clk_scaling.is_allowed)
		ufshcd_resume_clkscaling(hba);

#if defined(CONFIG_UFSFEATURE)
	ufsf_hpb_resume(&hba->ufsf);
	ufsf_tw_resume(&hba->ufsf);
#endif
	/* MTK PATCH: Enable auto-hibern8 if resume is successful */
	ufshcd_vops_auto_hibern8(hba, true);

	/* Schedule clock gating in case of no access to UFS device yet */
	ufshcd_release(hba);

	goto out;

set_old_dev_pwr_mode:
	if (old_pwr_mode != hba->curr_dev_pwr_mode)
		ufshcd_set_dev_pwr_mode(hba, old_pwr_mode);
set_old_link_state:
	ufshcd_link_state_transition(hba, old_link_state, 0);
vendor_suspend:
	ufshcd_vops_suspend(hba, pm_op);
disable_vreg:
	ufshcd_set_reg_state(hba, UFS_REG_RESUME_SET_LPM); /* MTK PATCH */
	ufshcd_vreg_set_lpm(hba);
disable_irq_and_vops_clks:
	ufshcd_disable_irq(hba);
	if (hba->clk_scaling.is_allowed)
		ufshcd_suspend_clkscaling(hba);
	ufshcd_setup_clocks(hba, false);
out:
	hba->pm_op_in_progress = 0;

	/* MTK PATCH: Release deepidle/SODI @enter UFS resume callback */
	ufshcd_vops_deepidle_lock(hba, false);

	if (ret)
		ufshcd_update_reg_hist(&hba->ufs_stats.resume_err, (u32)ret);
	return ret;
}

/**
 * ufshcd_system_suspend - system suspend routine
 * @hba: per adapter instance
 * @pm_op: runtime PM or system PM
 *
 * Check the description of ufshcd_suspend() function for more details.
 *
 * Returns 0 for success and non-zero for failure
 */
int ufshcd_system_suspend(struct ufs_hba *hba)
{
	int ret = 0;
	ktime_t start = ktime_get();

	if (!hba || !hba->is_powered)
		return 0;

	if ((ufs_get_pm_lvl_to_dev_pwr_mode(hba->spm_lvl) ==
	     hba->curr_dev_pwr_mode) &&
	    (ufs_get_pm_lvl_to_link_pwr_state(hba->spm_lvl) ==
	     hba->uic_link_state))
		goto out;

	if (pm_runtime_suspended(hba->dev)) {
		/*
		 * UFS device and/or UFS link low power states during runtime
		 * suspend seems to be different than what is expected during
		 * system suspend. Hence runtime resume the devic & link and
		 * let the system suspend low power states to take effect.
		 * TODO: If resume takes longer time, we might have optimize
		 * it in future by not resuming everything if possible.
		 */
		ret = ufshcd_runtime_resume(hba);
		if (ret)
			goto out;
	}

	ret = ufshcd_suspend(hba, UFS_SYSTEM_PM);
out:
	trace_ufshcd_system_suspend(dev_name(hba->dev), ret,
		ktime_to_us(ktime_sub(ktime_get(), start)),
		hba->curr_dev_pwr_mode, hba->uic_link_state);

	/* MTK PATCH */
	dev_info(hba->dev, "ss,ret %d,%d us\n", ret,
		(int)ktime_to_us(ktime_sub(ktime_get(), start)));

	if (!ret)
		hba->is_sys_suspended = true;
	return ret;
}
EXPORT_SYMBOL(ufshcd_system_suspend);

/**
 * ufshcd_system_resume - system resume routine
 * @hba: per adapter instance
 *
 * Returns 0 for success and non-zero for failure
 */

int ufshcd_system_resume(struct ufs_hba *hba)
{
	int ret = 0;
	ktime_t start = ktime_get();

	if (!hba)
		return -EINVAL;

	if (!hba->is_powered || pm_runtime_suspended(hba->dev))
		/*
		 * Let the runtime resume take care of resuming
		 * if runtime suspended.
		 */
		goto out;
	else
		ret = ufshcd_resume(hba, UFS_SYSTEM_PM);
out:
	trace_ufshcd_system_resume(dev_name(hba->dev), ret,
		ktime_to_us(ktime_sub(ktime_get(), start)),
		hba->curr_dev_pwr_mode, hba->uic_link_state);

	/* MTK PATCH */
	dev_info(hba->dev, "sr,ret %d,%d us\n", ret,
		(int)ktime_to_us(ktime_sub(ktime_get(), start)));

	if (!ret)
		hba->is_sys_suspended = false;
	return ret;
}
EXPORT_SYMBOL(ufshcd_system_resume);

/**
 * ufshcd_runtime_suspend - runtime suspend routine
 * @hba: per adapter instance
 *
 * Check the description of ufshcd_suspend() function for more details.
 *
 * Returns 0 for success and non-zero for failure
 */
int ufshcd_runtime_suspend(struct ufs_hba *hba)
{
	int ret = 0;
	ktime_t start = ktime_get();

	/* MTK PATCH: return 0 if hba not ready.
	 * Otherwise, rpm_callback will set dev->power.runtime_error and make
	 * runtime suspend return at rpm_idle() -> rpm_check_suspend_allowed().
	 */
	if (!hba)
		return 0;

	if (!hba->is_powered)
		goto out;
	else
		ret = ufshcd_suspend(hba, UFS_RUNTIME_PM);
out:
	trace_ufshcd_runtime_suspend(dev_name(hba->dev), ret,
		ktime_to_us(ktime_sub(ktime_get(), start)),
		hba->curr_dev_pwr_mode, hba->uic_link_state);

	/* MTK PATCH */
	dev_info(hba->dev, "rs,ret %d,%d us\n", ret,
		(int)ktime_to_us(ktime_sub(ktime_get(), start)));
	return ret;
}
EXPORT_SYMBOL(ufshcd_runtime_suspend);

/**
 * ufshcd_runtime_resume - runtime resume routine
 * @hba: per adapter instance
 *
 * This function basically brings the UFS device, UniPro link and controller
 * to active state. Following operations are done in this function:
 *
 * 1. Turn on all the controller related clocks
 * 2. Bring the UniPro link out of Hibernate state
 * 3. If UFS device is in sleep state, turn ON VCC rail and bring the UFS device
 *    to active state.
 * 4. If auto-bkops is enabled on the device, disable it.
 *
 * So following would be the possible power state after this function return
 * successfully:
 *	S1: UFS device in Active state with VCC rail ON
 *	    UniPro link in Active state
 *	    All the UFS/UniPro controller clocks are ON
 *
 * Returns 0 for success and non-zero for failure
 */
int ufshcd_runtime_resume(struct ufs_hba *hba)
{
	int ret = 0;
	ktime_t start = ktime_get();

	/* MTK PATCH: return 0 if hba not ready.
	 * Otherwise, rpm_callback will set dev->power.runtime_error and make
	 * runtime suspend return at rpm_idle() -> rpm_check_suspend_allowed().
	 */
	if (!hba)
		return 0;

	if (!hba->is_powered)
		goto out;
	else
		ret = ufshcd_resume(hba, UFS_RUNTIME_PM);
out:
	trace_ufshcd_runtime_resume(dev_name(hba->dev), ret,
		ktime_to_us(ktime_sub(ktime_get(), start)),
		hba->curr_dev_pwr_mode, hba->uic_link_state);

	/* MTK PATCH */
	dev_info(hba->dev, "rr,ret %d,%d us\n", ret,
		(int)ktime_to_us(ktime_sub(ktime_get(), start)));
	return ret;
}
EXPORT_SYMBOL(ufshcd_runtime_resume);

int ufshcd_runtime_idle(struct ufs_hba *hba)
{
	return 0;
}
EXPORT_SYMBOL(ufshcd_runtime_idle);

static inline ssize_t ufshcd_pm_lvl_store(struct device *dev,
					   struct device_attribute *attr,
					   const char *buf, size_t count,
					   bool rpm)
{
	struct ufs_hba *hba = dev_get_drvdata(dev);
	unsigned long flags, value = 0;

	if (kstrtoul(buf, 0, &value))
		return -EINVAL;

	if (value >= UFS_PM_LVL_MAX)
		return -EINVAL;

	spin_lock_irqsave(hba->host->host_lock, flags);
	if (rpm)
		hba->rpm_lvl = value;
	else
		hba->spm_lvl = value;
	spin_unlock_irqrestore(hba->host->host_lock, flags);
	return count;
}

static ssize_t ufshcd_rpm_lvl_show(struct device *dev,
		struct device_attribute *attr, char *buf)
{
	struct ufs_hba *hba = dev_get_drvdata(dev);
	int curr_len;
	u8 lvl;

	curr_len = snprintf(buf, PAGE_SIZE,
			    "\nCurrent Runtime PM level [%d] => dev_state [%s] link_state [%s]\n",
			    hba->rpm_lvl,
			    ufschd_ufs_dev_pwr_mode_to_string(
				ufs_pm_lvl_states[hba->rpm_lvl].dev_state),
			    ufschd_uic_link_state_to_string(
				ufs_pm_lvl_states[hba->rpm_lvl].link_state));

	curr_len += snprintf((buf + curr_len), (PAGE_SIZE - curr_len),
			     "\nAll available Runtime PM levels info:\n");
	for (lvl = UFS_PM_LVL_0; lvl < UFS_PM_LVL_MAX; lvl++)
		curr_len += snprintf((buf + curr_len), (PAGE_SIZE - curr_len),
				     "\tRuntime PM level [%d] => dev_state [%s] link_state [%s]\n",
				    lvl,
				    ufschd_ufs_dev_pwr_mode_to_string(
					ufs_pm_lvl_states[lvl].dev_state),
				    ufschd_uic_link_state_to_string(
					ufs_pm_lvl_states[lvl].link_state));

	return curr_len;
}

static ssize_t ufshcd_rpm_lvl_store(struct device *dev,
		struct device_attribute *attr, const char *buf, size_t count)
{
	return ufshcd_pm_lvl_store(dev, attr, buf, count, true);
}

static void ufshcd_add_rpm_lvl_sysfs_nodes(struct ufs_hba *hba)
{
	hba->rpm_lvl_attr.show = ufshcd_rpm_lvl_show;
	hba->rpm_lvl_attr.store = ufshcd_rpm_lvl_store;
	sysfs_attr_init(&hba->rpm_lvl_attr.attr);
	hba->rpm_lvl_attr.attr.name = "rpm_lvl";
	hba->rpm_lvl_attr.attr.mode = 0644;
	if (device_create_file(hba->dev, &hba->rpm_lvl_attr))
		dev_err(hba->dev, "Failed to create sysfs for rpm_lvl\n");
}

static ssize_t ufshcd_spm_lvl_show(struct device *dev,
		struct device_attribute *attr, char *buf)
{
	struct ufs_hba *hba = dev_get_drvdata(dev);
	int curr_len;
	u8 lvl;

	curr_len = snprintf(buf, PAGE_SIZE,
			    "\nCurrent System PM level [%d] => dev_state [%s] link_state [%s]\n",
			    hba->spm_lvl,
			    ufschd_ufs_dev_pwr_mode_to_string(
				ufs_pm_lvl_states[hba->spm_lvl].dev_state),
			    ufschd_uic_link_state_to_string(
				ufs_pm_lvl_states[hba->spm_lvl].link_state));

	curr_len += snprintf((buf + curr_len), (PAGE_SIZE - curr_len),
			     "\nAll available System PM levels info:\n");
	for (lvl = UFS_PM_LVL_0; lvl < UFS_PM_LVL_MAX; lvl++)
		curr_len += snprintf((buf + curr_len), (PAGE_SIZE - curr_len),
				     "\tSystem PM level [%d] => dev_state [%s] link_state [%s]\n",
				    lvl,
				    ufschd_ufs_dev_pwr_mode_to_string(
					ufs_pm_lvl_states[lvl].dev_state),
				    ufschd_uic_link_state_to_string(
					ufs_pm_lvl_states[lvl].link_state));

	return curr_len;
}

static ssize_t ufshcd_spm_lvl_store(struct device *dev,
		struct device_attribute *attr, const char *buf, size_t count)
{
	return ufshcd_pm_lvl_store(dev, attr, buf, count, false);
}

static void ufshcd_add_spm_lvl_sysfs_nodes(struct ufs_hba *hba)
{
	hba->spm_lvl_attr.show = ufshcd_spm_lvl_show;
	hba->spm_lvl_attr.store = ufshcd_spm_lvl_store;
	sysfs_attr_init(&hba->spm_lvl_attr.attr);
	hba->spm_lvl_attr.attr.name = "spm_lvl";
	hba->spm_lvl_attr.attr.mode = 0644;
	if (device_create_file(hba->dev, &hba->spm_lvl_attr))
		dev_err(hba->dev, "Failed to create sysfs for spm_lvl\n");
}

static inline void ufshcd_add_sysfs_nodes(struct ufs_hba *hba)
{
	ufshcd_add_rpm_lvl_sysfs_nodes(hba);
	ufshcd_add_spm_lvl_sysfs_nodes(hba);
}

static inline void ufshcd_remove_sysfs_nodes(struct ufs_hba *hba)
{
	device_remove_file(hba->dev, &hba->rpm_lvl_attr);
	device_remove_file(hba->dev, &hba->spm_lvl_attr);
}

/**
 * ufshcd_shutdown - shutdown routine
 * @hba: per adapter instance
 *
 * This function would power off both UFS device and UFS link.
 *
 * Returns 0 always to allow force shutdown even in case of errors.
 */
int ufshcd_shutdown(struct ufs_hba *hba)
{
	int ret = 0;

<<<<<<< HEAD
	/* For checking UFS init fail issue */
	if (!hba->is_powered)
		BUG_ON(1);
=======
	if (!hba->is_powered)
		goto out;
>>>>>>> 32bc956b

	if (ufshcd_is_ufs_dev_poweroff(hba) && ufshcd_is_link_off(hba))
		goto out;

	pm_runtime_get_sync(hba->dev);

	/* MTK PATCH */
	ufs_mtk_device_quiesce(hba);

	/*
	 * MTK PATCH: Remove Unregister RPMB
	 * device during shutdown and UFSHCD removal
	 */
	ufshcd_rpmb_remove(hba);

	ret = ufshcd_suspend(hba, UFS_SHUTDOWN_PM);
out:
	if (ret)
		dev_err(hba->dev, "%s failed, err %d\n", __func__, ret);
	/* allow force shutdown even in case of errors */
	return 0;
}
EXPORT_SYMBOL(ufshcd_shutdown);

/**
 * ufshcd_remove - de-allocate SCSI host and host memory space
 *		data structure memory
 * @hba - per adapter instance
 */
void ufshcd_remove(struct ufs_hba *hba)
{
#if defined(CONFIG_UFSFEATURE)
	ufsf_hpb_release(&hba->ufsf);
	ufsf_tw_release(&hba->ufsf);
#endif
#if defined(CONFIG_SCSI_SKHPB)
	if (hba->card->wmanufacturerid == UFS_VENDOR_SKHYNIX)
		skhpb_release(hba, SKHPB_NEED_INIT);
#endif

	/*
	 * MTK PATCH: Unregister RPMB device
	 * during shutdown and UFSHCD removal
	 */
	ufshcd_rpmb_remove(hba);

	ufshcd_remove_sysfs_nodes(hba);
	scsi_remove_host(hba->host);
	/* disable interrupts */
	ufshcd_disable_intr(hba, hba->intr_mask);
	ufshcd_hba_stop(hba, true);

	ufshcd_exit_clk_gating(hba);
	if (ufshcd_is_clkscaling_supported(hba))
		device_remove_file(hba->dev, &hba->clk_scaling.enable_attr);
	ufshcd_hba_exit(hba);
}
EXPORT_SYMBOL_GPL(ufshcd_remove);

/**
 * ufshcd_dealloc_host - deallocate Host Bus Adapter (HBA)
 * @hba: pointer to Host Bus Adapter (HBA)
 */
void ufshcd_dealloc_host(struct ufs_hba *hba)
{
	scsi_host_put(hba->host);
}
EXPORT_SYMBOL_GPL(ufshcd_dealloc_host);

/**
 * ufshcd_set_dma_mask - Set dma mask based on the controller
 *			 addressing capability
 * @hba: per adapter instance
 *
 * Returns 0 for success, non-zero for failure
 */
static int ufshcd_set_dma_mask(struct ufs_hba *hba)
{
	if (hba->capabilities & MASK_64_ADDRESSING_SUPPORT) {
		if (!dma_set_mask_and_coherent(hba->dev, DMA_BIT_MASK(64)))
			return 0;
	}
	return dma_set_mask_and_coherent(hba->dev, DMA_BIT_MASK(32));
}

/**
 * ufshcd_alloc_host - allocate Host Bus Adapter (HBA)
 * @dev: pointer to device handle
 * @hba_handle: driver private handle
 * Returns 0 on success, non-zero value on failure
 */
int ufshcd_alloc_host(struct device *dev, struct ufs_hba **hba_handle)
{
	struct Scsi_Host *host;
	struct ufs_hba *hba;
	int err = 0;

	if (!dev) {
		dev_err(dev,
		"Invalid memory reference for dev is NULL\n");
		err = -ENODEV;
		goto out_error;
	}

	host = scsi_host_alloc(&ufshcd_driver_template,
				sizeof(struct ufs_hba));
	if (!host) {
		dev_err(dev, "scsi_host_alloc failed\n");
		err = -ENOMEM;
		goto out_error;
	}
	hba = shost_priv(host);
	hba->host = host;
	hba->dev = dev;
	*hba_handle = hba;
	hba->sg_entry_size = sizeof(struct ufshcd_sg_entry);

	INIT_LIST_HEAD(&hba->clk_list_head);

out_error:
	return err;
}
EXPORT_SYMBOL(ufshcd_alloc_host);

/**
 * ufshcd_init - Driver initialization routine
 * @hba: per-adapter instance
 * @mmio_base: base register address
 * @irq: Interrupt line of device
 * Returns 0 on success, non-zero value on failure
 */
int ufshcd_init(struct ufs_hba *hba, void __iomem *mmio_base, unsigned int irq)
{
	int err;
	struct Scsi_Host *host = hba->host;
	struct device *dev = hba->dev;

	if (!mmio_base) {
		dev_err(hba->dev,
		"Invalid memory reference for mmio_base is NULL\n");
		err = -ENODEV;
		goto out_error;
	}

	hba->mmio_base = mmio_base;
	hba->irq = irq;

	/* Set descriptor lengths to specification defaults */
	ufshcd_def_desc_sizes(hba);

	err = ufshcd_hba_init(hba);
	if (err)
		goto out_error;

	/* Read capabilities registers */
	ufshcd_hba_capabilities(hba);

	/* Get UFS version supported by the controller */
	hba->ufs_version = ufshcd_get_ufs_version(hba);

	if ((hba->ufs_version != UFSHCI_VERSION_10) &&
	    (hba->ufs_version != UFSHCI_VERSION_11) &&
	    (hba->ufs_version != UFSHCI_VERSION_20) &&
	    (hba->ufs_version != UFSHCI_VERSION_21))
		dev_err(hba->dev, "invalid UFS version 0x%x\n",
			hba->ufs_version);

	/* Get Interrupt bit mask per version */
	hba->intr_mask = ufshcd_get_intr_mask(hba);

	err = ufshcd_set_dma_mask(hba);
	if (err) {
		dev_err(hba->dev, "set dma mask failed\n");
		goto out_disable;
	}

	/* Allocate memory for host memory space */
	err = ufshcd_memory_alloc(hba);
	if (err) {
		dev_err(hba->dev, "Memory allocation failed\n");
		goto out_disable;
	}

	/* Configure LRB */
	ufshcd_host_memory_configure(hba);

	host->can_queue = hba->nutrs;
	host->cmd_per_lun = hba->nutrs;
	host->max_id = UFSHCD_MAX_ID;
	host->max_lun = UFS_MAX_LUNS;
	host->max_channel = UFSHCD_MAX_CHANNEL;
	host->unique_id = host->host_no;
	host->max_cmd_len = MAX_CDB_SIZE;

	/* Add inline-crypt capability */
	host->use_inline_crypt = 1;

	hba->max_pwr_info.is_valid = false;

	/* Initailize wait queue for task management */
	init_waitqueue_head(&hba->tm_wq);
	init_waitqueue_head(&hba->tm_tag_wq);

	/* Initialize work queues */
	INIT_WORK(&hba->eh_work, ufshcd_err_handler);
	INIT_WORK(&hba->eeh_work, ufshcd_exception_event_handler);
	INIT_WORK(&hba->rls_work, ufshcd_rls_handler);

	/* Initialize UIC command mutex */
	mutex_init(&hba->uic_cmd_mutex);

	/* Initialize mutex for device management commands */
	mutex_init(&hba->dev_cmd.lock);

	init_rwsem(&hba->clk_scaling_lock);

	/* Initialize device management tag acquire wait queue */
	init_waitqueue_head(&hba->dev_cmd.tag_wq);

	ufshcd_init_clk_gating(hba);

	/*
	 * In order to avoid any spurious interrupt immediately after
	 * registering UFS controller interrupt handler, clear any pending UFS
	 * interrupt status and disable all the UFS interrupts.
	 */
	ufshcd_writel(hba, ufshcd_readl(hba, REG_INTERRUPT_STATUS),
		      REG_INTERRUPT_STATUS);
	ufshcd_writel(hba, 0, REG_INTERRUPT_ENABLE);
	/*
	 * Make sure that UFS interrupts are disabled and any pending interrupt
	 * status is cleared before registering UFS interrupt handler.
	 */
	mb();

	/* IRQ registration */
	err = devm_request_irq(dev, irq, ufshcd_intr, IRQF_SHARED, UFSHCD, hba);
	if (err) {
		dev_err(hba->dev, "request irq failed\n");
		goto exit_gating;
	} else {
		hba->is_irq_enabled = true;
	}

	err = scsi_add_host(host, hba->dev);
	if (err) {
		dev_err(hba->dev, "scsi_add_host failed\n");
		goto exit_gating;
	}

<<<<<<< HEAD
	/* Reset the attached device */
	if (hba->lanes_per_direction == 2)
		ufshcd_vops_device_reset(hba);
=======
	/* Init crypto */
	err = ufshcd_hba_init_crypto(hba);
	if (err) {
		dev_err(hba->dev, "crypto setup failed\n");
		goto out_remove_scsi_host;
	}
>>>>>>> 32bc956b

	/* Host controller enable */
	err = ufshcd_hba_enable(hba);
	if (err) {
		dev_err(hba->dev, "Host controller enable failed\n");
		ufshcd_print_host_regs(hba);
		/* MTK PATCH */
		ufshcd_print_host_state(hba, 0, NULL, NULL, NULL);
		goto out_remove_scsi_host;
	}

	if (ufshcd_is_clkscaling_supported(hba)) {
		char wq_name[sizeof("ufs_clkscaling_00")];

		INIT_WORK(&hba->clk_scaling.suspend_work,
			  ufshcd_clk_scaling_suspend_work);
		INIT_WORK(&hba->clk_scaling.resume_work,
			  ufshcd_clk_scaling_resume_work);

		snprintf(wq_name, sizeof(wq_name), "ufs_clkscaling_%d",
			 host->host_no);
		hba->clk_scaling.workq = create_singlethread_workqueue(wq_name);

		ufshcd_clkscaling_init_sysfs(hba);
	}

	/*
	 * Set the default power management level for runtime and system PM.
	 * Default power saving mode is to keep UFS link in Hibern8 state
	 * and UFS device in sleep state.
	 */
	hba->rpm_lvl = ufs_get_desired_pm_lvl_for_dev_link_state(
						UFS_SLEEP_PWR_MODE,
						UIC_LINK_HIBERN8_STATE);
	hba->spm_lvl = ufs_get_desired_pm_lvl_for_dev_link_state(
						UFS_SLEEP_PWR_MODE,
						UIC_LINK_HIBERN8_STATE);

	/* Set the default auto-hiberate idle timer value to 150 ms */
	if (ufshcd_is_auto_hibern8_supported(hba) && !hba->ahit) {
		hba->ahit = FIELD_PREP(UFSHCI_AHIBERN8_TIMER_MASK, 150) |
			    FIELD_PREP(UFSHCI_AHIBERN8_SCALE_MASK, 3);
	}

	/* Hold auto suspend until async scan completes */
	pm_runtime_get_sync(dev);
	atomic_set(&hba->scsi_block_reqs_cnt, 0);

	/*
	 * We are assuming that device wasn't put in sleep/power-down
	 * state exclusively during the boot stage before kernel.
	 * This assumption helps avoid doing link startup twice during
	 * ufshcd_probe_hba().
	 */
	ufshcd_set_ufs_dev_active(hba);

#if defined(CONFIG_UFSFEATURE)
	ufsf_hpb_set_init_state(&hba->ufsf);
	ufsf_tw_set_init_state(&hba->ufsf);
#endif

#if defined(CONFIG_SCSI_SKHPB)
	/* initialize hpb structures */
	ufshcd_init_hpb(hba);
#endif
	async_schedule(ufshcd_async_scan, hba);
	ufshcd_add_sysfs_nodes(hba);

	/*
	 * MTK PATCH:
	 * Add ufs debug proc nodes.
	 */
	ufs_mtk_debug_proc_init(hba);

	/*
	 * MTK PATCH:
	 * Initialize rpmb mutex.
	 */
	mutex_init(&hba->rpmb_lock);

	return 0;

out_remove_scsi_host:
	scsi_remove_host(hba->host);
exit_gating:
	ufshcd_exit_clk_gating(hba);
out_disable:
	hba->is_irq_enabled = false;
	ufshcd_hba_exit(hba);
out_error:
	return err;
}
EXPORT_SYMBOL_GPL(ufshcd_init);

MODULE_AUTHOR("Santosh Yaragnavi <santosh.sy@samsung.com>");
MODULE_AUTHOR("Vinayak Holikatti <h.vinayak@samsung.com>");
MODULE_DESCRIPTION("Generic UFS host controller driver Core");
MODULE_LICENSE("GPL");
MODULE_VERSION(UFSHCD_DRIVER_VERSION);<|MERGE_RESOLUTION|>--- conflicted
+++ resolved
@@ -2522,14 +2522,6 @@
 
 	req_desc->header.dword_0 = cpu_to_le32(dword_0);
 
-<<<<<<< HEAD
-	/* MTK PATCH: dword_1 is not reserved if crypto_en  */
-	if (lrbp->crypto_en)
-		req_desc->header.dword_1 = cpu_to_le32(lrbp->crypto_dunl);
-	else
-		req_desc->header.dword_1 = 0;
-=======
->>>>>>> 32bc956b
 	/*
 	 * assigning invalid value for command status. Controller
 	 * updates OCS on command completion, with the command
@@ -2537,15 +2529,6 @@
 	 */
 	req_desc->header.dword_2 =
 		cpu_to_le32(OCS_INVALID_COMMAND_STATUS);
-<<<<<<< HEAD
-
-	/* MTK PATCH: dword_3 is not reserved if crypto_en */
-	if (lrbp->crypto_en)
-		req_desc->header.dword_3 = cpu_to_le32(lrbp->crypto_dunu);
-	else
-		req_desc->header.dword_3 = 0;
-=======
->>>>>>> 32bc956b
 
 	req_desc->prd_table_length = 0;
 }
@@ -4392,7 +4375,6 @@
 	trace_ufshcd_profile_hibern8(dev_name(hba->dev), "enter",
 			     ktime_to_us(ktime_sub(ktime_get(), start)), ret);
 
-<<<<<<< HEAD
 	/*
 	 * Do full reinit if enter failed or if LINERESET was detected during
 	 * Hibern8 operation. After LINERESET, link moves to default PWM-G1
@@ -4403,22 +4385,12 @@
 
 		hba->full_init_linereset = false;
 
-=======
-	if (ret) {
-		int err;
-
->>>>>>> 32bc956b
 		dev_err(hba->dev, "%s: hibern8 enter failed. ret = %d\n",
 			__func__, ret);
 
 		/*
-<<<<<<< HEAD
-		 * If link recovery fails then return error code (-ENOLINK)
-		 * returned ufshcd_link_recovery().
-=======
 		 * If link recovery fails then return error code returned from
 		 * ufshcd_link_recovery().
->>>>>>> 32bc956b
 		 * If link recovery succeeds then return -EAGAIN to attempt
 		 * hibern8 enter retry again.
 		 */
@@ -4429,11 +4401,7 @@
 		} else {
 			ret = -EAGAIN;
 		}
-<<<<<<< HEAD
 	} else {
-=======
-	} else
->>>>>>> 32bc956b
 		ufshcd_vops_hibern8_notify(hba, UIC_CMD_DME_HIBER_ENTER,
 								POST_CHANGE);
 		dev_dbg(hba->dev, "%s: Hibern8 Enter at %lld us", __func__,
@@ -5229,7 +5197,6 @@
  */
 static int ufshcd_slave_configure(struct scsi_device *sdev)
 {
-	struct ufs_hba *hba = shost_priv(sdev->host);
 	struct request_queue *q = sdev->request_queue;
 #if defined(CONFIG_UFSFEATURE)
 	struct ufs_hba *hba = shost_priv(sdev->host);
@@ -5246,7 +5213,6 @@
 	blk_queue_update_dma_pad(q, PRDT_DATA_BYTE_COUNT_PAD - 1);
 	blk_queue_max_segment_size(q, PRDT_DATA_BYTE_COUNT_MAX);
 
-<<<<<<< HEAD
 	/*
 	 * MTK PATCH: invoke vendor specific callback if existed.
 	 */
@@ -5258,9 +5224,8 @@
 			hba->sdev_ufs_lu[sdev->lun] = sdev;
 	}
 #endif
-=======
+
 	ufshcd_crypto_setup_rq_keyslot_manager(hba, q);
->>>>>>> 32bc956b
 
 	return 0;
 }
@@ -5509,7 +5474,6 @@
 			result = ufshcd_transfer_rsp_status(hba, lrbp);
 			scsi_dma_unmap(cmd);
 			cmd->result = result;
-<<<<<<< HEAD
 #ifdef CONFIG_MTK_UFS_LBA_CRC16_CHECK
 			if (!result && !ufshcd_eh_in_progress(hba)) {
 				/*
@@ -5539,9 +5503,7 @@
 			}
 #endif
 			lrbp->complete_time_stamp = sched_clock();
-=======
 			ufshcd_complete_lrbp_crypto(hba, cmd, lrbp);
->>>>>>> 32bc956b
 			/* Mark completed command as NULL in LRB */
 			lrbp->cmd = NULL;
 			clear_bit_unlock(index, &hba->lrb_in_use);
@@ -6926,16 +6888,13 @@
 	 */
 	spin_lock_irqsave(hba->host->host_lock, flags);
 	ufshcd_hba_stop(hba, false);
-<<<<<<< HEAD
 #if defined(CONFIG_UFSFEATURE)
 	ufsf_hpb_reset_host(&hba->ufsf);
 	ufsf_tw_reset_host(&hba->ufsf);
 #endif
-=======
 	hba->silence_err_logs = true;
 	ufshcd_complete_requests(hba);
 	hba->silence_err_logs = false;
->>>>>>> 32bc956b
 	spin_unlock_irqrestore(hba->host->host_lock, flags);
 
 	/* scale up clocks to max frequency before full reinitialization */
@@ -8862,7 +8821,6 @@
 		req_link_state = UIC_LINK_OFF_STATE;
 	}
 
-<<<<<<< HEAD
 #if defined(CONFIG_UFSFEATURE)
 	ufsf_hpb_suspend(&hba->ufsf);
 	ufsf_tw_suspend(&hba->ufsf);
@@ -8872,11 +8830,9 @@
 	if (hba->card->wmanufacturerid == UFS_VENDOR_SKHYNIX)
 		skhpb_suspend(hba);
 #endif
-=======
 	ret = ufshcd_crypto_suspend(hba, pm_op);
 	if (ret)
 		goto out;
->>>>>>> 32bc956b
 
 	/*
 	 * If we can't transition into any of the low power modes
@@ -9066,14 +9022,11 @@
 {
 	int ret;
 	enum uic_link_state old_link_state;
-<<<<<<< HEAD
 	int retry = 3;
 
 	/* MTK PATCH: Lock deepidle/SODI @enter UFS resume callback */
 	ufshcd_vops_deepidle_lock(hba, true);
-=======
 	enum ufs_dev_pwr_mode old_pwr_mode;
->>>>>>> 32bc956b
 
 	hba->pm_op_in_progress = 1;
 	old_link_state = hba->uic_link_state;
@@ -9524,14 +9477,8 @@
 {
 	int ret = 0;
 
-<<<<<<< HEAD
-	/* For checking UFS init fail issue */
-	if (!hba->is_powered)
-		BUG_ON(1);
-=======
 	if (!hba->is_powered)
 		goto out;
->>>>>>> 32bc956b
 
 	if (ufshcd_is_ufs_dev_poweroff(hba) && ufshcd_is_link_off(hba))
 		goto out;
@@ -9782,18 +9729,16 @@
 		goto exit_gating;
 	}
 
-<<<<<<< HEAD
 	/* Reset the attached device */
 	if (hba->lanes_per_direction == 2)
 		ufshcd_vops_device_reset(hba);
-=======
+
 	/* Init crypto */
 	err = ufshcd_hba_init_crypto(hba);
 	if (err) {
 		dev_err(hba->dev, "crypto setup failed\n");
 		goto out_remove_scsi_host;
 	}
->>>>>>> 32bc956b
 
 	/* Host controller enable */
 	err = ufshcd_hba_enable(hba);
