/*
 * Copyright (c) 2014-2015 MediaTek Inc.
 * Author: Tianping.Fang <tianping.fang@mediatek.com>
 *
 * This program is free software; you can redistribute it and/or modify
 * it under the terms of the GNU General Public License version 2 as
 * published by the Free Software Foundation.
 *
 * This program is distributed in the hope that it will be useful,
 * but WITHOUT ANY WARRANTY; without even the implied warranty of
 * MERCHANTABILITY or FITNESS FOR A PARTICULAR PURPOSE.  See the
 * GNU General Public License for more details.
 */

#include <linux/delay.h>
#include <linux/init.h>
#include <linux/module.h>
#include <linux/regmap.h>
#include <linux/rtc.h>
#include <linux/irqdomain.h>
#include <linux/platform_device.h>
#include <linux/of_address.h>
#include <linux/of_irq.h>
#include <linux/io.h>
#include <linux/mfd/mt6397/core.h>
#include <linux/reboot.h>
#ifdef CONFIG_MTK_KERNEL_POWER_OFF_CHARGING
#include "../misc/mediatek/include/mt-plat/mtk_boot_common.h"
#endif

#define RTC_BBPU		0x0000
#define RTC_BBPU_CBUSY		BIT(6)

#define RTC_WRTGR		0x003c

#define RTC_IRQ_STA		0x0002
#define RTC_IRQ_STA_AL		BIT(0)
#define RTC_IRQ_STA_LP		BIT(3)

#define RTC_IRQ_EN		0x0004
#define RTC_IRQ_EN_AL		BIT(0)
#define RTC_IRQ_EN_ONESHOT	BIT(2)
#define RTC_IRQ_EN_LP		BIT(3)
#define RTC_IRQ_EN_ONESHOT_AL	(RTC_IRQ_EN_ONESHOT | RTC_IRQ_EN_AL)

#define RTC_AL_YEA_MASK		0x007f
#define RTC_AL_MTH_MASK		0x000f
#define RTC_AL_DOM_MASK		0x001f
#define RTC_AL_HOU_MASK		0x001f
#define RTC_AL_MIN_MASK		0x003f
#define RTC_AL_SEC_MASK		0x003f

#define RTC_AL_MASK		0x0008
#define RTC_AL_MASK_DOW		BIT(4)

#define RTC_TC_SEC		0x000a
#define RTC_SPAR1		0x0032
#define RTC_AL_SEC		0x0018

/* Min, Hour, Dom... register offset to RTC_TC_SEC */
#define RTC_OFFSET_SEC		0
#define RTC_OFFSET_MIN		1
#define RTC_OFFSET_HOUR		2
#define RTC_OFFSET_DOM		3
#define RTC_OFFSET_DOW		4
#define RTC_OFFSET_MTH		5
#define RTC_OFFSET_YEAR		6
#define RTC_OFFSET_COUNT	7

#define RTC_AL_SEC		0x0018

#define RTC_AL_SEC_MASK		0x003f
#define RTC_AL_MIN_MASK		0x003f
#define RTC_AL_HOU_MASK		0x001f
#define RTC_AL_DOM_MASK		0x001f
#define RTC_AL_DOW_MASK		0x0007
#define RTC_AL_MTH_MASK		0x000f
#define RTC_AL_YEA_MASK		0x007f

#define RTC_PDN2		0x002e
#define RTC_PDN1		0x002c
#define RTC_SPAR0		0x0030
#define RTC_PDN2_PWRON_ALARM	BIT(4)
#define RTC_PDN1_PWRON_TIME	BIT(7)
#define RTC_PDN2_PWRON_LOGO	BIT(15)
#define RTC_BBPU_RELOAD		BIT(5)
#define RTC_BBPU_KEY		(0x43 << 8)
#define RTC_PWRON_YEA		RTC_PDN2
#define RTC_PWRON_YEA_MASK	0x7f00
#define RTC_PWRON_YEA_SHIFT	8

#define RTC_PWRON_MTH		RTC_PDN2
#define RTC_PWRON_MTH_MASK	0x000f
#define RTC_PWRON_MTH_SHIFT	0

#define RTC_PWRON_SEC		RTC_SPAR0
#define RTC_PWRON_SEC_MASK	0x003f
#define RTC_PWRON_SEC_SHIFT	0
#define RTC_SPAR0_ALARM_BOOT	BIT(8)

#define RTC_PWRON_MIN		RTC_SPAR1
#define RTC_PWRON_MIN_MASK	0x003f
#define RTC_PWRON_MIN_SHIFT	0

#define RTC_PWRON_HOU		RTC_SPAR1
#define RTC_PWRON_HOU_MASK	0x07c0
#define RTC_PWRON_HOU_SHIFT	6

#define RTC_PWRON_DOM		RTC_SPAR1
#define RTC_PWRON_DOM_MASK	0xf800
#define RTC_PWRON_DOM_SHIFT	11

#define RTC_MIN_YEAR		1968
#define RTC_BASE_YEAR		1900
#define RTC_NUM_YEARS		128
#define RTC_MIN_YEAR_OFFSET	(RTC_MIN_YEAR - RTC_BASE_YEAR)

struct mt6397_rtc {
	struct device		*dev;
	struct rtc_device	*rtc_dev;
	struct mutex		lock;
	struct regmap		*regmap;
	int			irq;
	u32			addr_base;
};

static struct mt6397_rtc *mt_rtc;

static int mtk_rtc_write_trigger(struct mt6397_rtc *rtc)
{
	unsigned long timeout = jiffies + HZ;
	int ret;
	u32 data;

	ret = regmap_write(rtc->regmap, rtc->addr_base + RTC_WRTGR, 1);
	if (ret < 0)
		return ret;

	while (1) {
		ret = regmap_read(rtc->regmap, rtc->addr_base + RTC_BBPU,
				  &data);
		if (ret < 0)
			break;
		if (!(data & RTC_BBPU_CBUSY))
			break;
		if (time_after(jiffies, timeout)) {
			ret = -ETIMEDOUT;
			break;
		}
		cpu_relax();
	}

	return ret;
}

static void _mtk_rtc_save_pwron_alarm(void)
{
	u32 pdn1, pdn2;
	int ret;

	ret = regmap_read(mt_rtc->regmap, mt_rtc->addr_base + RTC_PDN1, &pdn1);
	if (ret < 0)
		goto exit;

	ret = regmap_read(mt_rtc->regmap, mt_rtc->addr_base + RTC_PDN2, &pdn2);
	if (ret < 0)
		goto exit;

	pdn1 &= ~RTC_PDN1_PWRON_TIME;
	pdn2 |= RTC_PDN2_PWRON_ALARM;
	ret = regmap_write(mt_rtc->regmap,
			mt_rtc->addr_base + RTC_PDN1, pdn1);
	if (ret < 0)
		goto exit;

	ret = regmap_write(mt_rtc->regmap,
			mt_rtc->addr_base + RTC_PDN2, pdn2);
	if (ret < 0)
		goto exit;
	mtk_rtc_write_trigger(mt_rtc);
	return;

exit:
	dev_err(mt_rtc->dev, "%s regmap write/read error!!!\n", __func__);
}

static void _mtk_rtc_set_alarm(struct rtc_time *tm)
{
	u16 data[RTC_OFFSET_COUNT], data_b[RTC_OFFSET_COUNT];
	int ret;

	ret = regmap_bulk_read(mt_rtc->regmap, mt_rtc->addr_base + RTC_AL_SEC,
			       data_b, RTC_OFFSET_COUNT);
	if (ret < 0)
		goto exit;

	data[RTC_OFFSET_SEC] = ((data_b[RTC_OFFSET_SEC] & ~(RTC_AL_SEC_MASK))
				| (tm->tm_sec & RTC_AL_SEC_MASK));
	data[RTC_OFFSET_MIN] = ((data_b[RTC_OFFSET_MIN] & ~(RTC_AL_MIN_MASK))
				| (tm->tm_min & RTC_AL_MIN_MASK));
	data[RTC_OFFSET_HOUR] = ((data_b[RTC_OFFSET_HOUR] & ~(RTC_AL_HOU_MASK))
				| (tm->tm_hour & RTC_AL_HOU_MASK));
	data[RTC_OFFSET_DOM] = ((data_b[RTC_OFFSET_DOM] & ~(RTC_AL_DOM_MASK))
				| (tm->tm_mday & RTC_AL_DOM_MASK));
	data[RTC_OFFSET_MTH] = ((data_b[RTC_OFFSET_MTH] & ~(RTC_AL_MTH_MASK))
				| (tm->tm_mon & RTC_AL_MTH_MASK));
	data[RTC_OFFSET_YEAR] = ((data_b[RTC_OFFSET_YEAR] & ~(RTC_AL_YEA_MASK))
				| (tm->tm_year & RTC_AL_YEA_MASK));

	dev_notice(mt_rtc->dev, "set al time = %04d/%02d/%02d %02d:%02d:%02d\n",
		   tm->tm_year + RTC_MIN_YEAR, tm->tm_mon, tm->tm_mday,
		   tm->tm_hour, tm->tm_min, tm->tm_sec);

	ret = regmap_bulk_write(mt_rtc->regmap,
				mt_rtc->addr_base + RTC_AL_SEC,
				data, RTC_OFFSET_COUNT);
	if (ret < 0)
		goto exit;
	ret = regmap_write(mt_rtc->regmap, mt_rtc->addr_base + RTC_AL_MASK,
			   RTC_AL_MASK_DOW);
	if (ret < 0)
		goto exit;
	ret = regmap_update_bits(mt_rtc->regmap,
				mt_rtc->addr_base + RTC_IRQ_EN,
				RTC_IRQ_EN_ONESHOT_AL,
				RTC_IRQ_EN_ONESHOT_AL);
	if (ret < 0)
		goto exit;
	mtk_rtc_write_trigger(mt_rtc);

	return;

exit:
	dev_err(mt_rtc->dev, "regmap write/read error!!!\n");
}

static void _rtc_get_tick(struct rtc_time *tm)
{
	int ret;
	u16 data[RTC_OFFSET_COUNT];

	ret = regmap_bulk_read(mt_rtc->regmap, mt_rtc->addr_base + RTC_TC_SEC,
			       data, RTC_OFFSET_COUNT);
	if (ret < 0)
		goto exit;

	tm->tm_sec = data[RTC_OFFSET_SEC];
	tm->tm_min = data[RTC_OFFSET_MIN];
	tm->tm_hour = data[RTC_OFFSET_HOUR];
	tm->tm_mday = data[RTC_OFFSET_DOM];
	tm->tm_mon = data[RTC_OFFSET_MTH];
	tm->tm_year = data[RTC_OFFSET_YEAR];

	return;
exit:
	dev_err(mt_rtc->dev, "%s regmap write/read error!!!\n", __func__);
}

static void _mtk_rtc_get_tick_time(struct rtc_time *tm)
{
	u32 bbpu, sec;
	int ret;

	ret = regmap_read(mt_rtc->regmap, mt_rtc->addr_base + RTC_BBPU, &bbpu);
	if (ret < 0)
		goto exit;

	bbpu |= RTC_BBPU_KEY | RTC_BBPU_RELOAD;
	ret = regmap_write(mt_rtc->regmap, mt_rtc->addr_base + RTC_BBPU, bbpu);
	if (ret < 0)
		goto exit;
	mtk_rtc_write_trigger(mt_rtc);

	_rtc_get_tick(tm);
	ret = regmap_read(mt_rtc->regmap, mt_rtc->addr_base + RTC_TC_SEC, &sec);
	if (ret < 0)
		goto exit;
	if (sec < tm->tm_sec) {	/* SEC has carried */
		_rtc_get_tick(tm);
	}

	return;

exit:
	dev_err(mt_rtc->dev, "%s regmap write/read error!!!\n", __func__);
}

static void _mtk_rtc_get_pwron_alarm_time(struct rtc_time *tm)
{

	u32 spar1, pdn2, spar0;
	int ret;

	/*RTC_PWRON_SEC == SPAR0 */
	ret = regmap_read(mt_rtc->regmap,
			mt_rtc->addr_base + RTC_SPAR0, &spar0);
	if (ret < 0)
		goto exit;
	/*RTC_PWRON_DOM == RTC_PWRON_HOU */
	/*== RTC_PWRON_MIN == RTC_SPAR1*/
	ret = regmap_read(mt_rtc->regmap,
			mt_rtc->addr_base + RTC_SPAR1, &spar1);
	if (ret < 0)
		goto exit;

	/*RTC_PWRON_MTH == RTC_PWRON_YEAR== SPAR0 */
	ret = regmap_read(mt_rtc->regmap,
			mt_rtc->addr_base + RTC_PDN2, &pdn2);
	if (ret < 0)
		goto exit;
	dev_notice(mt_rtc->dev, "spar0=0x%x, spar1=0x%x, pdn2=0x%x!!!\n",
		   spar0, spar1, pdn2);

	tm->tm_sec = (spar0 & RTC_PWRON_SEC_MASK) >> RTC_PWRON_SEC_SHIFT;
	tm->tm_min = (spar1 & RTC_PWRON_MIN_MASK) >> RTC_PWRON_MIN_SHIFT;
	tm->tm_hour = (spar1 & RTC_PWRON_HOU_MASK) >> RTC_PWRON_HOU_SHIFT;
	tm->tm_mday = (spar1 & RTC_PWRON_DOM_MASK) >> RTC_PWRON_DOM_SHIFT;
	tm->tm_mon = (pdn2 & RTC_PWRON_MTH_MASK) >> RTC_PWRON_MTH_SHIFT;
	tm->tm_year = (pdn2 & RTC_PWRON_YEA_MASK) >> RTC_PWRON_YEA_SHIFT;
	dev_notice(mt_rtc->dev,
		   "year=0x%x,mon=0x%x,mday =0x%x hou=0x%x,min=0x%x,sec=0x%x\n",
		   tm->tm_year, tm->tm_mon, tm->tm_mday,
		   tm->tm_hour, tm->tm_min, tm->tm_sec);

	return;

exit:
	dev_err(mt_rtc->dev, "%s regmap write/read error!!!\n", __func__);
}

#if defined(CONFIG_MTK_KERNEL_POWER_OFF_CHARGING)
static void _mtk_rtc_set_alarm_boot(void)
{
	u32 spar0;
	int ret;

	ret = regmap_read(mt_rtc->regmap,
			mt_rtc->addr_base + RTC_SPAR0, &spar0);
	if (ret < 0)
		goto exit;

	spar0 |= RTC_SPAR0_ALARM_BOOT;
	ret = regmap_write(mt_rtc->regmap,
			mt_rtc->addr_base + RTC_SPAR0, spar0);
	if (ret < 0)
		goto exit;
	mtk_rtc_write_trigger(mt_rtc);

	return;

exit:
	dev_err(mt_rtc->dev, "regmap write/read error!!!\n");
}
#endif

static bool _mtk_rtc_is_pwron_alarm(struct rtc_time *nowtm, struct rtc_time *tm)
{
	u32 pdn1, sec;
	int ret;

	ret = regmap_read(mt_rtc->regmap, mt_rtc->addr_base + RTC_PDN1, &pdn1);
	if (ret < 0)
		goto exit;

	dev_notice(mt_rtc->dev, "pdn1 = 0x%x!!!\n", pdn1);
	/* power-on time is available */
	if (pdn1 & RTC_PDN1_PWRON_TIME) {
		_mtk_rtc_get_tick_time(nowtm);
		ret = regmap_read(mt_rtc->regmap,
				  mt_rtc->addr_base + RTC_TC_SEC, &sec);
		if (ret < 0)
			goto exit;
		if (sec < nowtm->tm_sec) {	/* SEC has carried */
			_mtk_rtc_get_tick_time(nowtm);
		}
		_mtk_rtc_get_pwron_alarm_time(tm);
		return true;
	}
	return false;

exit:
	dev_err(mt_rtc->dev, "%s regmap write/read error!!!\n", __func__);
	return false;
}

static irqreturn_t mtk_rtc_irq_handler_thread(int irq, void *data)
{
	struct mt6397_rtc *rtc = data;
	u32 irqsta, irqen;
	int ret;
	bool pwron_alm = false, pwron_alarm = false;
	struct rtc_time nowtm;
	struct rtc_time tm;

	mutex_lock(&rtc->lock);
	ret = regmap_read(rtc->regmap, rtc->addr_base + RTC_IRQ_STA, &irqsta);
	if ((ret >= 0) && (irqsta & RTC_IRQ_STA_AL)) {
		pwron_alarm = _mtk_rtc_is_pwron_alarm(&nowtm, &tm);
		nowtm.tm_year += RTC_MIN_YEAR;
		tm.tm_year += RTC_MIN_YEAR;
		dev_notice(mt_rtc->dev, "[RTC] nowtm = %d/%d/%d %d:%d:%d\n",
			   nowtm.tm_year, nowtm.tm_mon, nowtm.tm_mday,
			   nowtm.tm_hour, nowtm.tm_min, nowtm.tm_sec);

		if (pwron_alarm) {
			unsigned long now_time, time;

			now_time = mktime(nowtm.tm_year,
					  nowtm.tm_mon,
					  nowtm.tm_mday,
					  nowtm.tm_hour,
					  nowtm.tm_min,
					  nowtm.tm_sec);
			time = mktime(tm.tm_year,
					tm.tm_mon,
					tm.tm_mday,
					tm.tm_hour,
					tm.tm_min,
					tm.tm_sec);
			/* power on */
			if (now_time >= time - 1 && now_time <= time + 4) {
#if defined(CONFIG_MTK_KERNEL_POWER_OFF_CHARGING)
				if (get_boot_mode() ==
				    KERNEL_POWER_OFF_CHARGING_BOOT
				    || get_boot_mode() ==
				    LOW_POWER_OFF_CHARGING_BOOT) {
					dev_notice(mt_rtc->dev,
						   "KPOC alarm!!!\n");
					time += 1;
					rtc_time_to_tm(time, &tm);
					tm.tm_year -= RTC_MIN_YEAR_OFFSET;
					tm.tm_mon += 1;
					/* tm.tm_sec += 1; */
					_mtk_rtc_set_alarm(&tm);
					_mtk_rtc_set_alarm_boot();
					mutex_unlock(&rtc->lock);
					machine_restart(NULL);
				} else {
					_mtk_rtc_save_pwron_alarm();
					pwron_alm = true;
				}
#else
				_mtk_rtc_save_pwron_alarm();
				pwron_alm = true;
#endif
			} else if (now_time < time) { /* set power-on alarm */
				tm.tm_year -= RTC_MIN_YEAR;
				dev_notice(mt_rtc->dev,
					   "KPOC alarm again!!!\n");
				if (tm.tm_sec == 0) {
					tm.tm_sec = 59;
					tm.tm_min -= 1;
				} else {
					tm.tm_sec -= 1;
				}
			_mtk_rtc_set_alarm(&tm);
			}
		}
		rtc_update_irq(rtc->rtc_dev, 1, RTC_IRQF | RTC_AF);
		irqen = irqsta & ~RTC_IRQ_EN_AL;

		if (regmap_write(rtc->regmap, rtc->addr_base + RTC_IRQ_EN,
<<<<<<< HEAD
				 irqen) >= 0)
=======
				 irqen) == 0)
>>>>>>> 02cb6b5f
			mtk_rtc_write_trigger(rtc);
		mutex_unlock(&rtc->lock);

		return IRQ_HANDLED;
	}
	mutex_unlock(&rtc->lock);
	return IRQ_NONE;
}

static int __mtk_rtc_read_time(struct mt6397_rtc *rtc,
			       struct rtc_time *tm, int *sec)
{
	int ret;
	u16 data[RTC_OFFSET_COUNT];

	mutex_lock(&rtc->lock);
	ret = regmap_bulk_read(rtc->regmap, rtc->addr_base + RTC_TC_SEC,
			       data, RTC_OFFSET_COUNT);
	if (ret < 0)
		goto exit;

	tm->tm_sec = data[RTC_OFFSET_SEC];
	tm->tm_min = data[RTC_OFFSET_MIN];
	tm->tm_hour = data[RTC_OFFSET_HOUR];
	tm->tm_mday = data[RTC_OFFSET_DOM];
	tm->tm_mon = data[RTC_OFFSET_MTH];
	tm->tm_year = data[RTC_OFFSET_YEAR];

	ret = regmap_read(rtc->regmap, rtc->addr_base + RTC_TC_SEC, sec);
exit:
	mutex_unlock(&rtc->lock);
	return ret;
}

void rtc_read_pwron_alarm(struct rtc_wkalrm *alm)
{
	struct rtc_time *tm;
	u32 pdn1, pdn2;
	int ret;
	u16 data[RTC_OFFSET_COUNT];

	if (alm == NULL)
		return;

	dev_notice(mt_rtc->dev, "%s!!!\n", __func__);
	tm = &alm->time;
	mutex_lock(&mt_rtc->lock);
	ret = regmap_read(mt_rtc->regmap, mt_rtc->addr_base + RTC_PDN1, &pdn1);
	if (ret < 0)
		goto exit;

	ret = regmap_read(mt_rtc->regmap, mt_rtc->addr_base + RTC_PDN2, &pdn2);
	if (ret < 0)
		goto exit;

	ret = regmap_bulk_read(mt_rtc->regmap, mt_rtc->addr_base + RTC_AL_SEC,
			       data, RTC_OFFSET_COUNT);
	if (ret < 0)
		goto exit;
	alm->enabled = (pdn1 & RTC_PDN1_PWRON_TIME
			? (pdn2 & RTC_PDN2_PWRON_LOGO ? 3 : 2) : 0);
	/* return Power-On Alarm bit */
	alm->pending = !!(pdn2 & RTC_PDN2_PWRON_ALARM);

	tm->tm_sec = data[RTC_OFFSET_SEC] & RTC_AL_SEC_MASK;
	tm->tm_min = data[RTC_OFFSET_MIN] & RTC_AL_MIN_MASK;
	tm->tm_hour = data[RTC_OFFSET_HOUR] & RTC_AL_HOU_MASK;
	tm->tm_mday = data[RTC_OFFSET_DOM] & RTC_AL_DOM_MASK;
	tm->tm_mon = data[RTC_OFFSET_MTH] & RTC_AL_MTH_MASK;
	tm->tm_year = data[RTC_OFFSET_YEAR] & RTC_AL_YEA_MASK;
	mutex_unlock(&mt_rtc->lock);
	tm->tm_year += RTC_MIN_YEAR_OFFSET;
	tm->tm_mon--;
	dev_notice(mt_rtc->dev,
		   "power-on = %04d/%02d/%02d %02d:%02d:%02d (%d)(%d)\n",
		   tm->tm_year + 1900, tm->tm_mon + 1, tm->tm_mday, tm->tm_hour,
		   tm->tm_min, tm->tm_sec, alm->enabled, alm->pending);
	return;

exit:
	mutex_unlock(&mt_rtc->lock);
	dev_err(mt_rtc->dev, "regmap write/read error!!!\n");
}

static void _rtc_set_pwron_alarm_time(struct rtc_time *tm)
{
	u32 spar1, pdn2, spar0;
	int ret;
	u32 tm_year, tm_mon, tm_mday, tm_hour, tm_min, tm_sec;

	dev_notice(mt_rtc->dev, "_rtc_save_pwron_time!!!\n");
	/*RTC_PWRON_YEAR == RTC_PWRON_MTH==PDN2 */
	ret = regmap_read(mt_rtc->regmap,
			mt_rtc->addr_base + RTC_PDN2, &pdn2);
	if (ret < 0)
		goto exit;

	/*RTC_PWRON_DOM == RTC_PWRON_HOU */
	/*== RTC_PWRON_MIN == RTC_SPAR1*/
	ret = regmap_read(mt_rtc->regmap,
			mt_rtc->addr_base + RTC_SPAR1, &spar1);
	if (ret < 0)
		goto exit;

	ret = regmap_read(mt_rtc->regmap,
			mt_rtc->addr_base + RTC_SPAR0, &spar0);
	if (ret < 0)
		goto exit;

	tm_year = (tm->tm_year << RTC_PWRON_YEA_SHIFT) & RTC_PWRON_YEA_MASK;
	tm_mon = (tm->tm_mon << RTC_PWRON_MTH_SHIFT) & RTC_PWRON_MTH_MASK;
	tm_mday = (tm->tm_mday << RTC_PWRON_DOM_SHIFT) & RTC_PWRON_DOM_MASK;
	tm_hour = (tm->tm_hour << RTC_PWRON_HOU_SHIFT) & RTC_PWRON_HOU_MASK;
	tm_min = (tm->tm_min << RTC_PWRON_MIN_SHIFT) & RTC_PWRON_MIN_MASK;
	tm_sec = (tm->tm_sec << RTC_PWRON_SEC_SHIFT) & RTC_PWRON_SEC_MASK;

	tm_year |= pdn2 & ~(RTC_PWRON_YEA_MASK);
	ret = regmap_write(mt_rtc->regmap,
			mt_rtc->addr_base + RTC_PDN2, tm_year);
	if (ret < 0)
		goto exit;
	mtk_rtc_write_trigger(mt_rtc);

	ret = regmap_read(mt_rtc->regmap,
			mt_rtc->addr_base + RTC_PDN2, &pdn2);
	if (ret < 0)
		goto exit;

	tm_mon |= pdn2 & ~(RTC_PWRON_MTH_MASK);
	ret = regmap_write(mt_rtc->regmap,
			mt_rtc->addr_base + RTC_PDN2, tm_mon);
	if (ret < 0)
		goto exit;
	mtk_rtc_write_trigger(mt_rtc);

	tm_mday |= spar1 & ~(RTC_PWRON_DOM_MASK);
	ret = regmap_write(mt_rtc->regmap,
			mt_rtc->addr_base + RTC_SPAR1, tm_mday);
	if (ret < 0)
		goto exit;
	mtk_rtc_write_trigger(mt_rtc);

	ret = regmap_read(mt_rtc->regmap,
			mt_rtc->addr_base + RTC_SPAR1, &spar1);
	if (ret < 0)
		goto exit;

	tm_hour |= spar1 & ~(RTC_PWRON_HOU_MASK);
	ret = regmap_write(mt_rtc->regmap,
			mt_rtc->addr_base + RTC_SPAR1, tm_hour);
	if (ret < 0)
		goto exit;
	mtk_rtc_write_trigger(mt_rtc);

	ret = regmap_read(mt_rtc->regmap,
			mt_rtc->addr_base + RTC_SPAR1, &spar1);
	if (ret < 0)
		goto exit;

	tm_min |= spar1 & ~(RTC_PWRON_MIN_MASK);
	ret = regmap_write(mt_rtc->regmap,
			mt_rtc->addr_base + RTC_SPAR1, tm_min);
	if (ret < 0)
		goto exit;
	mtk_rtc_write_trigger(mt_rtc);


	tm_sec |= spar0 & ~(RTC_PWRON_SEC_MASK);
	ret = regmap_write(mt_rtc->regmap,
			mt_rtc->addr_base + RTC_SPAR0, tm_sec);
	if (ret < 0)
		goto exit;
	mtk_rtc_write_trigger(mt_rtc);

	return;

exit:
	dev_err(mt_rtc->dev, "regmap write/read error!!!\n");
}

void mtk_rtc_save_pwron_time(bool enable, struct rtc_time *tm, bool logo)
{
	u32 pdn1, pdn2;
	int ret;

	dev_notice(mt_rtc->dev, "%s!!!\n", __func__);
	_rtc_set_pwron_alarm_time(tm);

	ret = regmap_read(mt_rtc->regmap, mt_rtc->addr_base + RTC_PDN2, &pdn2);
	if (ret < 0)
		goto exit;
	ret = regmap_read(mt_rtc->regmap, mt_rtc->addr_base + RTC_PDN1, &pdn1);
	if (ret < 0)
		goto exit;

	if (logo)
		pdn2 |= RTC_PDN2_PWRON_LOGO;
	else
		pdn2 &= ~RTC_PDN2_PWRON_LOGO;

	ret = regmap_write(mt_rtc->regmap, mt_rtc->addr_base + RTC_PDN2, pdn2);
	if (ret < 0)
		goto exit;

	if (enable)
		pdn1 |= RTC_PDN1_PWRON_TIME;
	else
		pdn1 &= ~RTC_PDN1_PWRON_TIME;
	ret = regmap_write(mt_rtc->regmap, mt_rtc->addr_base + RTC_PDN1, pdn1);
	if (ret < 0)
		goto exit;
	mtk_rtc_write_trigger(mt_rtc);

	return;

exit:
	dev_err(mt_rtc->dev, "regmap write/read error!!!\n");
}

static int mtk_rtc_read_time(struct device *dev, struct rtc_time *tm)
{
	time64_t time;
	struct mt6397_rtc *rtc = dev_get_drvdata(dev);
	int days, sec, ret;

	do {
		ret = __mtk_rtc_read_time(rtc, tm, &sec);
		if (ret < 0)
			goto exit;
	} while (sec < tm->tm_sec);

	/* HW register use 7 bits to store year data, minus
	 * RTC_MIN_YEAR_OFFSET before write year data to register, and plus
	 * RTC_MIN_YEAR_OFFSET back after read year from register
	 */
	tm->tm_year += RTC_MIN_YEAR_OFFSET;

	/* HW register start mon from one, but tm_mon start from zero. */
	tm->tm_mon--;
	time = rtc_tm_to_time64(tm);

	/* rtc_tm_to_time64 covert Gregorian date to seconds since
	 * 01-01-1970 00:00:00, and this date is Thursday.
	 */
	days = div_s64(time, 86400);
	tm->tm_wday = (days + 4) % 7;

exit:
	return ret;
}

static int mtk_rtc_set_time(struct device *dev, struct rtc_time *tm)
{
	struct mt6397_rtc *rtc = dev_get_drvdata(dev);
	int ret;
	u16 data[RTC_OFFSET_COUNT];

	tm->tm_year -= RTC_MIN_YEAR_OFFSET;
	tm->tm_mon++;

	data[RTC_OFFSET_SEC] = tm->tm_sec;
	data[RTC_OFFSET_MIN] = tm->tm_min;
	data[RTC_OFFSET_HOUR] = tm->tm_hour;
	data[RTC_OFFSET_DOM] = tm->tm_mday;
	data[RTC_OFFSET_MTH] = tm->tm_mon;
	data[RTC_OFFSET_YEAR] = tm->tm_year;

	mutex_lock(&rtc->lock);
	ret = regmap_bulk_write(rtc->regmap, rtc->addr_base + RTC_TC_SEC,
				data, RTC_OFFSET_COUNT);
	if (ret < 0)
		goto exit;

	/* Time register write to hardware after call trigger function */
	ret = mtk_rtc_write_trigger(rtc);

exit:
	mutex_unlock(&rtc->lock);
	return ret;
}

static int mtk_rtc_read_alarm(struct device *dev, struct rtc_wkalrm *alm)
{
	struct rtc_time *tm = &alm->time;
	struct mt6397_rtc *rtc = dev_get_drvdata(dev);
	u32 irqen, pdn2;
	int ret;
	u16 data[RTC_OFFSET_COUNT];

	mutex_lock(&rtc->lock);
	ret = regmap_read(rtc->regmap, rtc->addr_base + RTC_IRQ_EN, &irqen);
	if (ret < 0)
		goto err_exit;
	ret = regmap_read(rtc->regmap, rtc->addr_base + RTC_PDN2, &pdn2);
	if (ret < 0)
		goto err_exit;

	ret = regmap_bulk_read(rtc->regmap, rtc->addr_base + RTC_AL_SEC,
			       data, RTC_OFFSET_COUNT);
	if (ret < 0)
		goto err_exit;

	alm->enabled = !!(irqen & RTC_IRQ_EN_AL);
	alm->pending = !!(pdn2 & RTC_PDN2_PWRON_ALARM);
	mutex_unlock(&rtc->lock);

	tm->tm_sec = data[RTC_OFFSET_SEC] & RTC_AL_SEC_MASK;
	tm->tm_min = data[RTC_OFFSET_MIN] & RTC_AL_MIN_MASK;
	tm->tm_hour = data[RTC_OFFSET_HOUR] & RTC_AL_HOU_MASK;
	tm->tm_mday = data[RTC_OFFSET_DOM] & RTC_AL_DOM_MASK;
	tm->tm_mon = data[RTC_OFFSET_MTH] & RTC_AL_MTH_MASK;
	tm->tm_year = data[RTC_OFFSET_YEAR] & RTC_AL_YEA_MASK;

	tm->tm_year += RTC_MIN_YEAR_OFFSET;
	tm->tm_mon--;

	return 0;
err_exit:
	mutex_unlock(&rtc->lock);
	return ret;
}

static int mtk_rtc_set_alarm(struct device *dev, struct rtc_wkalrm *alm)
{
	struct rtc_time *tm = &alm->time;
	struct mt6397_rtc *rtc = dev_get_drvdata(dev);
	int ret;
	u16 data[RTC_OFFSET_COUNT], data_b[RTC_OFFSET_COUNT];
	u32 irqsta, irqen, pdn2;

	tm->tm_year -= RTC_MIN_YEAR_OFFSET;
	tm->tm_mon++;

<<<<<<< HEAD
	ret = regmap_bulk_read(rtc->regmap, rtc->addr_base + RTC_AL_SEC,
			       data_b, RTC_OFFSET_COUNT);
	if (ret < 0)
		goto exit;

	data[RTC_OFFSET_SEC] = ((data_b[RTC_OFFSET_SEC] & ~(RTC_AL_SEC_MASK))
				| (tm->tm_sec & RTC_AL_SEC_MASK));
	data[RTC_OFFSET_MIN] = ((data_b[RTC_OFFSET_MIN] & ~(RTC_AL_MIN_MASK))
				| (tm->tm_min & RTC_AL_MIN_MASK));
	data[RTC_OFFSET_HOUR] = ((data_b[RTC_OFFSET_HOUR] & ~(RTC_AL_HOU_MASK))
				| (tm->tm_hour & RTC_AL_HOU_MASK));
	data[RTC_OFFSET_DOM] = ((data_b[RTC_OFFSET_DOM] & ~(RTC_AL_DOM_MASK))
				| (tm->tm_mday & RTC_AL_DOM_MASK));
	data[RTC_OFFSET_MTH] = ((data_b[RTC_OFFSET_MTH] & ~(RTC_AL_MTH_MASK))
				| (tm->tm_mon & RTC_AL_MTH_MASK));
	data[RTC_OFFSET_YEAR] = ((data_b[RTC_OFFSET_YEAR] & ~(RTC_AL_YEA_MASK))
				| (tm->tm_year & RTC_AL_YEA_MASK));

	dev_notice(rtc->dev,
		   "set al time = %04d/%02d/%02d %02d:%02d:%02d (%d)\n",
		   tm->tm_year + RTC_MIN_YEAR, tm->tm_mon, tm->tm_mday,
		   tm->tm_hour, tm->tm_min, tm->tm_sec, alm->enabled);

	mutex_lock(&rtc->lock);
	switch (alm->enabled) {
	case 2:
		/* enable power-on alarm */
		mtk_rtc_save_pwron_time(true, tm, false);
		break;
	case 3:
		/* enable power-on alarm with logo */
		mtk_rtc_save_pwron_time(true, tm, true);
		break;
	case 4:
		/* disable power-on alarm */
		mtk_rtc_save_pwron_time(false, tm, false);
		break;
	default:
		break;
	}

	ret = regmap_read(rtc->regmap, rtc->addr_base + RTC_IRQ_EN, &irqen);
	if (ret < 0)
		goto exit;
	irqen &= ~RTC_IRQ_EN_AL;
	ret = regmap_read(rtc->regmap, rtc->addr_base + RTC_PDN2, &pdn2);
	if (ret < 0)
		goto exit;
	pdn2 &= ~RTC_PDN2_PWRON_ALARM;

	ret = regmap_write(rtc->regmap, rtc->addr_base + RTC_IRQ_EN, irqen);
	if (ret < 0)
		goto exit;

	ret = regmap_write(rtc->regmap, rtc->addr_base + RTC_PDN2, pdn2);
	if (ret < 0)
		goto exit;

	mtk_rtc_write_trigger(rtc);
	ret = regmap_read(rtc->regmap, rtc->addr_base + RTC_IRQ_STA, &irqsta);
	if (ret < 0)
		goto exit;
=======
	mutex_lock(&rtc->lock);
	ret = regmap_bulk_read(rtc->regmap, rtc->addr_base + RTC_AL_SEC,
			       data, RTC_OFFSET_COUNT);
	if (ret < 0)
		goto exit;

	data[RTC_OFFSET_SEC] = ((data[RTC_OFFSET_SEC] & ~(RTC_AL_SEC_MASK)) |
				(tm->tm_sec & RTC_AL_SEC_MASK));
	data[RTC_OFFSET_MIN] = ((data[RTC_OFFSET_MIN] & ~(RTC_AL_MIN_MASK)) |
				(tm->tm_min & RTC_AL_MIN_MASK));
	data[RTC_OFFSET_HOUR] = ((data[RTC_OFFSET_HOUR] & ~(RTC_AL_HOU_MASK)) |
				(tm->tm_hour & RTC_AL_HOU_MASK));
	data[RTC_OFFSET_DOM] = ((data[RTC_OFFSET_DOM] & ~(RTC_AL_DOM_MASK)) |
				(tm->tm_mday & RTC_AL_DOM_MASK));
	data[RTC_OFFSET_MTH] = ((data[RTC_OFFSET_MTH] & ~(RTC_AL_MTH_MASK)) |
				(tm->tm_mon & RTC_AL_MTH_MASK));
	data[RTC_OFFSET_YEAR] = ((data[RTC_OFFSET_YEAR] & ~(RTC_AL_YEA_MASK)) |
				(tm->tm_year & RTC_AL_YEA_MASK));
>>>>>>> 02cb6b5f

	if (alm->enabled) {
		ret = regmap_bulk_write(rtc->regmap,
					rtc->addr_base + RTC_AL_SEC,
					data, RTC_OFFSET_COUNT);
		if (ret < 0)
			goto exit;
		ret = regmap_write(rtc->regmap, rtc->addr_base + RTC_AL_MASK,
				   RTC_AL_MASK_DOW);
		if (ret < 0)
			goto exit;
		ret = regmap_update_bits(rtc->regmap,
					 rtc->addr_base + RTC_IRQ_EN,
					 RTC_IRQ_EN_ONESHOT_AL,
					 RTC_IRQ_EN_ONESHOT_AL);
		if (ret < 0)
			goto exit;
	} else {
		ret = regmap_update_bits(rtc->regmap,
					 rtc->addr_base + RTC_IRQ_EN,
					 RTC_IRQ_EN_ONESHOT_AL, 0);
		if (ret < 0)
			goto exit;
	}

	/* All alarm time register write to hardware after calling
	 * mtk_rtc_write_trigger. This can avoid race condition if alarm
	 * occur happen during writing alarm time register.
	 */
	ret = mtk_rtc_write_trigger(rtc);
exit:
	mutex_unlock(&rtc->lock);
	return ret;
}

static const struct rtc_class_ops mtk_rtc_ops = {
	.read_time  = mtk_rtc_read_time,
	.set_time   = mtk_rtc_set_time,
	.read_alarm = mtk_rtc_read_alarm,
	.set_alarm  = mtk_rtc_set_alarm,
};

static int mtk_rtc_probe(struct platform_device *pdev)
{
	struct resource *res;
	struct mt6397_chip *mt6397_chip = dev_get_drvdata(pdev->dev.parent);
	struct mt6397_rtc *rtc;
	int ret;

	rtc = devm_kzalloc(&pdev->dev, sizeof(struct mt6397_rtc), GFP_KERNEL);
	if (!rtc)
		return -ENOMEM;

	res = platform_get_resource(pdev, IORESOURCE_MEM, 0);
	rtc->addr_base = res->start;

	res = platform_get_resource(pdev, IORESOURCE_IRQ, 0);
	rtc->irq = irq_create_mapping(mt6397_chip->irq_domain, res->start);
	if (rtc->irq <= 0)
		return -EINVAL;

	rtc->regmap = mt6397_chip->regmap;
	rtc->dev = &pdev->dev;
	mutex_init(&rtc->lock);

	mt_rtc = rtc;
	platform_set_drvdata(pdev, rtc);

	rtc->rtc_dev = devm_rtc_allocate_device(rtc->dev);
	if (IS_ERR(rtc->rtc_dev))
		return PTR_ERR(rtc->rtc_dev);

	ret = request_threaded_irq(rtc->irq, NULL,
				   mtk_rtc_irq_handler_thread,
				   IRQF_ONESHOT | IRQF_TRIGGER_HIGH,
				   "mt6397-rtc", rtc);
	if (ret) {
		dev_err(&pdev->dev, "Failed to request alarm IRQ: %d: %d\n",
			rtc->irq, ret);
		goto out_dispose_irq;
	}

	device_init_wakeup(&pdev->dev, 1);

	rtc->rtc_dev->ops = &mtk_rtc_ops;

	ret = rtc_register_device(rtc->rtc_dev);
	if (ret) {
		dev_err(&pdev->dev, "register rtc device failed\n");
		goto out_free_irq;
	}

	return 0;

out_free_irq:
	free_irq(rtc->irq, rtc->rtc_dev);
out_dispose_irq:
	irq_dispose_mapping(rtc->irq);
	return ret;
}

static int mtk_rtc_remove(struct platform_device *pdev)
{
	struct mt6397_rtc *rtc = platform_get_drvdata(pdev);

	free_irq(rtc->irq, rtc->rtc_dev);
	irq_dispose_mapping(rtc->irq);

	return 0;
}

#ifdef CONFIG_PM_SLEEP
static int mt6397_rtc_suspend(struct device *dev)
{
	struct mt6397_rtc *rtc = dev_get_drvdata(dev);

	if (device_may_wakeup(dev))
		enable_irq_wake(rtc->irq);

	return 0;
}

static int mt6397_rtc_resume(struct device *dev)
{
	struct mt6397_rtc *rtc = dev_get_drvdata(dev);

	if (device_may_wakeup(dev))
		disable_irq_wake(rtc->irq);

	return 0;
}
#endif

static SIMPLE_DEV_PM_OPS(mt6397_pm_ops, mt6397_rtc_suspend,
			mt6397_rtc_resume);

static const struct of_device_id mt6397_rtc_of_match[] = {
	{ .compatible = "mediatek,mt6397-rtc", },
	{ .compatible = "mediatek,mt6323-rtc", },
	{ .compatible = "mediatek,mt6392-rtc", },
	{ }
};
MODULE_DEVICE_TABLE(of, mt6397_rtc_of_match);

static struct platform_driver mtk_rtc_driver = {
	.driver = {
		.name = "mt6397-rtc",
		.of_match_table = mt6397_rtc_of_match,
		.pm = &mt6397_pm_ops,
	},
	.probe	= mtk_rtc_probe,
	.remove = mtk_rtc_remove,
};

module_platform_driver(mtk_rtc_driver);

MODULE_LICENSE("GPL v2");
MODULE_AUTHOR("Tianping Fang <tianping.fang@mediatek.com>");
MODULE_DESCRIPTION("RTC Driver for MediaTek MT6397 PMIC");
MODULE_ALIAS("platform:mt6397-rtc");<|MERGE_RESOLUTION|>--- conflicted
+++ resolved
@@ -460,11 +460,7 @@
 		irqen = irqsta & ~RTC_IRQ_EN_AL;
 
 		if (regmap_write(rtc->regmap, rtc->addr_base + RTC_IRQ_EN,
-<<<<<<< HEAD
-				 irqen) >= 0)
-=======
 				 irqen) == 0)
->>>>>>> 02cb6b5f
 			mtk_rtc_write_trigger(rtc);
 		mutex_unlock(&rtc->lock);
 
@@ -798,70 +794,6 @@
 	tm->tm_year -= RTC_MIN_YEAR_OFFSET;
 	tm->tm_mon++;
 
-<<<<<<< HEAD
-	ret = regmap_bulk_read(rtc->regmap, rtc->addr_base + RTC_AL_SEC,
-			       data_b, RTC_OFFSET_COUNT);
-	if (ret < 0)
-		goto exit;
-
-	data[RTC_OFFSET_SEC] = ((data_b[RTC_OFFSET_SEC] & ~(RTC_AL_SEC_MASK))
-				| (tm->tm_sec & RTC_AL_SEC_MASK));
-	data[RTC_OFFSET_MIN] = ((data_b[RTC_OFFSET_MIN] & ~(RTC_AL_MIN_MASK))
-				| (tm->tm_min & RTC_AL_MIN_MASK));
-	data[RTC_OFFSET_HOUR] = ((data_b[RTC_OFFSET_HOUR] & ~(RTC_AL_HOU_MASK))
-				| (tm->tm_hour & RTC_AL_HOU_MASK));
-	data[RTC_OFFSET_DOM] = ((data_b[RTC_OFFSET_DOM] & ~(RTC_AL_DOM_MASK))
-				| (tm->tm_mday & RTC_AL_DOM_MASK));
-	data[RTC_OFFSET_MTH] = ((data_b[RTC_OFFSET_MTH] & ~(RTC_AL_MTH_MASK))
-				| (tm->tm_mon & RTC_AL_MTH_MASK));
-	data[RTC_OFFSET_YEAR] = ((data_b[RTC_OFFSET_YEAR] & ~(RTC_AL_YEA_MASK))
-				| (tm->tm_year & RTC_AL_YEA_MASK));
-
-	dev_notice(rtc->dev,
-		   "set al time = %04d/%02d/%02d %02d:%02d:%02d (%d)\n",
-		   tm->tm_year + RTC_MIN_YEAR, tm->tm_mon, tm->tm_mday,
-		   tm->tm_hour, tm->tm_min, tm->tm_sec, alm->enabled);
-
-	mutex_lock(&rtc->lock);
-	switch (alm->enabled) {
-	case 2:
-		/* enable power-on alarm */
-		mtk_rtc_save_pwron_time(true, tm, false);
-		break;
-	case 3:
-		/* enable power-on alarm with logo */
-		mtk_rtc_save_pwron_time(true, tm, true);
-		break;
-	case 4:
-		/* disable power-on alarm */
-		mtk_rtc_save_pwron_time(false, tm, false);
-		break;
-	default:
-		break;
-	}
-
-	ret = regmap_read(rtc->regmap, rtc->addr_base + RTC_IRQ_EN, &irqen);
-	if (ret < 0)
-		goto exit;
-	irqen &= ~RTC_IRQ_EN_AL;
-	ret = regmap_read(rtc->regmap, rtc->addr_base + RTC_PDN2, &pdn2);
-	if (ret < 0)
-		goto exit;
-	pdn2 &= ~RTC_PDN2_PWRON_ALARM;
-
-	ret = regmap_write(rtc->regmap, rtc->addr_base + RTC_IRQ_EN, irqen);
-	if (ret < 0)
-		goto exit;
-
-	ret = regmap_write(rtc->regmap, rtc->addr_base + RTC_PDN2, pdn2);
-	if (ret < 0)
-		goto exit;
-
-	mtk_rtc_write_trigger(rtc);
-	ret = regmap_read(rtc->regmap, rtc->addr_base + RTC_IRQ_STA, &irqsta);
-	if (ret < 0)
-		goto exit;
-=======
 	mutex_lock(&rtc->lock);
 	ret = regmap_bulk_read(rtc->regmap, rtc->addr_base + RTC_AL_SEC,
 			       data, RTC_OFFSET_COUNT);
@@ -880,7 +812,6 @@
 				(tm->tm_mon & RTC_AL_MTH_MASK));
 	data[RTC_OFFSET_YEAR] = ((data[RTC_OFFSET_YEAR] & ~(RTC_AL_YEA_MASK)) |
 				(tm->tm_year & RTC_AL_YEA_MASK));
->>>>>>> 02cb6b5f
 
 	if (alm->enabled) {
 		ret = regmap_bulk_write(rtc->regmap,
