--- conflicted
+++ resolved
@@ -616,7 +616,6 @@
 
 static void free_htab_elem(struct bpf_htab *htab, struct htab_elem *l)
 {
-<<<<<<< HEAD
 	struct bpf_map *map = &htab->map;
 
 	if (map->ops->map_fd_put_ptr) {
@@ -625,15 +624,7 @@
 		map->ops->map_fd_put_ptr(ptr);
 	}
 
-	if (l->state == HTAB_EXTRA_ELEM_USED) {
-		l->state = HTAB_EXTRA_ELEM_FREE;
-		return;
-	}
-
-	if (!(htab->map.map_flags & BPF_F_NO_PREALLOC)) {
-=======
 	if (htab_is_prealloc(htab)) {
->>>>>>> d038e3dc
 		pcpu_freelist_push(&htab->freelist, &l->fnode);
 	} else {
 		atomic_dec(&htab->count);
