--- conflicted
+++ resolved
@@ -46,7 +46,6 @@
 #define CREATE_TRACE_POINTS
 #include <trace/events/sched.h>
 #include "walt.h"
-<<<<<<< HEAD
 #include "mtk_mcdi_api.h"
 #if defined(CONFIG_MTK_GIC_V3_EXT)
 #include <linux/irqchip/mtk-gic-extend.h>
@@ -65,8 +64,6 @@
 #ifdef CONFIG_MTK_TASK_TURBO
 #include <mt-plat/turbo_common.h>
 #endif
-=======
->>>>>>> 94b6052e
 
 DEFINE_PER_CPU_SHARED_ALIGNED(struct rq, runqueues);
 
@@ -3442,17 +3439,6 @@
 	smp_cond_load_acquire(&p->on_cpu, !VAL);
 
 	walt_try_to_wake_up(p);
-<<<<<<< HEAD
-=======
-
-	p->sched_contributes_to_load = !!task_contributes_to_load(p);
-	p->state = TASK_WAKING;
-
-	if (p->in_iowait) {
-		delayacct_blkio_end(p);
-		atomic_dec(&task_rq(p)->nr_iowait);
-	}
->>>>>>> 94b6052e
 
 	cpu = select_task_rq(p, p->wake_cpu, SD_BALANCE_WAKE, wake_flags,
 			     sibling_count_hint);
@@ -4453,13 +4439,9 @@
 	mt_trace_rqlock_start(&rq->lock);
 #endif
 	rq_lock(rq, &rf);
-<<<<<<< HEAD
 #ifdef CONFIG_MTK_SCHED_MONITOR
 	mt_trace_rqlock_end(&rq->lock);
 #endif
-=======
-
->>>>>>> 94b6052e
 	walt_set_window_start(rq, &rf);
 	walt_update_task_ravg(rq->curr, rq, TASK_UPDATE,
 			walt_ktime_clock(), 0);
@@ -7907,13 +7889,10 @@
 
 	init_schedstats();
 
-<<<<<<< HEAD
 	init_uclamp();
 
 	init_sched_energy_costs();
 
-=======
->>>>>>> 94b6052e
 	psi_init();
 
 	scheduler_running = 1;
