/* audit.c -- Auditing support
 * Gateway between the kernel (e.g., selinux) and the user-space audit daemon.
 * System-call specific features have moved to auditsc.c
 *
 * Copyright 2003-2007 Red Hat Inc., Durham, North Carolina.
 * All Rights Reserved.
 *
 * This program is free software; you can redistribute it and/or modify
 * it under the terms of the GNU General Public License as published by
 * the Free Software Foundation; either version 2 of the License, or
 * (at your option) any later version.
 *
 * This program is distributed in the hope that it will be useful,
 * but WITHOUT ANY WARRANTY; without even the implied warranty of
 * MERCHANTABILITY or FITNESS FOR A PARTICULAR PURPOSE.  See the
 * GNU General Public License for more details.
 *
 * You should have received a copy of the GNU General Public License
 * along with this program; if not, write to the Free Software
 * Foundation, Inc., 59 Temple Place, Suite 330, Boston, MA  02111-1307  USA
 *
 * Written by Rickard E. (Rik) Faith <faith@redhat.com>
 *
 * Goals: 1) Integrate fully with Security Modules.
 *	  2) Minimal run-time overhead:
 *	     a) Minimal when syscall auditing is disabled (audit_enable=0).
 *	     b) Small when syscall auditing is enabled and no audit record
 *		is generated (defer as much work as possible to record
 *		generation time):
 *		i) context is allocated,
 *		ii) names from getname are stored without a copy, and
 *		iii) inode information stored from path_lookup.
 *	  3) Ability to disable syscall auditing at boot time (audit=0).
 *	  4) Usable by other parts of the kernel (if audit_log* is called,
 *	     then a syscall record will be generated automatically for the
 *	     current syscall).
 *	  5) Netlink interface to user-space.
 *	  6) Support low-overhead kernel-based filtering to minimize the
 *	     information that must be passed to user-space.
 *
 * Example user-space utilities: http://people.redhat.com/sgrubb/audit/
 */

#define pr_fmt(fmt) KBUILD_MODNAME ": " fmt

#include <linux/file.h>
#include <linux/init.h>
#include <linux/types.h>
#include <linux/atomic.h>
#include <linux/mm.h>
#include <linux/export.h>
#include <linux/slab.h>
#include <linux/err.h>
#include <linux/kthread.h>
#include <linux/kernel.h>
#include <linux/syscalls.h>
#include <linux/spinlock.h>
#include <linux/rcupdate.h>
#include <linux/mutex.h>
#include <linux/gfp.h>
#include <linux/pid.h>
#include <linux/slab.h>

#include <linux/audit.h>

#include <net/sock.h>
#include <net/netlink.h>
#include <linux/skbuff.h>
#ifdef CONFIG_SECURITY
#include <linux/security.h>
#endif
#include <linux/freezer.h>
#include <linux/pid_namespace.h>
#include <net/netns/generic.h>

#include "audit.h"

/* No auditing will take place until audit_initialized == AUDIT_INITIALIZED.
 * (Initialization happens after skb_init is called.) */
#define AUDIT_DISABLED		-1
#define AUDIT_UNINITIALIZED	0
#define AUDIT_INITIALIZED	1
static int	audit_initialized;

#define AUDIT_OFF	0
#define AUDIT_ON	1
#define AUDIT_LOCKED	2
u32		audit_enabled = AUDIT_OFF;
u32		audit_ever_enabled = !!AUDIT_OFF;

EXPORT_SYMBOL_GPL(audit_enabled);

/* Default state when kernel boots without any parameters. */
static u32	audit_default = AUDIT_OFF;

/* If auditing cannot proceed, audit_failure selects what happens. */
static u32	audit_failure = AUDIT_FAIL_PRINTK;

/* private audit network namespace index */
static unsigned int audit_net_id;

/**
 * struct audit_net - audit private network namespace data
 * @sk: communication socket
 */
struct audit_net {
	struct sock *sk;
};

/**
 * struct auditd_connection - kernel/auditd connection state
 * @pid: auditd PID
 * @portid: netlink portid
 * @net: the associated network namespace
 * @rcu: RCU head
 *
 * Description:
 * This struct is RCU protected; you must either hold the RCU lock for reading
 * or the associated spinlock for writing.
 */
static struct auditd_connection {
	struct pid *pid;
	u32 portid;
	struct net *net;
	struct rcu_head rcu;
} *auditd_conn = NULL;
static DEFINE_SPINLOCK(auditd_conn_lock);

/* If audit_rate_limit is non-zero, limit the rate of sending audit records
 * to that number per second.  This prevents DoS attacks, but results in
 * audit records being dropped. */
static u32	audit_rate_limit;

/* Number of outstanding audit_buffers allowed.
 * When set to zero, this means unlimited. */
static u32	audit_backlog_limit = 64;
#define AUDIT_BACKLOG_WAIT_TIME (60 * HZ)
static u32	audit_backlog_wait_time = AUDIT_BACKLOG_WAIT_TIME;

/* The identity of the user shutting down the audit system. */
kuid_t		audit_sig_uid = INVALID_UID;
pid_t		audit_sig_pid = -1;
u32		audit_sig_sid = 0;

/* Records can be lost in several ways:
   0) [suppressed in audit_alloc]
   1) out of memory in audit_log_start [kmalloc of struct audit_buffer]
   2) out of memory in audit_log_move [alloc_skb]
   3) suppressed due to audit_rate_limit
   4) suppressed due to audit_backlog_limit
*/
static atomic_t	audit_lost = ATOMIC_INIT(0);

/* Hash for inode-based rules */
struct list_head audit_inode_hash[AUDIT_INODE_BUCKETS];

static struct kmem_cache *audit_buffer_cache;

/* queue msgs to send via kauditd_task */
static struct sk_buff_head audit_queue;
/* queue msgs due to temporary unicast send problems */
static struct sk_buff_head audit_retry_queue;
/* queue msgs waiting for new auditd connection */
static struct sk_buff_head audit_hold_queue;

/* queue servicing thread */
static struct task_struct *kauditd_task;
static DECLARE_WAIT_QUEUE_HEAD(kauditd_wait);

/* waitqueue for callers who are blocked on the audit backlog */
static DECLARE_WAIT_QUEUE_HEAD(audit_backlog_wait);

static struct audit_features af = {.vers = AUDIT_FEATURE_VERSION,
				   .mask = -1,
				   .features = 0,
				   .lock = 0,};

static char *audit_feature_names[2] = {
	"only_unset_loginuid",
	"loginuid_immutable",
};


/* Serialize requests from userspace. */
DEFINE_MUTEX(audit_cmd_mutex);

/* AUDIT_BUFSIZ is the size of the temporary buffer used for formatting
 * audit records.  Since printk uses a 1024 byte buffer, this buffer
 * should be at least that large. */
#define AUDIT_BUFSIZ 1024

/* The audit_buffer is used when formatting an audit record.  The caller
 * locks briefly to get the record off the freelist or to allocate the
 * buffer, and locks briefly to send the buffer to the netlink layer or
 * to place it on a transmit queue.  Multiple audit_buffers can be in
 * use simultaneously. */
struct audit_buffer {
	struct sk_buff       *skb;	/* formatted skb ready to send */
	struct audit_context *ctx;	/* NULL or associated context */
	gfp_t		     gfp_mask;
};

struct audit_reply {
	__u32 portid;
	struct net *net;
	struct sk_buff *skb;
};

/**
 * auditd_test_task - Check to see if a given task is an audit daemon
 * @task: the task to check
 *
 * Description:
 * Return 1 if the task is a registered audit daemon, 0 otherwise.
 */
int auditd_test_task(struct task_struct *task)
{
	int rc;
	struct auditd_connection *ac;

	rcu_read_lock();
	ac = rcu_dereference(auditd_conn);
	rc = (ac && ac->pid == task_tgid(task) ? 1 : 0);
	rcu_read_unlock();

	return rc;
}

/**
 * auditd_pid_vnr - Return the auditd PID relative to the namespace
 *
 * Description:
 * Returns the PID in relation to the namespace, 0 on failure.
 */
static pid_t auditd_pid_vnr(void)
{
	pid_t pid;
	const struct auditd_connection *ac;

	rcu_read_lock();
	ac = rcu_dereference(auditd_conn);
	if (!ac || !ac->pid)
		pid = 0;
	else
		pid = pid_vnr(ac->pid);
	rcu_read_unlock();

	return pid;
}

/**
 * audit_get_sk - Return the audit socket for the given network namespace
 * @net: the destination network namespace
 *
 * Description:
 * Returns the sock pointer if valid, NULL otherwise.  The caller must ensure
 * that a reference is held for the network namespace while the sock is in use.
 */
static struct sock *audit_get_sk(const struct net *net)
{
	struct audit_net *aunet;

	if (!net)
		return NULL;

	aunet = net_generic(net, audit_net_id);
	return aunet->sk;
}

void audit_panic(const char *message)
{
	switch (audit_failure) {
	case AUDIT_FAIL_SILENT:
		break;
	case AUDIT_FAIL_PRINTK:
		if (printk_ratelimit())
			pr_err("%s\n", message);
		break;
	case AUDIT_FAIL_PANIC:
		panic("audit: %s\n", message);
		break;
	}
}

static inline int audit_rate_check(void)
{
	static unsigned long	last_check = 0;
	static int		messages   = 0;
	static DEFINE_SPINLOCK(lock);
	unsigned long		flags;
	unsigned long		now;
	unsigned long		elapsed;
	int			retval	   = 0;

	if (!audit_rate_limit) return 1;

	spin_lock_irqsave(&lock, flags);
	if (++messages < audit_rate_limit) {
		retval = 1;
	} else {
		now     = jiffies;
		elapsed = now - last_check;
		if (elapsed > HZ) {
			last_check = now;
			messages   = 0;
			retval     = 1;
		}
	}
	spin_unlock_irqrestore(&lock, flags);

	return retval;
}

/**
 * audit_log_lost - conditionally log lost audit message event
 * @message: the message stating reason for lost audit message
 *
 * Emit at least 1 message per second, even if audit_rate_check is
 * throttling.
 * Always increment the lost messages counter.
*/
void audit_log_lost(const char *message)
{
	static unsigned long	last_msg = 0;
	static DEFINE_SPINLOCK(lock);
	unsigned long		flags;
	unsigned long		now;
	int			print;

	atomic_inc(&audit_lost);

	print = (audit_failure == AUDIT_FAIL_PANIC || !audit_rate_limit);

	if (!print) {
		spin_lock_irqsave(&lock, flags);
		now = jiffies;
		if (now - last_msg > HZ) {
			print = 1;
			last_msg = now;
		}
		spin_unlock_irqrestore(&lock, flags);
	}

	if (print) {
		if (printk_ratelimit())
			pr_warn("audit_lost=%u audit_rate_limit=%u audit_backlog_limit=%u\n",
				atomic_read(&audit_lost),
				audit_rate_limit,
				audit_backlog_limit);
		audit_panic(message);
	}
}

static int audit_log_config_change(char *function_name, u32 new, u32 old,
				   int allow_changes)
{
	struct audit_buffer *ab;
	int rc = 0;

	ab = audit_log_start(NULL, GFP_KERNEL, AUDIT_CONFIG_CHANGE);
	if (unlikely(!ab))
		return rc;
	audit_log_format(ab, "%s=%u old=%u", function_name, new, old);
	audit_log_session_info(ab);
	rc = audit_log_task_context(ab);
	if (rc)
		allow_changes = 0; /* Something weird, deny request */
	audit_log_format(ab, " res=%d", allow_changes);
	audit_log_end(ab);
	return rc;
}

static int audit_do_config_change(char *function_name, u32 *to_change, u32 new)
{
	int allow_changes, rc = 0;
	u32 old = *to_change;

	/* check if we are locked */
	if (audit_enabled == AUDIT_LOCKED)
		allow_changes = 0;
	else
		allow_changes = 1;

	if (audit_enabled != AUDIT_OFF) {
		rc = audit_log_config_change(function_name, new, old, allow_changes);
		if (rc)
			allow_changes = 0;
	}

	/* If we are allowed, make the change */
	if (allow_changes == 1)
		*to_change = new;
	/* Not allowed, update reason */
	else if (rc == 0)
		rc = -EPERM;
	return rc;
}

static int audit_set_rate_limit(u32 limit)
{
	return audit_do_config_change("audit_rate_limit", &audit_rate_limit, limit);
}

static int audit_set_backlog_limit(u32 limit)
{
	return audit_do_config_change("audit_backlog_limit", &audit_backlog_limit, limit);
}

static int audit_set_backlog_wait_time(u32 timeout)
{
	return audit_do_config_change("audit_backlog_wait_time",
				      &audit_backlog_wait_time, timeout);
}

static int audit_set_enabled(u32 state)
{
	int rc;
	if (state > AUDIT_LOCKED)
		return -EINVAL;

	rc =  audit_do_config_change("audit_enabled", &audit_enabled, state);
	if (!rc)
		audit_ever_enabled |= !!state;

	return rc;
}

static int audit_set_failure(u32 state)
{
	if (state != AUDIT_FAIL_SILENT
	    && state != AUDIT_FAIL_PRINTK
	    && state != AUDIT_FAIL_PANIC)
		return -EINVAL;

	return audit_do_config_change("audit_failure", &audit_failure, state);
}

/**
 * auditd_conn_free - RCU helper to release an auditd connection struct
 * @rcu: RCU head
 *
 * Description:
 * Drop any references inside the auditd connection tracking struct and free
 * the memory.
 */
 static void auditd_conn_free(struct rcu_head *rcu)
 {
	struct auditd_connection *ac;

	ac = container_of(rcu, struct auditd_connection, rcu);
	put_pid(ac->pid);
	put_net(ac->net);
	kfree(ac);
 }

/**
 * auditd_set - Set/Reset the auditd connection state
 * @pid: auditd PID
 * @portid: auditd netlink portid
 * @net: auditd network namespace pointer
 *
 * Description:
 * This function will obtain and drop network namespace references as
 * necessary.  Returns zero on success, negative values on failure.
 */
static int auditd_set(struct pid *pid, u32 portid, struct net *net)
{
	unsigned long flags;
	struct auditd_connection *ac_old, *ac_new;

	if (!pid || !net)
		return -EINVAL;

	ac_new = kzalloc(sizeof(*ac_new), GFP_KERNEL);
	if (!ac_new)
		return -ENOMEM;
	ac_new->pid = get_pid(pid);
	ac_new->portid = portid;
	ac_new->net = get_net(net);

	spin_lock_irqsave(&auditd_conn_lock, flags);
	ac_old = rcu_dereference_protected(auditd_conn,
					   lockdep_is_held(&auditd_conn_lock));
	rcu_assign_pointer(auditd_conn, ac_new);
	spin_unlock_irqrestore(&auditd_conn_lock, flags);

	if (ac_old)
		call_rcu(&ac_old->rcu, auditd_conn_free);

	return 0;
}

/**
 * kauditd_print_skb - Print the audit record to the ring buffer
 * @skb: audit record
 *
 * Whatever the reason, this packet may not make it to the auditd connection
 * so write it via printk so the information isn't completely lost.
 */
static void kauditd_printk_skb(struct sk_buff *skb)
{
	struct nlmsghdr *nlh = nlmsg_hdr(skb);
	char *data = nlmsg_data(nlh);

	if (nlh->nlmsg_type != AUDIT_EOE && printk_ratelimit())
		pr_notice("type=%d %s\n", nlh->nlmsg_type, data);
}

/**
 * kauditd_rehold_skb - Handle a audit record send failure in the hold queue
 * @skb: audit record
 *
 * Description:
 * This should only be used by the kauditd_thread when it fails to flush the
 * hold queue.
 */
static void kauditd_rehold_skb(struct sk_buff *skb)
{
	/* put the record back in the queue at the same place */
	skb_queue_head(&audit_hold_queue, skb);
}

/**
 * kauditd_hold_skb - Queue an audit record, waiting for auditd
 * @skb: audit record
 *
 * Description:
 * Queue the audit record, waiting for an instance of auditd.  When this
 * function is called we haven't given up yet on sending the record, but things
 * are not looking good.  The first thing we want to do is try to write the
 * record via printk and then see if we want to try and hold on to the record
 * and queue it, if we have room.  If we want to hold on to the record, but we
 * don't have room, record a record lost message.
 */
static void kauditd_hold_skb(struct sk_buff *skb)
{
	/* at this point it is uncertain if we will ever send this to auditd so
	 * try to send the message via printk before we go any further */
	kauditd_printk_skb(skb);

	/* can we just silently drop the message? */
	if (!audit_default) {
		kfree_skb(skb);
		return;
	}

	/* if we have room, queue the message */
	if (!audit_backlog_limit ||
	    skb_queue_len(&audit_hold_queue) < audit_backlog_limit) {
		skb_queue_tail(&audit_hold_queue, skb);
		return;
	}

	/* we have no other options - drop the message */
	audit_log_lost("kauditd hold queue overflow");
	kfree_skb(skb);
}

/**
 * kauditd_retry_skb - Queue an audit record, attempt to send again to auditd
 * @skb: audit record
 *
 * Description:
 * Not as serious as kauditd_hold_skb() as we still have a connected auditd,
 * but for some reason we are having problems sending it audit records so
 * queue the given record and attempt to resend.
 */
static void kauditd_retry_skb(struct sk_buff *skb)
{
	/* NOTE: because records should only live in the retry queue for a
	 * short period of time, before either being sent or moved to the hold
	 * queue, we don't currently enforce a limit on this queue */
	skb_queue_tail(&audit_retry_queue, skb);
}

/**
 * auditd_reset - Disconnect the auditd connection
 * @ac: auditd connection state
 *
 * Description:
 * Break the auditd/kauditd connection and move all the queued records into the
 * hold queue in case auditd reconnects.  It is important to note that the @ac
 * pointer should never be dereferenced inside this function as it may be NULL
 * or invalid, you can only compare the memory address!  If @ac is NULL then
 * the connection will always be reset.
 */
static void auditd_reset(const struct auditd_connection *ac)
{
	unsigned long flags;
	struct sk_buff *skb;
	struct auditd_connection *ac_old;

	/* if it isn't already broken, break the connection */
	spin_lock_irqsave(&auditd_conn_lock, flags);
	ac_old = rcu_dereference_protected(auditd_conn,
					   lockdep_is_held(&auditd_conn_lock));
	if (ac && ac != ac_old) {
		/* someone already registered a new auditd connection */
		spin_unlock_irqrestore(&auditd_conn_lock, flags);
		return;
	}
	rcu_assign_pointer(auditd_conn, NULL);
	spin_unlock_irqrestore(&auditd_conn_lock, flags);

	if (ac_old)
		call_rcu(&ac_old->rcu, auditd_conn_free);

	/* flush the retry queue to the hold queue, but don't touch the main
	 * queue since we need to process that normally for multicast */
	while ((skb = skb_dequeue(&audit_retry_queue)))
		kauditd_hold_skb(skb);
}

/**
 * auditd_send_unicast_skb - Send a record via unicast to auditd
 * @skb: audit record
 *
 * Description:
 * Send a skb to the audit daemon, returns positive/zero values on success and
 * negative values on failure; in all cases the skb will be consumed by this
 * function.  If the send results in -ECONNREFUSED the connection with auditd
 * will be reset.  This function may sleep so callers should not hold any locks
 * where this would cause a problem.
 */
static int auditd_send_unicast_skb(struct sk_buff *skb)
{
	int rc;
	u32 portid;
	struct net *net;
	struct sock *sk;
	struct auditd_connection *ac;

	/* NOTE: we can't call netlink_unicast while in the RCU section so
	 *       take a reference to the network namespace and grab local
	 *       copies of the namespace, the sock, and the portid; the
	 *       namespace and sock aren't going to go away while we hold a
	 *       reference and if the portid does become invalid after the RCU
	 *       section netlink_unicast() should safely return an error */

	rcu_read_lock();
	ac = rcu_dereference(auditd_conn);
	if (!ac) {
		rcu_read_unlock();
		kfree_skb(skb);
		rc = -ECONNREFUSED;
		goto err;
	}
	net = get_net(ac->net);
	sk = audit_get_sk(net);
	portid = ac->portid;
	rcu_read_unlock();

	rc = netlink_unicast(sk, skb, portid, 0);
	put_net(net);
	if (rc < 0)
		goto err;

	return rc;

err:
	if (ac && rc == -ECONNREFUSED)
		auditd_reset(ac);
	return rc;
}

/**
 * kauditd_send_queue - Helper for kauditd_thread to flush skb queues
 * @sk: the sending sock
 * @portid: the netlink destination
 * @queue: the skb queue to process
 * @retry_limit: limit on number of netlink unicast failures
 * @skb_hook: per-skb hook for additional processing
 * @err_hook: hook called if the skb fails the netlink unicast send
 *
 * Description:
 * Run through the given queue and attempt to send the audit records to auditd,
 * returns zero on success, negative values on failure.  It is up to the caller
 * to ensure that the @sk is valid for the duration of this function.
 *
 */
static int kauditd_send_queue(struct sock *sk, u32 portid,
			      struct sk_buff_head *queue,
			      unsigned int retry_limit,
			      void (*skb_hook)(struct sk_buff *skb),
			      void (*err_hook)(struct sk_buff *skb))
{
	int rc = 0;
	struct sk_buff *skb;
	static unsigned int failed = 0;

	/* NOTE: kauditd_thread takes care of all our locking, we just use
	 *       the netlink info passed to us (e.g. sk and portid) */

	while ((skb = skb_dequeue(queue))) {
		/* call the skb_hook for each skb we touch */
		if (skb_hook)
			(*skb_hook)(skb);

		/* can we send to anyone via unicast? */
		if (!sk) {
			if (err_hook)
				(*err_hook)(skb);
			continue;
		}

		/* grab an extra skb reference in case of error */
		skb_get(skb);
		rc = netlink_unicast(sk, skb, portid, 0);
		if (rc < 0) {
			/* fatal failure for our queue flush attempt? */
			if (++failed >= retry_limit ||
			    rc == -ECONNREFUSED || rc == -EPERM) {
				/* yes - error processing for the queue */
				sk = NULL;
				if (err_hook)
					(*err_hook)(skb);
				if (!skb_hook)
					goto out;
				/* keep processing with the skb_hook */
				continue;
			} else
				/* no - requeue to preserve ordering */
				skb_queue_head(queue, skb);
		} else {
			/* it worked - drop the extra reference and continue */
			consume_skb(skb);
			failed = 0;
		}
	}

out:
	return (rc >= 0 ? 0 : rc);
}

/*
 * kauditd_send_multicast_skb - Send a record to any multicast listeners
 * @skb: audit record
 *
 * Description:
 * Write a multicast message to anyone listening in the initial network
 * namespace.  This function doesn't consume an skb as might be expected since
 * it has to copy it anyways.
 */
static void kauditd_send_multicast_skb(struct sk_buff *skb)
{
	struct sk_buff *copy;
	struct sock *sock = audit_get_sk(&init_net);
	struct nlmsghdr *nlh;

	/* NOTE: we are not taking an additional reference for init_net since
	 *       we don't have to worry about it going away */

	if (!netlink_has_listeners(sock, AUDIT_NLGRP_READLOG))
		return;

	/*
	 * The seemingly wasteful skb_copy() rather than bumping the refcount
	 * using skb_get() is necessary because non-standard mods are made to
	 * the skb by the original kaudit unicast socket send routine.  The
	 * existing auditd daemon assumes this breakage.  Fixing this would
	 * require co-ordinating a change in the established protocol between
	 * the kaudit kernel subsystem and the auditd userspace code.  There is
	 * no reason for new multicast clients to continue with this
	 * non-compliance.
	 */
	copy = skb_copy(skb, GFP_KERNEL);
	if (!copy)
		return;
	nlh = nlmsg_hdr(copy);
	nlh->nlmsg_len = skb->len;

	nlmsg_multicast(sock, copy, 0, AUDIT_NLGRP_READLOG, GFP_KERNEL);
}

/**
 * kauditd_thread - Worker thread to send audit records to userspace
 * @dummy: unused
 */
static int kauditd_thread(void *dummy)
{
	int rc;
	u32 portid = 0;
	struct net *net = NULL;
	struct sock *sk = NULL;
	struct auditd_connection *ac;

#define UNICAST_RETRIES 5

	set_freezable();
	while (!kthread_should_stop()) {
		/* NOTE: see the lock comments in auditd_send_unicast_skb() */
		rcu_read_lock();
		ac = rcu_dereference(auditd_conn);
		if (!ac) {
			rcu_read_unlock();
			goto main_queue;
		}
		net = get_net(ac->net);
		sk = audit_get_sk(net);
		portid = ac->portid;
		rcu_read_unlock();

		/* attempt to flush the hold queue */
		rc = kauditd_send_queue(sk, portid,
					&audit_hold_queue, UNICAST_RETRIES,
					NULL, kauditd_rehold_skb);
		if (ac && rc < 0) {
			sk = NULL;
			auditd_reset(ac);
			goto main_queue;
		}

		/* attempt to flush the retry queue */
		rc = kauditd_send_queue(sk, portid,
					&audit_retry_queue, UNICAST_RETRIES,
					NULL, kauditd_hold_skb);
		if (ac && rc < 0) {
			sk = NULL;
			auditd_reset(ac);
			goto main_queue;
		}

main_queue:
		/* process the main queue - do the multicast send and attempt
		 * unicast, dump failed record sends to the retry queue; if
		 * sk == NULL due to previous failures we will just do the
		 * multicast send and move the record to the hold queue */
		rc = kauditd_send_queue(sk, portid, &audit_queue, 1,
					kauditd_send_multicast_skb,
					(sk ?
					 kauditd_retry_skb : kauditd_hold_skb));
		if (ac && rc < 0)
			auditd_reset(ac);
		sk = NULL;

		/* drop our netns reference, no auditd sends past this line */
		if (net) {
			put_net(net);
			net = NULL;
		}

		/* we have processed all the queues so wake everyone */
		wake_up(&audit_backlog_wait);

		/* NOTE: we want to wake up if there is anything on the queue,
		 *       regardless of if an auditd is connected, as we need to
		 *       do the multicast send and rotate records from the
		 *       main queue to the retry/hold queues */
		wait_event_freezable(kauditd_wait,
				     (skb_queue_len(&audit_queue) ? 1 : 0));
	}

	return 0;
}

<<<<<<< HEAD
#if defined(CONFIG_MTK_SELINUX_AEE_WARNING) &&\
	defined(MTK_SELINUX_WARNING_ENABLE)
/*
 * return skb field of audit buffer
 */
struct sk_buff *audit_get_skb(struct audit_buffer *ab)
{
	if (ab)
		return (struct sk_buff *)(ab->skb);
	else
		return NULL;
}
#endif

int audit_send_list(void *_dest)
=======
int audit_send_list_thread(void *_dest)
>>>>>>> 9f9c7b33
{
	struct audit_netlink_list *dest = _dest;
	struct sk_buff *skb;
	struct sock *sk = audit_get_sk(dest->net);

	/* wait for parent to finish and send an ACK */
	mutex_lock(&audit_cmd_mutex);
	mutex_unlock(&audit_cmd_mutex);

	while ((skb = __skb_dequeue(&dest->q)) != NULL)
		netlink_unicast(sk, skb, dest->portid, 0);

	put_net(dest->net);
	kfree(dest);

	return 0;
}

struct sk_buff *audit_make_reply(int seq, int type, int done,
				 int multi, const void *payload, int size)
{
	struct sk_buff	*skb;
	struct nlmsghdr	*nlh;
	void		*data;
	int		flags = multi ? NLM_F_MULTI : 0;
	int		t     = done  ? NLMSG_DONE  : type;

	skb = nlmsg_new(size, GFP_KERNEL);
	if (!skb)
		return NULL;

	nlh	= nlmsg_put(skb, 0, seq, t, size, flags);
	if (!nlh)
		goto out_kfree_skb;
	data = nlmsg_data(nlh);
	memcpy(data, payload, size);
	return skb;

out_kfree_skb:
	kfree_skb(skb);
	return NULL;
}

static void audit_free_reply(struct audit_reply *reply)
{
	if (!reply)
		return;

	if (reply->skb)
		kfree_skb(reply->skb);
	if (reply->net)
		put_net(reply->net);
	kfree(reply);
}

static int audit_send_reply_thread(void *arg)
{
	struct audit_reply *reply = (struct audit_reply *)arg;

	mutex_lock(&audit_cmd_mutex);
	mutex_unlock(&audit_cmd_mutex);

	/* Ignore failure. It'll only happen if the sender goes away,
	   because our timeout is set to infinite. */
	netlink_unicast(audit_get_sk(reply->net), reply->skb, reply->portid, 0);
	reply->skb = NULL;
	audit_free_reply(reply);
	return 0;
}

/**
 * audit_send_reply - send an audit reply message via netlink
 * @request_skb: skb of request we are replying to (used to target the reply)
 * @seq: sequence number
 * @type: audit message type
 * @done: done (last) flag
 * @multi: multi-part message flag
 * @payload: payload data
 * @size: payload size
 *
 * Allocates a skb, builds the netlink message, and sends it to the port id.
 */
static void audit_send_reply(struct sk_buff *request_skb, int seq, int type, int done,
			     int multi, const void *payload, int size)
{
	struct task_struct *tsk;
	struct audit_reply *reply;

	reply = kzalloc(sizeof(*reply), GFP_KERNEL);
	if (!reply)
		return;

	reply->skb = audit_make_reply(seq, type, done, multi, payload, size);
	if (!reply->skb)
		goto err;
	reply->net = get_net(sock_net(NETLINK_CB(request_skb).sk));
	reply->portid = NETLINK_CB(request_skb).portid;

	tsk = kthread_run(audit_send_reply_thread, reply, "audit_send_reply");
	if (IS_ERR(tsk))
		goto err;

	return;

err:
	audit_free_reply(reply);
}

/*
 * Check for appropriate CAP_AUDIT_ capabilities on incoming audit
 * control messages.
 */
static int audit_netlink_ok(struct sk_buff *skb, u16 msg_type)
{
	int err = 0;

	/* Only support initial user namespace for now. */
	/*
	 * We return ECONNREFUSED because it tricks userspace into thinking
	 * that audit was not configured into the kernel.  Lots of users
	 * configure their PAM stack (because that's what the distro does)
	 * to reject login if unable to send messages to audit.  If we return
	 * ECONNREFUSED the PAM stack thinks the kernel does not have audit
	 * configured in and will let login proceed.  If we return EPERM
	 * userspace will reject all logins.  This should be removed when we
	 * support non init namespaces!!
	 */
	if (current_user_ns() != &init_user_ns)
		return -ECONNREFUSED;

	switch (msg_type) {
	case AUDIT_LIST:
	case AUDIT_ADD:
	case AUDIT_DEL:
		return -EOPNOTSUPP;
	case AUDIT_GET:
	case AUDIT_SET:
	case AUDIT_GET_FEATURE:
	case AUDIT_SET_FEATURE:
	case AUDIT_LIST_RULES:
	case AUDIT_ADD_RULE:
	case AUDIT_DEL_RULE:
	case AUDIT_SIGNAL_INFO:
	case AUDIT_TTY_GET:
	case AUDIT_TTY_SET:
	case AUDIT_TRIM:
	case AUDIT_MAKE_EQUIV:
		/* Only support auditd and auditctl in initial pid namespace
		 * for now. */
		if (task_active_pid_ns(current) != &init_pid_ns)
			return -EPERM;

		if (!netlink_capable(skb, CAP_AUDIT_CONTROL))
			err = -EPERM;
		break;
	case AUDIT_USER:
	case AUDIT_FIRST_USER_MSG ... AUDIT_LAST_USER_MSG:
	case AUDIT_FIRST_USER_MSG2 ... AUDIT_LAST_USER_MSG2:
		if (!netlink_capable(skb, CAP_AUDIT_WRITE))
			err = -EPERM;
		break;
	default:  /* bad msg */
		err = -EINVAL;
	}

	return err;
}

static void audit_log_common_recv_msg(struct audit_buffer **ab, u16 msg_type)
{
	uid_t uid = from_kuid(&init_user_ns, current_uid());
	pid_t pid = task_tgid_nr(current);

	if (!audit_enabled && msg_type != AUDIT_USER_AVC) {
		*ab = NULL;
		return;
	}

	*ab = audit_log_start(NULL, GFP_KERNEL, msg_type);
	if (unlikely(!*ab))
		return;
	audit_log_format(*ab, "pid=%d uid=%u", pid, uid);
	audit_log_session_info(*ab);
	audit_log_task_context(*ab);
}

int is_audit_feature_set(int i)
{
	return af.features & AUDIT_FEATURE_TO_MASK(i);
}


static int audit_get_feature(struct sk_buff *skb)
{
	u32 seq;

	seq = nlmsg_hdr(skb)->nlmsg_seq;

	audit_send_reply(skb, seq, AUDIT_GET_FEATURE, 0, 0, &af, sizeof(af));

	return 0;
}

static void audit_log_feature_change(int which, u32 old_feature, u32 new_feature,
				     u32 old_lock, u32 new_lock, int res)
{
	struct audit_buffer *ab;

	if (audit_enabled == AUDIT_OFF)
		return;

	ab = audit_log_start(NULL, GFP_KERNEL, AUDIT_FEATURE_CHANGE);
	if (!ab)
		return;
	audit_log_task_info(ab, current);
	audit_log_format(ab, " feature=%s old=%u new=%u old_lock=%u new_lock=%u res=%d",
			 audit_feature_names[which], !!old_feature, !!new_feature,
			 !!old_lock, !!new_lock, res);
	audit_log_end(ab);
}

static int audit_set_feature(struct audit_features *uaf)
{
	int i;

	BUILD_BUG_ON(AUDIT_LAST_FEATURE + 1 > ARRAY_SIZE(audit_feature_names));

	/* if there is ever a version 2 we should handle that here */

	for (i = 0; i <= AUDIT_LAST_FEATURE; i++) {
		u32 feature = AUDIT_FEATURE_TO_MASK(i);
		u32 old_feature, new_feature, old_lock, new_lock;

		/* if we are not changing this feature, move along */
		if (!(feature & uaf->mask))
			continue;

		old_feature = af.features & feature;
		new_feature = uaf->features & feature;
		new_lock = (uaf->lock | af.lock) & feature;
		old_lock = af.lock & feature;

		/* are we changing a locked feature? */
		if (old_lock && (new_feature != old_feature)) {
			audit_log_feature_change(i, old_feature, new_feature,
						 old_lock, new_lock, 0);
			return -EPERM;
		}
	}
	/* nothing invalid, do the changes */
	for (i = 0; i <= AUDIT_LAST_FEATURE; i++) {
		u32 feature = AUDIT_FEATURE_TO_MASK(i);
		u32 old_feature, new_feature, old_lock, new_lock;

		/* if we are not changing this feature, move along */
		if (!(feature & uaf->mask))
			continue;

		old_feature = af.features & feature;
		new_feature = uaf->features & feature;
		old_lock = af.lock & feature;
		new_lock = (uaf->lock | af.lock) & feature;

		if (new_feature != old_feature)
			audit_log_feature_change(i, old_feature, new_feature,
						 old_lock, new_lock, 1);

		if (new_feature)
			af.features |= feature;
		else
			af.features &= ~feature;
		af.lock |= new_lock;
	}

	return 0;
}

static int audit_replace(struct pid *pid)
{
	pid_t pvnr;
	struct sk_buff *skb;

	pvnr = pid_vnr(pid);
	skb = audit_make_reply(0, AUDIT_REPLACE, 0, 0, &pvnr, sizeof(pvnr));
	if (!skb)
		return -ENOMEM;
	return auditd_send_unicast_skb(skb);
}

static int audit_receive_msg(struct sk_buff *skb, struct nlmsghdr *nlh)
{
	u32			seq;
	void			*data;
	int			data_len;
	int			err;
	struct audit_buffer	*ab;
	u16			msg_type = nlh->nlmsg_type;
	struct audit_sig_info   *sig_data;
	char			*ctx = NULL;
	u32			len;

	err = audit_netlink_ok(skb, msg_type);
	if (err)
		return err;

	seq  = nlh->nlmsg_seq;
	data = nlmsg_data(nlh);
	data_len = nlmsg_len(nlh);

	switch (msg_type) {
	case AUDIT_GET: {
		struct audit_status	s;
		memset(&s, 0, sizeof(s));
		s.enabled		= audit_enabled;
		s.failure		= audit_failure;
		/* NOTE: use pid_vnr() so the PID is relative to the current
		 *       namespace */
		s.pid			= auditd_pid_vnr();
		s.rate_limit		= audit_rate_limit;
		s.backlog_limit		= audit_backlog_limit;
		s.lost			= atomic_read(&audit_lost);
		s.backlog		= skb_queue_len(&audit_queue);
		s.feature_bitmap	= AUDIT_FEATURE_BITMAP_ALL;
		s.backlog_wait_time	= audit_backlog_wait_time;
		audit_send_reply(skb, seq, AUDIT_GET, 0, 0, &s, sizeof(s));
		break;
	}
	case AUDIT_SET: {
		struct audit_status	s;
		memset(&s, 0, sizeof(s));
		/* guard against past and future API changes */
		memcpy(&s, data, min_t(size_t, sizeof(s), data_len));
		if (s.mask & AUDIT_STATUS_ENABLED) {
			err = audit_set_enabled(s.enabled);
			if (err < 0)
				return err;
		}
		if (s.mask & AUDIT_STATUS_FAILURE) {
			err = audit_set_failure(s.failure);
			if (err < 0)
				return err;
		}
		if (s.mask & AUDIT_STATUS_PID) {
			/* NOTE: we are using the vnr PID functions below
			 *       because the s.pid value is relative to the
			 *       namespace of the caller; at present this
			 *       doesn't matter much since you can really only
			 *       run auditd from the initial pid namespace, but
			 *       something to keep in mind if this changes */
			pid_t new_pid = s.pid;
			pid_t auditd_pid;
			struct pid *req_pid = task_tgid(current);

			/* Sanity check - PID values must match. Setting
			 * pid to 0 is how auditd ends auditing. */
			if (new_pid && (new_pid != pid_vnr(req_pid)))
				return -EINVAL;

			/* test the auditd connection */
			audit_replace(req_pid);

			auditd_pid = auditd_pid_vnr();
			if (auditd_pid) {
				/* replacing a healthy auditd is not allowed */
				if (new_pid) {
					audit_log_config_change("audit_pid",
							new_pid, auditd_pid, 0);
					return -EEXIST;
				}
				/* only current auditd can unregister itself */
				if (pid_vnr(req_pid) != auditd_pid) {
					audit_log_config_change("audit_pid",
							new_pid, auditd_pid, 0);
					return -EACCES;
				}
			}

			if (new_pid) {
				/* register a new auditd connection */
				err = auditd_set(req_pid,
						 NETLINK_CB(skb).portid,
						 sock_net(NETLINK_CB(skb).sk));
				if (audit_enabled != AUDIT_OFF)
					audit_log_config_change("audit_pid",
								new_pid,
								auditd_pid,
								err ? 0 : 1);
				if (err)
					return err;

				/* try to process any backlog */
				wake_up_interruptible(&kauditd_wait);
			} else {
				if (audit_enabled != AUDIT_OFF)
					audit_log_config_change("audit_pid",
								new_pid,
								auditd_pid, 1);

				/* unregister the auditd connection */
				auditd_reset(NULL);
			}
		}
		if (s.mask & AUDIT_STATUS_RATE_LIMIT) {
			err = audit_set_rate_limit(s.rate_limit);
			if (err < 0)
				return err;
		}
		if (s.mask & AUDIT_STATUS_BACKLOG_LIMIT) {
			err = audit_set_backlog_limit(s.backlog_limit);
			if (err < 0)
				return err;
		}
		if (s.mask & AUDIT_STATUS_BACKLOG_WAIT_TIME) {
			if (sizeof(s) > (size_t)nlh->nlmsg_len)
				return -EINVAL;
			if (s.backlog_wait_time > 10*AUDIT_BACKLOG_WAIT_TIME)
				return -EINVAL;
			err = audit_set_backlog_wait_time(s.backlog_wait_time);
			if (err < 0)
				return err;
		}
		if (s.mask == AUDIT_STATUS_LOST) {
			u32 lost = atomic_xchg(&audit_lost, 0);

			audit_log_config_change("lost", 0, lost, 1);
			return lost;
		}
		break;
	}
	case AUDIT_GET_FEATURE:
		err = audit_get_feature(skb);
		if (err)
			return err;
		break;
	case AUDIT_SET_FEATURE:
		if (data_len < sizeof(struct audit_features))
			return -EINVAL;
		err = audit_set_feature(data);
		if (err)
			return err;
		break;
	case AUDIT_USER:
	case AUDIT_FIRST_USER_MSG ... AUDIT_LAST_USER_MSG:
	case AUDIT_FIRST_USER_MSG2 ... AUDIT_LAST_USER_MSG2:
		if (!audit_enabled && msg_type != AUDIT_USER_AVC)
			return 0;
		/* exit early if there isn't at least one character to print */
		if (data_len < 2)
			return -EINVAL;

		err = audit_filter(msg_type, AUDIT_FILTER_USER);
		if (err == 1) { /* match or error */
			char *str = data;

			err = 0;
			if (msg_type == AUDIT_USER_TTY) {
				err = tty_audit_push();
				if (err)
					break;
			}
			audit_log_common_recv_msg(&ab, msg_type);
			if (msg_type != AUDIT_USER_TTY) {
				/* ensure NULL termination */
				str[data_len - 1] = '\0';
				audit_log_format(ab, " msg='%.*s'",
						 AUDIT_MESSAGE_TEXT_MAX,
						 str);
			} else {
				audit_log_format(ab, " data=");
				if (data_len > 0 && str[data_len - 1] == '\0')
					data_len--;
				audit_log_n_untrustedstring(ab, str, data_len);
			}
			audit_log_end(ab);
		}
		break;
	case AUDIT_ADD_RULE:
	case AUDIT_DEL_RULE:
		if (data_len < sizeof(struct audit_rule_data))
			return -EINVAL;
		if (audit_enabled == AUDIT_LOCKED) {
			audit_log_common_recv_msg(&ab, AUDIT_CONFIG_CHANGE);
			audit_log_format(ab, " audit_enabled=%d res=0", audit_enabled);
			audit_log_end(ab);
			return -EPERM;
		}
		err = audit_rule_change(msg_type, seq, data, data_len);
		break;
	case AUDIT_LIST_RULES:
		err = audit_list_rules_send(skb, seq);
		break;
	case AUDIT_TRIM:
		audit_trim_trees();
		audit_log_common_recv_msg(&ab, AUDIT_CONFIG_CHANGE);
		audit_log_format(ab, " op=trim res=1");
		audit_log_end(ab);
		break;
	case AUDIT_MAKE_EQUIV: {
		void *bufp = data;
		u32 sizes[2];
		size_t msglen = data_len;
		char *old, *new;

		err = -EINVAL;
		if (msglen < 2 * sizeof(u32))
			break;
		memcpy(sizes, bufp, 2 * sizeof(u32));
		bufp += 2 * sizeof(u32);
		msglen -= 2 * sizeof(u32);
		old = audit_unpack_string(&bufp, &msglen, sizes[0]);
		if (IS_ERR(old)) {
			err = PTR_ERR(old);
			break;
		}
		new = audit_unpack_string(&bufp, &msglen, sizes[1]);
		if (IS_ERR(new)) {
			err = PTR_ERR(new);
			kfree(old);
			break;
		}
		/* OK, here comes... */
		err = audit_tag_tree(old, new);

		audit_log_common_recv_msg(&ab, AUDIT_CONFIG_CHANGE);

		audit_log_format(ab, " op=make_equiv old=");
		audit_log_untrustedstring(ab, old);
		audit_log_format(ab, " new=");
		audit_log_untrustedstring(ab, new);
		audit_log_format(ab, " res=%d", !err);
		audit_log_end(ab);
		kfree(old);
		kfree(new);
		break;
	}
	case AUDIT_SIGNAL_INFO:
		len = 0;
		if (audit_sig_sid) {
			err = security_secid_to_secctx(audit_sig_sid, &ctx, &len);
			if (err)
				return err;
		}
		sig_data = kmalloc(sizeof(*sig_data) + len, GFP_KERNEL);
		if (!sig_data) {
			if (audit_sig_sid)
				security_release_secctx(ctx, len);
			return -ENOMEM;
		}
		sig_data->uid = from_kuid(&init_user_ns, audit_sig_uid);
		sig_data->pid = audit_sig_pid;
		if (audit_sig_sid) {
			memcpy(sig_data->ctx, ctx, len);
			security_release_secctx(ctx, len);
		}
		audit_send_reply(skb, seq, AUDIT_SIGNAL_INFO, 0, 0,
				 sig_data, sizeof(*sig_data) + len);
		kfree(sig_data);
		break;
	case AUDIT_TTY_GET: {
		struct audit_tty_status s;
		unsigned int t;

		t = READ_ONCE(current->signal->audit_tty);
		s.enabled = t & AUDIT_TTY_ENABLE;
		s.log_passwd = !!(t & AUDIT_TTY_LOG_PASSWD);

		audit_send_reply(skb, seq, AUDIT_TTY_GET, 0, 0, &s, sizeof(s));
		break;
	}
	case AUDIT_TTY_SET: {
		struct audit_tty_status s, old;
		struct audit_buffer	*ab;
		unsigned int t;

		memset(&s, 0, sizeof(s));
		/* guard against past and future API changes */
		memcpy(&s, data, min_t(size_t, sizeof(s), data_len));
		/* check if new data is valid */
		if ((s.enabled != 0 && s.enabled != 1) ||
		    (s.log_passwd != 0 && s.log_passwd != 1))
			err = -EINVAL;

		if (err)
			t = READ_ONCE(current->signal->audit_tty);
		else {
			t = s.enabled | (-s.log_passwd & AUDIT_TTY_LOG_PASSWD);
			t = xchg(&current->signal->audit_tty, t);
		}
		old.enabled = t & AUDIT_TTY_ENABLE;
		old.log_passwd = !!(t & AUDIT_TTY_LOG_PASSWD);

		audit_log_common_recv_msg(&ab, AUDIT_CONFIG_CHANGE);
		audit_log_format(ab, " op=tty_set old-enabled=%d new-enabled=%d"
				 " old-log_passwd=%d new-log_passwd=%d res=%d",
				 old.enabled, s.enabled, old.log_passwd,
				 s.log_passwd, !err);
		audit_log_end(ab);
		break;
	}
	default:
		err = -EINVAL;
		break;
	}

	return err < 0 ? err : 0;
}

/**
 * audit_receive - receive messages from a netlink control socket
 * @skb: the message buffer
 *
 * Parse the provided skb and deal with any messages that may be present,
 * malformed skbs are discarded.
 */
static void audit_receive(struct sk_buff  *skb)
{
	struct nlmsghdr *nlh;
	/*
	 * len MUST be signed for nlmsg_next to be able to dec it below 0
	 * if the nlmsg_len was not aligned
	 */
	int len;
	int err;

	nlh = nlmsg_hdr(skb);
	len = skb->len;

	mutex_lock(&audit_cmd_mutex);
	while (nlmsg_ok(nlh, len)) {
		err = audit_receive_msg(skb, nlh);
		/* if err or if this message says it wants a response */
		if (err || (nlh->nlmsg_flags & NLM_F_ACK))
			netlink_ack(skb, nlh, err, NULL);

		nlh = nlmsg_next(nlh, &len);
	}
	mutex_unlock(&audit_cmd_mutex);
}

/* Run custom bind function on netlink socket group connect or bind requests. */
static int audit_bind(struct net *net, int group)
{
	if (!capable(CAP_AUDIT_READ))
		return -EPERM;

	return 0;
}

static int __net_init audit_net_init(struct net *net)
{
	struct netlink_kernel_cfg cfg = {
		.input	= audit_receive,
		.bind	= audit_bind,
		.flags	= NL_CFG_F_NONROOT_RECV,
		.groups	= AUDIT_NLGRP_MAX,
	};

	struct audit_net *aunet = net_generic(net, audit_net_id);

	aunet->sk = netlink_kernel_create(net, NETLINK_AUDIT, &cfg);
	if (aunet->sk == NULL) {
		audit_panic("cannot initialize netlink socket in namespace");
		return -ENOMEM;
	}
	aunet->sk->sk_sndtimeo = MAX_SCHEDULE_TIMEOUT;

	return 0;
}

static void __net_exit audit_net_exit(struct net *net)
{
	struct audit_net *aunet = net_generic(net, audit_net_id);

	/* NOTE: you would think that we would want to check the auditd
	 * connection and potentially reset it here if it lives in this
	 * namespace, but since the auditd connection tracking struct holds a
	 * reference to this namespace (see auditd_set()) we are only ever
	 * going to get here after that connection has been released */

	netlink_kernel_release(aunet->sk);
}

static struct pernet_operations audit_net_ops __net_initdata = {
	.init = audit_net_init,
	.exit = audit_net_exit,
	.id = &audit_net_id,
	.size = sizeof(struct audit_net),
};

/* Initialize audit support at boot time. */
static int __init audit_init(void)
{
	int i;

	if (audit_initialized == AUDIT_DISABLED)
		return 0;

	audit_buffer_cache = kmem_cache_create("audit_buffer",
					       sizeof(struct audit_buffer),
					       0, SLAB_PANIC, NULL);

	skb_queue_head_init(&audit_queue);
	skb_queue_head_init(&audit_retry_queue);
	skb_queue_head_init(&audit_hold_queue);

	for (i = 0; i < AUDIT_INODE_BUCKETS; i++)
		INIT_LIST_HEAD(&audit_inode_hash[i]);

	pr_info("initializing netlink subsys (%s)\n",
		audit_default ? "enabled" : "disabled");
	register_pernet_subsys(&audit_net_ops);

	audit_initialized = AUDIT_INITIALIZED;

	kauditd_task = kthread_run(kauditd_thread, NULL, "kauditd");
	if (IS_ERR(kauditd_task)) {
		int err = PTR_ERR(kauditd_task);
		panic("audit: failed to start the kauditd thread (%d)\n", err);
	}

	audit_log(NULL, GFP_KERNEL, AUDIT_KERNEL,
		"state=initialized audit_enabled=%u res=1",
		 audit_enabled);

	return 0;
}
__initcall(audit_init);

/* Process kernel command-line parameter at boot time.  audit=0 or audit=1. */
static int __init audit_enable(char *str)
{
	audit_default = !!simple_strtol(str, NULL, 0);
	if (!audit_default)
		audit_initialized = AUDIT_DISABLED;
	audit_enabled = audit_default;
	audit_ever_enabled = !!audit_enabled;

	pr_info("%s\n", audit_default ?
		"enabled (after initialization)" : "disabled (until reboot)");

	return 1;
}
__setup("audit=", audit_enable);

/* Process kernel command-line parameter at boot time.
 * audit_backlog_limit=<n> */
static int __init audit_backlog_limit_set(char *str)
{
	u32 audit_backlog_limit_arg;

	pr_info("audit_backlog_limit: ");
	if (kstrtouint(str, 0, &audit_backlog_limit_arg)) {
		pr_cont("using default of %u, unable to parse %s\n",
			audit_backlog_limit, str);
		return 1;
	}

	audit_backlog_limit = audit_backlog_limit_arg;
	pr_cont("%d\n", audit_backlog_limit);

	return 1;
}
__setup("audit_backlog_limit=", audit_backlog_limit_set);

static void audit_buffer_free(struct audit_buffer *ab)
{
	if (!ab)
		return;

	kfree_skb(ab->skb);
	kmem_cache_free(audit_buffer_cache, ab);
}

static struct audit_buffer *audit_buffer_alloc(struct audit_context *ctx,
					       gfp_t gfp_mask, int type)
{
	struct audit_buffer *ab;

	ab = kmem_cache_alloc(audit_buffer_cache, gfp_mask);
	if (!ab)
		return NULL;

	ab->skb = nlmsg_new(AUDIT_BUFSIZ, gfp_mask);
	if (!ab->skb)
		goto err;
	if (!nlmsg_put(ab->skb, 0, 0, type, 0, 0))
		goto err;

	ab->ctx = ctx;
	ab->gfp_mask = gfp_mask;

	return ab;

err:
	audit_buffer_free(ab);
	return NULL;
}

/**
 * audit_serial - compute a serial number for the audit record
 *
 * Compute a serial number for the audit record.  Audit records are
 * written to user-space as soon as they are generated, so a complete
 * audit record may be written in several pieces.  The timestamp of the
 * record and this serial number are used by the user-space tools to
 * determine which pieces belong to the same audit record.  The
 * (timestamp,serial) tuple is unique for each syscall and is live from
 * syscall entry to syscall exit.
 *
 * NOTE: Another possibility is to store the formatted records off the
 * audit context (for those records that have a context), and emit them
 * all at syscall exit.  However, this could delay the reporting of
 * significant errors until syscall exit (or never, if the system
 * halts).
 */
unsigned int audit_serial(void)
{
	static atomic_t serial = ATOMIC_INIT(0);

	return atomic_add_return(1, &serial);
}

static inline void audit_get_stamp(struct audit_context *ctx,
				   struct timespec64 *t, unsigned int *serial)
{
	if (!ctx || !auditsc_get_stamp(ctx, t, serial)) {
		*t = current_kernel_time64();
		*serial = audit_serial();
	}
}

/**
 * audit_log_start - obtain an audit buffer
 * @ctx: audit_context (may be NULL)
 * @gfp_mask: type of allocation
 * @type: audit message type
 *
 * Returns audit_buffer pointer on success or NULL on error.
 *
 * Obtain an audit buffer.  This routine does locking to obtain the
 * audit buffer, but then no locking is required for calls to
 * audit_log_*format.  If the task (ctx) is a task that is currently in a
 * syscall, then the syscall is marked as auditable and an audit record
 * will be written at syscall exit.  If there is no associated task, then
 * task context (ctx) should be NULL.
 */
struct audit_buffer *audit_log_start(struct audit_context *ctx, gfp_t gfp_mask,
				     int type)
{
	struct audit_buffer *ab;
	struct timespec64 t;
	unsigned int uninitialized_var(serial);

	if (audit_initialized != AUDIT_INITIALIZED)
		return NULL;

	if (unlikely(!audit_filter(type, AUDIT_FILTER_TYPE)))
		return NULL;

	/* NOTE: don't ever fail/sleep on these two conditions:
	 * 1. auditd generated record - since we need auditd to drain the
	 *    queue; also, when we are checking for auditd, compare PIDs using
	 *    task_tgid_vnr() since auditd_pid is set in audit_receive_msg()
	 *    using a PID anchored in the caller's namespace
	 * 2. generator holding the audit_cmd_mutex - we don't want to block
	 *    while holding the mutex */
	if (!(auditd_test_task(current) ||
	      (current == __mutex_owner(&audit_cmd_mutex)))) {
		long stime = audit_backlog_wait_time;

		while (audit_backlog_limit &&
		       (skb_queue_len(&audit_queue) > audit_backlog_limit)) {
			/* wake kauditd to try and flush the queue */
			wake_up_interruptible(&kauditd_wait);

			/* sleep if we are allowed and we haven't exhausted our
			 * backlog wait limit */
			if (gfpflags_allow_blocking(gfp_mask) && (stime > 0)) {
				DECLARE_WAITQUEUE(wait, current);

				add_wait_queue_exclusive(&audit_backlog_wait,
							 &wait);
				set_current_state(TASK_UNINTERRUPTIBLE);
				stime = schedule_timeout(stime);
				remove_wait_queue(&audit_backlog_wait, &wait);
			} else {
				if (audit_rate_check() && printk_ratelimit())
					pr_warn("audit_backlog=%d > audit_backlog_limit=%d\n",
						skb_queue_len(&audit_queue),
						audit_backlog_limit);
				audit_log_lost("backlog limit exceeded");
				return NULL;
			}
		}
	}

	ab = audit_buffer_alloc(ctx, gfp_mask, type);
	if (!ab) {
		audit_log_lost("out of memory in audit_log_start");
		return NULL;
	}

	audit_get_stamp(ab->ctx, &t, &serial);
	audit_log_format(ab, "audit(%llu.%03lu:%u): ",
			 (unsigned long long)t.tv_sec, t.tv_nsec/1000000, serial);

	return ab;
}

/**
 * audit_expand - expand skb in the audit buffer
 * @ab: audit_buffer
 * @extra: space to add at tail of the skb
 *
 * Returns 0 (no space) on failed expansion, or available space if
 * successful.
 */
static inline int audit_expand(struct audit_buffer *ab, int extra)
{
	struct sk_buff *skb = ab->skb;
	int oldtail = skb_tailroom(skb);
	int ret = pskb_expand_head(skb, 0, extra, ab->gfp_mask);
	int newtail = skb_tailroom(skb);

	if (ret < 0) {
		audit_log_lost("out of memory in audit_expand");
		return 0;
	}

	skb->truesize += newtail - oldtail;
	return newtail;
}

/*
 * Format an audit message into the audit buffer.  If there isn't enough
 * room in the audit buffer, more room will be allocated and vsnprint
 * will be called a second time.  Currently, we assume that a printk
 * can't format message larger than 1024 bytes, so we don't either.
 */
static void audit_log_vformat(struct audit_buffer *ab, const char *fmt,
			      va_list args)
{
	int len, avail;
	struct sk_buff *skb;
	va_list args2;

	if (!ab)
		return;

	BUG_ON(!ab->skb);
	skb = ab->skb;
	avail = skb_tailroom(skb);
	if (avail == 0) {
		avail = audit_expand(ab, AUDIT_BUFSIZ);
		if (!avail)
			goto out;
	}
	va_copy(args2, args);
	len = vsnprintf(skb_tail_pointer(skb), avail, fmt, args);
	if (len >= avail) {
		/* The printk buffer is 1024 bytes long, so if we get
		 * here and AUDIT_BUFSIZ is at least 1024, then we can
		 * log everything that printk could have logged. */
		avail = audit_expand(ab,
			max_t(unsigned, AUDIT_BUFSIZ, 1+len-avail));
		if (!avail)
			goto out_va_end;
		len = vsnprintf(skb_tail_pointer(skb), avail, fmt, args2);
	}
	if (len > 0)
		skb_put(skb, len);
out_va_end:
	va_end(args2);
out:
	return;
}

/**
 * audit_log_format - format a message into the audit buffer.
 * @ab: audit_buffer
 * @fmt: format string
 * @...: optional parameters matching @fmt string
 *
 * All the work is done in audit_log_vformat.
 */
void audit_log_format(struct audit_buffer *ab, const char *fmt, ...)
{
	va_list args;

	if (!ab)
		return;
	va_start(args, fmt);
	audit_log_vformat(ab, fmt, args);
	va_end(args);
}

/**
 * audit_log_n_hex - convert a buffer to hex and append it to the audit skb
 * @ab: the audit_buffer
 * @buf: buffer to convert to hex
 * @len: length of @buf to be converted
 *
 * No return value; failure to expand is silently ignored.
 *
 * This function will take the passed buf and convert it into a string of
 * ascii hex digits. The new string is placed onto the skb.
 */
void audit_log_n_hex(struct audit_buffer *ab, const unsigned char *buf,
		size_t len)
{
	int i, avail, new_len;
	unsigned char *ptr;
	struct sk_buff *skb;

	if (!ab)
		return;

	BUG_ON(!ab->skb);
	skb = ab->skb;
	avail = skb_tailroom(skb);
	new_len = len<<1;
	if (new_len >= avail) {
		/* Round the buffer request up to the next multiple */
		new_len = AUDIT_BUFSIZ*(((new_len-avail)/AUDIT_BUFSIZ) + 1);
		avail = audit_expand(ab, new_len);
		if (!avail)
			return;
	}

	ptr = skb_tail_pointer(skb);
	for (i = 0; i < len; i++)
		ptr = hex_byte_pack_upper(ptr, buf[i]);
	*ptr = 0;
	skb_put(skb, len << 1); /* new string is twice the old string */
}

/*
 * Format a string of no more than slen characters into the audit buffer,
 * enclosed in quote marks.
 */
void audit_log_n_string(struct audit_buffer *ab, const char *string,
			size_t slen)
{
	int avail, new_len;
	unsigned char *ptr;
	struct sk_buff *skb;

	if (!ab)
		return;

	BUG_ON(!ab->skb);
	skb = ab->skb;
	avail = skb_tailroom(skb);
	new_len = slen + 3;	/* enclosing quotes + null terminator */
	if (new_len > avail) {
		avail = audit_expand(ab, new_len);
		if (!avail)
			return;
	}
	ptr = skb_tail_pointer(skb);
	*ptr++ = '"';
	memcpy(ptr, string, slen);
	ptr += slen;
	*ptr++ = '"';
	*ptr = 0;
	skb_put(skb, slen + 2);	/* don't include null terminator */
}

/**
 * audit_string_contains_control - does a string need to be logged in hex
 * @string: string to be checked
 * @len: max length of the string to check
 */
bool audit_string_contains_control(const char *string, size_t len)
{
	const unsigned char *p;
	for (p = string; p < (const unsigned char *)string + len; p++) {
		if (*p == '"' || *p < 0x21 || *p > 0x7e)
			return true;
	}
	return false;
}

/**
 * audit_log_n_untrustedstring - log a string that may contain random characters
 * @ab: audit_buffer
 * @len: length of string (not including trailing null)
 * @string: string to be logged
 *
 * This code will escape a string that is passed to it if the string
 * contains a control character, unprintable character, double quote mark,
 * or a space. Unescaped strings will start and end with a double quote mark.
 * Strings that are escaped are printed in hex (2 digits per char).
 *
 * The caller specifies the number of characters in the string to log, which may
 * or may not be the entire string.
 */
void audit_log_n_untrustedstring(struct audit_buffer *ab, const char *string,
				 size_t len)
{
	if (audit_string_contains_control(string, len))
		audit_log_n_hex(ab, string, len);
	else
		audit_log_n_string(ab, string, len);
}

/**
 * audit_log_untrustedstring - log a string that may contain random characters
 * @ab: audit_buffer
 * @string: string to be logged
 *
 * Same as audit_log_n_untrustedstring(), except that strlen is used to
 * determine string length.
 */
void audit_log_untrustedstring(struct audit_buffer *ab, const char *string)
{
	audit_log_n_untrustedstring(ab, string, strlen(string));
}

/* This is a helper-function to print the escaped d_path */
void audit_log_d_path(struct audit_buffer *ab, const char *prefix,
		      const struct path *path)
{
	char *p, *pathname;

	if (prefix)
		audit_log_format(ab, "%s", prefix);

	/* We will allow 11 spaces for ' (deleted)' to be appended */
	pathname = kmalloc(PATH_MAX+11, ab->gfp_mask);
	if (!pathname) {
		audit_log_string(ab, "<no_memory>");
		return;
	}
	p = d_path(path, pathname, PATH_MAX+11);
	if (IS_ERR(p)) { /* Should never happen since we send PATH_MAX */
		/* FIXME: can we save some information here? */
		audit_log_string(ab, "<too_long>");
	} else
		audit_log_untrustedstring(ab, p);
	kfree(pathname);
}

void audit_log_session_info(struct audit_buffer *ab)
{
	unsigned int sessionid = audit_get_sessionid(current);
	uid_t auid = from_kuid(&init_user_ns, audit_get_loginuid(current));

	audit_log_format(ab, " auid=%u ses=%u", auid, sessionid);
}

void audit_log_key(struct audit_buffer *ab, char *key)
{
	audit_log_format(ab, " key=");
	if (key)
		audit_log_untrustedstring(ab, key);
	else
		audit_log_format(ab, "(null)");
}

void audit_log_cap(struct audit_buffer *ab, char *prefix, kernel_cap_t *cap)
{
	int i;

	audit_log_format(ab, " %s=", prefix);
	CAP_FOR_EACH_U32(i) {
		audit_log_format(ab, "%08x",
				 cap->cap[CAP_LAST_U32 - i]);
	}
}

static void audit_log_fcaps(struct audit_buffer *ab, struct audit_names *name)
{
	audit_log_cap(ab, "cap_fp", &name->fcap.permitted);
	audit_log_cap(ab, "cap_fi", &name->fcap.inheritable);
	audit_log_format(ab, " cap_fe=%d cap_fver=%x",
			 name->fcap.fE, name->fcap_ver);
}

static inline int audit_copy_fcaps(struct audit_names *name,
				   const struct dentry *dentry)
{
	struct cpu_vfs_cap_data caps;
	int rc;

	if (!dentry)
		return 0;

	rc = get_vfs_caps_from_disk(dentry, &caps);
	if (rc)
		return rc;

	name->fcap.permitted = caps.permitted;
	name->fcap.inheritable = caps.inheritable;
	name->fcap.fE = !!(caps.magic_etc & VFS_CAP_FLAGS_EFFECTIVE);
	name->fcap_ver = (caps.magic_etc & VFS_CAP_REVISION_MASK) >>
				VFS_CAP_REVISION_SHIFT;

	return 0;
}

/* Copy inode data into an audit_names. */
void audit_copy_inode(struct audit_names *name, const struct dentry *dentry,
		      struct inode *inode)
{
	name->ino   = inode->i_ino;
	name->dev   = inode->i_sb->s_dev;
	name->mode  = inode->i_mode;
	name->uid   = inode->i_uid;
	name->gid   = inode->i_gid;
	name->rdev  = inode->i_rdev;
	security_inode_getsecid(inode, &name->osid);
	audit_copy_fcaps(name, dentry);
}

/**
 * audit_log_name - produce AUDIT_PATH record from struct audit_names
 * @context: audit_context for the task
 * @n: audit_names structure with reportable details
 * @path: optional path to report instead of audit_names->name
 * @record_num: record number to report when handling a list of names
 * @call_panic: optional pointer to int that will be updated if secid fails
 */
void audit_log_name(struct audit_context *context, struct audit_names *n,
		    const struct path *path, int record_num, int *call_panic)
{
	struct audit_buffer *ab;
	ab = audit_log_start(context, GFP_KERNEL, AUDIT_PATH);
	if (!ab)
		return;

	audit_log_format(ab, "item=%d", record_num);

	if (path)
		audit_log_d_path(ab, " name=", path);
	else if (n->name) {
		switch (n->name_len) {
		case AUDIT_NAME_FULL:
			/* log the full path */
			audit_log_format(ab, " name=");
			audit_log_untrustedstring(ab, n->name->name);
			break;
		case 0:
			/* name was specified as a relative path and the
			 * directory component is the cwd */
			audit_log_d_path(ab, " name=", &context->pwd);
			break;
		default:
			/* log the name's directory component */
			audit_log_format(ab, " name=");
			audit_log_n_untrustedstring(ab, n->name->name,
						    n->name_len);
		}
	} else
		audit_log_format(ab, " name=(null)");

	if (n->ino != AUDIT_INO_UNSET)
		audit_log_format(ab, " inode=%lu"
				 " dev=%02x:%02x mode=%#ho"
				 " ouid=%u ogid=%u rdev=%02x:%02x",
				 n->ino,
				 MAJOR(n->dev),
				 MINOR(n->dev),
				 n->mode,
				 from_kuid(&init_user_ns, n->uid),
				 from_kgid(&init_user_ns, n->gid),
				 MAJOR(n->rdev),
				 MINOR(n->rdev));
	if (n->osid != 0) {
		char *ctx = NULL;
		u32 len;
		if (security_secid_to_secctx(
			n->osid, &ctx, &len)) {
			audit_log_format(ab, " osid=%u", n->osid);
			if (call_panic)
				*call_panic = 2;
		} else {
			audit_log_format(ab, " obj=%s", ctx);
			security_release_secctx(ctx, len);
		}
	}

	/* log the audit_names record type */
	audit_log_format(ab, " nametype=");
	switch(n->type) {
	case AUDIT_TYPE_NORMAL:
		audit_log_format(ab, "NORMAL");
		break;
	case AUDIT_TYPE_PARENT:
		audit_log_format(ab, "PARENT");
		break;
	case AUDIT_TYPE_CHILD_DELETE:
		audit_log_format(ab, "DELETE");
		break;
	case AUDIT_TYPE_CHILD_CREATE:
		audit_log_format(ab, "CREATE");
		break;
	default:
		audit_log_format(ab, "UNKNOWN");
		break;
	}

	audit_log_fcaps(ab, n);
	audit_log_end(ab);
}

int audit_log_task_context(struct audit_buffer *ab)
{
	char *ctx = NULL;
	unsigned len;
	int error;
	u32 sid;

	security_task_getsecid(current, &sid);
	if (!sid)
		return 0;

	error = security_secid_to_secctx(sid, &ctx, &len);
	if (error) {
		if (error != -EINVAL)
			goto error_path;
		return 0;
	}

	audit_log_format(ab, " subj=%s", ctx);
	security_release_secctx(ctx, len);
	return 0;

error_path:
	audit_panic("error in audit_log_task_context");
	return error;
}
EXPORT_SYMBOL(audit_log_task_context);

void audit_log_d_path_exe(struct audit_buffer *ab,
			  struct mm_struct *mm)
{
	struct file *exe_file;

	if (!mm)
		goto out_null;

	exe_file = get_mm_exe_file(mm);
	if (!exe_file)
		goto out_null;

	audit_log_d_path(ab, " exe=", &exe_file->f_path);
	fput(exe_file);
	return;
out_null:
	audit_log_format(ab, " exe=(null)");
}

struct tty_struct *audit_get_tty(struct task_struct *tsk)
{
	struct tty_struct *tty = NULL;
	unsigned long flags;

	spin_lock_irqsave(&tsk->sighand->siglock, flags);
	if (tsk->signal)
		tty = tty_kref_get(tsk->signal->tty);
	spin_unlock_irqrestore(&tsk->sighand->siglock, flags);
	return tty;
}

void audit_put_tty(struct tty_struct *tty)
{
	tty_kref_put(tty);
}

void audit_log_task_info(struct audit_buffer *ab, struct task_struct *tsk)
{
	const struct cred *cred;
	char comm[sizeof(tsk->comm)];
	struct tty_struct *tty;

	if (!ab)
		return;

	/* tsk == current */
	cred = current_cred();
	tty = audit_get_tty(tsk);
	audit_log_format(ab,
			 " ppid=%d pid=%d auid=%u uid=%u gid=%u"
			 " euid=%u suid=%u fsuid=%u"
			 " egid=%u sgid=%u fsgid=%u tty=%s ses=%u",
			 task_ppid_nr(tsk),
			 task_tgid_nr(tsk),
			 from_kuid(&init_user_ns, audit_get_loginuid(tsk)),
			 from_kuid(&init_user_ns, cred->uid),
			 from_kgid(&init_user_ns, cred->gid),
			 from_kuid(&init_user_ns, cred->euid),
			 from_kuid(&init_user_ns, cred->suid),
			 from_kuid(&init_user_ns, cred->fsuid),
			 from_kgid(&init_user_ns, cred->egid),
			 from_kgid(&init_user_ns, cred->sgid),
			 from_kgid(&init_user_ns, cred->fsgid),
			 tty ? tty_name(tty) : "(none)",
			 audit_get_sessionid(tsk));
	audit_put_tty(tty);
	audit_log_format(ab, " comm=");
	audit_log_untrustedstring(ab, get_task_comm(comm, tsk));
	audit_log_d_path_exe(ab, tsk->mm);
	audit_log_task_context(ab);
}
EXPORT_SYMBOL(audit_log_task_info);

/**
 * audit_log_link_denied - report a link restriction denial
 * @operation: specific link operation
 * @link: the path that triggered the restriction
 */
void audit_log_link_denied(const char *operation, const struct path *link)
{
	struct audit_buffer *ab;
	struct audit_names *name;

	name = kzalloc(sizeof(*name), GFP_NOFS);
	if (!name)
		return;

	/* Generate AUDIT_ANOM_LINK with subject, operation, outcome. */
	ab = audit_log_start(current->audit_context, GFP_KERNEL,
			     AUDIT_ANOM_LINK);
	if (!ab)
		goto out;
	audit_log_format(ab, "op=%s", operation);
	audit_log_task_info(ab, current);
	audit_log_format(ab, " res=0");
	audit_log_end(ab);

	/* Generate AUDIT_PATH record with object. */
	name->type = AUDIT_TYPE_NORMAL;
	audit_copy_inode(name, link->dentry, d_backing_inode(link->dentry));
	audit_log_name(current->audit_context, name, link, 0, NULL);
out:
	kfree(name);
}

/**
 * audit_log_end - end one audit record
 * @ab: the audit_buffer
 *
 * We can not do a netlink send inside an irq context because it blocks (last
 * arg, flags, is not set to MSG_DONTWAIT), so the audit buffer is placed on a
 * queue and a tasklet is scheduled to remove them from the queue outside the
 * irq context.  May be called in any context.
 */
void audit_log_end(struct audit_buffer *ab)
{
	struct sk_buff *skb;
	struct nlmsghdr *nlh;

	if (!ab)
		return;

	if (audit_rate_check()) {
		skb = ab->skb;
		ab->skb = NULL;

		/* setup the netlink header, see the comments in
		 * kauditd_send_multicast_skb() for length quirks */
		nlh = nlmsg_hdr(skb);
		nlh->nlmsg_len = skb->len - NLMSG_HDRLEN;

		/* queue the netlink packet and poke the kauditd thread */
		skb_queue_tail(&audit_queue, skb);
		wake_up_interruptible(&kauditd_wait);
	} else
		audit_log_lost("rate limit exceeded");

	audit_buffer_free(ab);
}

/**
 * audit_log - Log an audit record
 * @ctx: audit context
 * @gfp_mask: type of allocation
 * @type: audit message type
 * @fmt: format string to use
 * @...: variable parameters matching the format string
 *
 * This is a convenience function that calls audit_log_start,
 * audit_log_vformat, and audit_log_end.  It may be called
 * in any context.
 */
void audit_log(struct audit_context *ctx, gfp_t gfp_mask, int type,
	       const char *fmt, ...)
{
	struct audit_buffer *ab;
	va_list args;

	ab = audit_log_start(ctx, gfp_mask, type);
	if (ab) {
		va_start(args, fmt);
		audit_log_vformat(ab, fmt, args);
		va_end(args);
		audit_log_end(ab);
	}
}

#ifdef CONFIG_SECURITY
/**
 * audit_log_secctx - Converts and logs SELinux context
 * @ab: audit_buffer
 * @secid: security number
 *
 * This is a helper function that calls security_secid_to_secctx to convert
 * secid to secctx and then adds the (converted) SELinux context to the audit
 * log by calling audit_log_format, thus also preventing leak of internal secid
 * to userspace. If secid cannot be converted audit_panic is called.
 */
void audit_log_secctx(struct audit_buffer *ab, u32 secid)
{
	u32 len;
	char *secctx;

	if (security_secid_to_secctx(secid, &secctx, &len)) {
		audit_panic("Cannot convert secid to context");
	} else {
		audit_log_format(ab, " obj=%s", secctx);
		security_release_secctx(secctx, len);
	}
}
EXPORT_SYMBOL(audit_log_secctx);
#endif

EXPORT_SYMBOL(audit_log_start);
EXPORT_SYMBOL(audit_log_end);
EXPORT_SYMBOL(audit_log_format);
EXPORT_SYMBOL(audit_log);<|MERGE_RESOLUTION|>--- conflicted
+++ resolved
@@ -853,25 +853,7 @@
 	return 0;
 }
 
-<<<<<<< HEAD
-#if defined(CONFIG_MTK_SELINUX_AEE_WARNING) &&\
-	defined(MTK_SELINUX_WARNING_ENABLE)
-/*
- * return skb field of audit buffer
- */
-struct sk_buff *audit_get_skb(struct audit_buffer *ab)
-{
-	if (ab)
-		return (struct sk_buff *)(ab->skb);
-	else
-		return NULL;
-}
-#endif
-
-int audit_send_list(void *_dest)
-=======
 int audit_send_list_thread(void *_dest)
->>>>>>> 9f9c7b33
 {
 	struct audit_netlink_list *dest = _dest;
 	struct sk_buff *skb;
