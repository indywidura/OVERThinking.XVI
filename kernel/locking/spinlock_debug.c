/*
 * Copyright 2005, Red Hat, Inc., Ingo Molnar
 * Released under the General Public License (GPL).
 *
 * This file contains the spinlock/rwlock implementations for
 * DEBUG_SPINLOCK.
 */

#include <linux/spinlock.h>
#include <linux/nmi.h>
#include <linux/interrupt.h>
#include <linux/debug_locks.h>
#include <linux/delay.h>
#include <linux/export.h>
#include "sched.h"

#ifdef CONFIG_MTK_AEE_FEATURE
#include <mt-plat/aee.h>
#endif

#ifdef CONFIG_MTK_SCHED_MONITOR
#include "mtk_sched_mon.h"
#endif

#if defined(MTK_DEBUG_SPINLOCK_V1) || defined(MTK_DEBUG_SPINLOCK_V2)
#include <linux/sched/clock.h>
#include <linux/sched/debug.h>
#define MAX_LOCK_NAME 128
#define WARNING_TIME 1000000000 /* 1 seconds */

static long long msec_high(unsigned long long nsec)
{
	if ((long long)nsec < 0) {
		nsec = -nsec;
		do_div(nsec, 1000000);
		return -nsec;
	}
	do_div(nsec, 1000000);

	return nsec;
}

static long long sec_high(unsigned long long nsec)
{
	if ((long long)nsec < 0) {
		nsec = -nsec;
		do_div(nsec, 1000000000);
		return -nsec;
	}
	do_div(nsec, 1000000000);

	return nsec;
}

static unsigned long sec_low(unsigned long long nsec)
{
	if ((long long)nsec < 0)
		nsec = -nsec;
	/* exclude part of nsec */
	return do_div(nsec, 1000000000)/1000;
}

static void get_spin_lock_name(raw_spinlock_t *lock, char *name)
{
#ifdef CONFIG_DEBUG_LOCK_ALLOC
	snprintf(name, MAX_LOCK_NAME, "%s", lock->dep_map.name);
#else
	snprintf(name, MAX_LOCK_NAME, "%ps", lock);
#endif
}
#endif /* MTK_DEBUG_SPINLOCK_V1 || MTK_DEBUG_SPINLOCK_V2 */

static bool is_critical_spinlock(raw_spinlock_t *lock)
{
#ifdef CONFIG_DEBUG_LOCK_ALLOC
	/* The lock is needed by kmalloc and aee_kernel_warning_api */
	if (!strcmp(lock->dep_map.name, "&(&n->list_lock)->rlock"))
		return true;
	if (!strcmp(lock->dep_map.name, "depot_lock"))
		return true;
#endif
	return false;
}

static bool is_critical_lock_held(void)
{
	int cpu;
	struct rq *rq;

	cpu = raw_smp_processor_id();
	rq = cpu_rq(cpu);

	/* The lock is needed by aee_kernel_warning_api */
	if (raw_spin_is_locked(&rq->lock))
		return true;

	return false;
}

#ifdef MTK_DEBUG_SPINLOCK_V2
static void spin_lock_get_timestamp(unsigned long long *ts)
{
	*ts = sched_clock();
}

static void spin_lock_check_spinning_time(raw_spinlock_t *lock,
	unsigned long long ts)
{
	unsigned long long te;

	te = sched_clock();
	if (te - ts > WARNING_TIME) {
		char lock_name[MAX_LOCK_NAME];

		get_spin_lock_name(lock, lock_name);
		pr_info("spinning for (%s)(%p) from [%lld.%06lu] to [%lld.%06lu], total %llu ms\n",
			lock_name, lock,
			sec_high(ts), sec_low(ts),
			sec_high(te), sec_low(te),
			msec_high(te - ts));
	}
}

static void spin_lock_check_holding_time(raw_spinlock_t *lock)
{
	/* check if holding time over 1 second */
	if (lock->unlock_t - lock->lock_t > WARNING_TIME) {
		char lock_name[MAX_LOCK_NAME];
		char aee_str[128];

		get_spin_lock_name(lock, lock_name);
		pr_info("hold spinlock (%s)(%p) from [%lld.%06lu] to [%lld.%06lu], total %llu ms\n",
			lock_name, lock,
			sec_high(lock->lock_t), sec_low(lock->lock_t),
			sec_high(lock->unlock_t), sec_low(lock->unlock_t),
			msec_high(lock->unlock_t - lock->lock_t));

		if (is_critical_spinlock(lock) || is_critical_lock_held())
			return;

		pr_info("========== The call trace of lock owner on CPU%d ==========\n",
			raw_smp_processor_id());
		dump_stack();

#ifdef CONFIG_MTK_AEE_FEATURE
		snprintf(aee_str, sizeof(aee_str),
			"Spinlock lockup: (%s) in %s\n",
			lock_name, current->comm);
		aee_kernel_warning_api(__FILE__, __LINE__,
			DB_OPT_DUMMY_DUMP | DB_OPT_FTRACE,
			aee_str, "spinlock debugger\n");
#endif
	}
}
#else /* MTK_DEBUG_SPINLOCK_V2 */
static inline void spin_lock_get_timestamp(unsigned long long *ts)
{
}

static inline void
spin_lock_check_spinning_time(raw_spinlock_t *lock, unsigned long long ts)
{
}

static inline void spin_lock_check_holding_time(raw_spinlock_t *lock)
{
}
#endif /* !MTK_DEBUG_SPINLOCK_V2 */

void __raw_spin_lock_init(raw_spinlock_t *lock, const char *name,
			  struct lock_class_key *key)
{
#ifdef CONFIG_DEBUG_LOCK_ALLOC
	/*
	 * Make sure we are not reinitializing a held lock:
	 */
	debug_check_no_locks_freed((void *)lock, sizeof(*lock));
	lockdep_init_map(&lock->dep_map, name, key, 0);
#endif
	lock->raw_lock = (arch_spinlock_t)__ARCH_SPIN_LOCK_UNLOCKED;
	lock->magic = SPINLOCK_MAGIC;
	lock->owner = SPINLOCK_OWNER_INIT;
	lock->owner_cpu = -1;
}

EXPORT_SYMBOL(__raw_spin_lock_init);

void __rwlock_init(rwlock_t *lock, const char *name,
		   struct lock_class_key *key)
{
#ifdef CONFIG_DEBUG_LOCK_ALLOC
	/*
	 * Make sure we are not reinitializing a held lock:
	 */
	debug_check_no_locks_freed((void *)lock, sizeof(*lock));
	lockdep_init_map(&lock->dep_map, name, key, 0);
#endif
	lock->raw_lock = (arch_rwlock_t) __ARCH_RW_LOCK_UNLOCKED;
	lock->magic = RWLOCK_MAGIC;
	lock->owner = SPINLOCK_OWNER_INIT;
	lock->owner_cpu = -1;
}

EXPORT_SYMBOL(__rwlock_init);

static void spin_dump(raw_spinlock_t *lock, const char *msg)
{
	struct task_struct *owner = READ_ONCE(lock->owner);

	if (owner == SPINLOCK_OWNER_INIT)
		owner = NULL;
	printk(KERN_EMERG "BUG: spinlock %s on CPU#%d, %s/%d\n",
		msg, raw_smp_processor_id(),
		current->comm, task_pid_nr(current));
	printk(KERN_EMERG " lock: %pS, .magic: %08x, .owner: %s/%d, "
			".owner_cpu: %d\n",
		lock, READ_ONCE(lock->magic),
		owner ? owner->comm : "<none>",
		owner ? task_pid_nr(owner) : -1,
		READ_ONCE(lock->owner_cpu));
	dump_stack();
}

static void spin_bug(raw_spinlock_t *lock, const char *msg)
{
	char aee_str[50];

	if (!debug_locks_off())
		return;

	spin_dump(lock, msg);
	snprintf(aee_str, sizeof(aee_str), "%s: [%s]\n", current->comm, msg);

	if (!strcmp(msg, "bad magic") || !strcmp(msg, "already unlocked")
		|| !strcmp(msg, "wrong owner") || !strcmp(msg, "wrong CPU")
		|| !strcmp(msg, "uninitialized")) {
		pr_info("%s", aee_str);
		pr_info("maybe use an un-initial spin_lock or mem corrupt\n");
		pr_info("maybe already unlocked or wrong owner or wrong CPU\n");
		pr_info("maybe bad magic %08x, should be %08x\n",
			lock->magic, SPINLOCK_MAGIC);
		pr_info(">>>>>>>>>>>>>> Let's KE <<<<<<<<<<<<<<\n");
		BUG_ON(1);
	}

	if (!is_critical_spinlock(lock) && !is_critical_lock_held()) {
#ifdef CONFIG_MTK_AEE_FEATURE
		aee_kernel_warning_api(__FILE__, __LINE__,
			DB_OPT_DUMMY_DUMP | DB_OPT_FTRACE,
			aee_str, "spinlock debugger\n");
#endif
	}
}

#define SPIN_BUG_ON(cond, lock, msg) if (unlikely(cond)) spin_bug(lock, msg)

static inline void
debug_spin_lock_before(raw_spinlock_t *lock)
{
<<<<<<< HEAD
#ifdef CONFIG_DEBUG_LOCK_ALLOC
	SPIN_BUG_ON(lock->dep_map.name == NULL, lock, "uninitialized");
#endif
	SPIN_BUG_ON(lock->magic != SPINLOCK_MAGIC, lock, "bad magic");
	SPIN_BUG_ON(lock->owner == current, lock, "recursion");
	SPIN_BUG_ON(lock->owner_cpu == raw_smp_processor_id(),
=======
	SPIN_BUG_ON(READ_ONCE(lock->magic) != SPINLOCK_MAGIC, lock, "bad magic");
	SPIN_BUG_ON(READ_ONCE(lock->owner) == current, lock, "recursion");
	SPIN_BUG_ON(READ_ONCE(lock->owner_cpu) == raw_smp_processor_id(),
>>>>>>> 02cb6b5f
							lock, "cpu recursion");
}

static inline void debug_spin_lock_after(raw_spinlock_t *lock)
{
<<<<<<< HEAD
	lock->lock_t = sched_clock();
	lock->owner_cpu = raw_smp_processor_id();
	lock->owner = current;
=======
	WRITE_ONCE(lock->owner_cpu, raw_smp_processor_id());
	WRITE_ONCE(lock->owner, current);
>>>>>>> 02cb6b5f
}

static inline void debug_spin_unlock(raw_spinlock_t *lock)
{
	SPIN_BUG_ON(lock->magic != SPINLOCK_MAGIC, lock, "bad magic");
	SPIN_BUG_ON(!raw_spin_is_locked(lock), lock, "already unlocked");
	SPIN_BUG_ON(lock->owner != current, lock, "wrong owner");
	SPIN_BUG_ON(lock->owner_cpu != raw_smp_processor_id(),
							lock, "wrong CPU");
<<<<<<< HEAD
	lock->owner = SPINLOCK_OWNER_INIT;
	lock->owner_cpu = -1;

	lock->unlock_t = sched_clock();
	spin_lock_check_holding_time(lock);
}

#ifdef MTK_DEBUG_SPINLOCK_V1
#define LOCK_CSD_IN_USE ((void *)-1L)
static DEFINE_PER_CPU(call_single_data_t, spinlock_debug_csd);

struct spinlock_debug_info {
	int detector_cpu;
	raw_spinlock_t lock;
};

static DEFINE_PER_CPU(struct spinlock_debug_info, sp_dbg) = {
	-1, __RAW_SPIN_LOCK_UNLOCKED(sp_dbg.lock) };

static void show_cpu_backtrace(void *info)
{
	call_single_data_t *csd;

	pr_info("========== The call trace of lock owner on CPU%d ==========\n",
		raw_smp_processor_id());
	dump_stack();

	if (info != LOCK_CSD_IN_USE) {
#ifdef CONFIG_MTK_AEE_FEATURE
		char aee_str[128];

		snprintf(aee_str, sizeof(aee_str),
			"Spinlock lockup: (%s) in %s\n",
			(char *)info, current->comm);
		aee_kernel_warning_api(__FILE__, __LINE__,
			DB_OPT_DUMMY_DUMP | DB_OPT_FTRACE,
			aee_str, "spinlock debugger\n");
#endif
		kfree(info);
	}

	csd = this_cpu_ptr(&spinlock_debug_csd);
	csd->info = NULL;
}

bool is_logbuf_lock_held(raw_spinlock_t *lock)
{
#ifdef CONFIG_DEBUG_LOCK_ALLOC
	/* The lock is needed by kmalloc and aee_kernel_warning_api */
	if (!strcmp(lock->dep_map.name, "logbuf_lock"))
		return true;
#endif
	return false;
}

static void __spin_lock_debug(raw_spinlock_t *lock)
{
	u64 one_second = (u64)loops_per_jiffy * msecs_to_jiffies(1000);
	u64 loops = one_second;
	int owner_cpu = -1, target_cpu = -1;
	int curr_cpu = raw_smp_processor_id();
	int print_once = 1, cnt = 0;
	int is_warning_owner = 0;
	char lock_name[MAX_LOCK_NAME];
	unsigned long long t1, t2, t3;
	struct task_struct *owner = NULL;
	cycles_t start;

	/* skip debugging */
	if (is_logbuf_lock_held(lock)) {
		arch_spin_lock(&lock->raw_lock);
		return;
	}

	t1 = sched_clock();
	t2 = t1;
	start = get_cycles();

	for (;;) {
		while ((get_cycles() - start) < loops) {
			if (arch_spin_trylock(&lock->raw_lock)) {
				if (is_warning_owner) {
					struct spinlock_debug_info *sdi;

					sdi = per_cpu_ptr(&sp_dbg, target_cpu);
					sdi->detector_cpu = -1;
				}
				return;
			}
		}
		loops += one_second;

		t3 = sched_clock();
		if (t3 < t2)
			continue;
		if (t3 - t2 < WARNING_TIME)
			continue;
		t2 = sched_clock();

		owner = lock->owner;
		owner_cpu = lock->owner_cpu;

		/* lock is already released */
		if (owner == SPINLOCK_OWNER_INIT || owner_cpu == -1)
			continue;

		get_spin_lock_name(lock, lock_name);
		pr_info("(%s)(%p) spin time: %llu ms(from %lld.%06lu), raw_lock: 0x%08x, magic: %08x, held by %s/%d on CPU#%d(from %lld.%06lu)\n",
			lock_name, lock,
			msec_high(t2 - t1), sec_high(t1), sec_low(t1),
			*((unsigned int *)&lock->raw_lock), lock->magic,
			owner->comm, task_pid_nr(owner), owner_cpu,
			sec_high(lock->lock_t), sec_low(lock->lock_t));

		/* print held lock information per 5 sec */
		if (cnt == 0) {
			struct spinlock_debug_info *sdi;

			sdi = per_cpu_ptr(&sp_dbg, owner_cpu);
			if (sdi->detector_cpu == -1 &&
				raw_spin_trylock(&sdi->lock)) {
				is_warning_owner = 1;
				sdi->detector_cpu = curr_cpu;
				target_cpu = owner_cpu;
				raw_spin_unlock(&sdi->lock);
			}

			if (sdi->detector_cpu == curr_cpu)
				debug_show_held_locks(owner);
		}
		cnt = (++cnt == 5) ? 0 : cnt;

		if (oops_in_progress != 0)
			/* in exception follow, printk maybe spinlock error */
			continue;

		if (!print_once || !is_warning_owner)
			continue;
		print_once = 0;

		if (owner_cpu != curr_cpu) {
			call_single_data_t *csd;

			csd = per_cpu_ptr(&spinlock_debug_csd, owner_cpu);

			/* already warned by another cpu */
			if (csd->info)
				continue;

			/* mark csd is in use */
			csd->info = LOCK_CSD_IN_USE;
			csd->func = show_cpu_backtrace;
			csd->flags = 0;

			if (!is_critical_spinlock(lock)
				&& !is_critical_lock_held()) {
				csd->info = kmalloc(MAX_LOCK_NAME, GFP_ATOMIC);
				if (csd->info == NULL) {
					print_once = 1;
					continue;
				}
				strncpy(csd->info, lock_name, MAX_LOCK_NAME);
			}
			smp_call_function_single_async(owner_cpu, csd);
		} else {
			pr_info("(%s) recursive deadlock on CPU%d\n",
				lock_name, owner_cpu);
		}
	}
=======
	WRITE_ONCE(lock->owner, SPINLOCK_OWNER_INIT);
	WRITE_ONCE(lock->owner_cpu, -1);
>>>>>>> 02cb6b5f
}
#endif /* MTK_DEBUG_SPINLOCK_V1 */

/*
 * We are now relying on the NMI watchdog to detect lockup instead of doing
 * the detection here with an unfair lock which can cause problem of its own.
 */
void do_raw_spin_lock(raw_spinlock_t *lock)
{
#ifdef MTK_DEBUG_SPINLOCK_V2
	unsigned long long ts = 0;
#endif
#ifdef CONFIG_MTK_SCHED_MONITOR
	mt_trace_lock_spinning_start(lock);
#endif
	debug_spin_lock_before(lock);
#ifdef MTK_DEBUG_SPINLOCK_V1
	if (unlikely(!arch_spin_trylock(&lock->raw_lock)))
		__spin_lock_debug(lock);
#else
	spin_lock_get_timestamp(&ts);
	arch_spin_lock(&lock->raw_lock);
	spin_lock_check_spinning_time(lock, ts);
#endif
	debug_spin_lock_after(lock);
#ifdef CONFIG_MTK_SCHED_MONITOR
	mt_trace_lock_spinning_end(lock);
#endif
}

int do_raw_spin_trylock(raw_spinlock_t *lock)
{
	int ret = arch_spin_trylock(&lock->raw_lock);

	if (ret)
		debug_spin_lock_after(lock);
#ifndef CONFIG_SMP
	/*
	 * Must not happen on UP:
	 */
	SPIN_BUG_ON(!ret, lock, "trylock failure on UP");
#endif
	return ret;
}

void do_raw_spin_unlock(raw_spinlock_t *lock)
{
	debug_spin_unlock(lock);
	arch_spin_unlock(&lock->raw_lock);
}

static void rwlock_bug(rwlock_t *lock, const char *msg)
{
	if (!debug_locks_off())
		return;

	printk(KERN_EMERG "BUG: rwlock %s on CPU#%d, %s/%d, %p\n",
		msg, raw_smp_processor_id(), current->comm,
		task_pid_nr(current), lock);
	dump_stack();
}

#define RWLOCK_BUG_ON(cond, lock, msg) if (unlikely(cond)) rwlock_bug(lock, msg)

void do_raw_read_lock(rwlock_t *lock)
{
	RWLOCK_BUG_ON(lock->magic != RWLOCK_MAGIC, lock, "bad magic");
	arch_read_lock(&lock->raw_lock);
}

int do_raw_read_trylock(rwlock_t *lock)
{
	int ret = arch_read_trylock(&lock->raw_lock);

#ifndef CONFIG_SMP
	/*
	 * Must not happen on UP:
	 */
	RWLOCK_BUG_ON(!ret, lock, "trylock failure on UP");
#endif
	return ret;
}

void do_raw_read_unlock(rwlock_t *lock)
{
	RWLOCK_BUG_ON(lock->magic != RWLOCK_MAGIC, lock, "bad magic");
	arch_read_unlock(&lock->raw_lock);
}

static inline void debug_write_lock_before(rwlock_t *lock)
{
	RWLOCK_BUG_ON(lock->magic != RWLOCK_MAGIC, lock, "bad magic");
	RWLOCK_BUG_ON(lock->owner == current, lock, "recursion");
	RWLOCK_BUG_ON(lock->owner_cpu == raw_smp_processor_id(),
							lock, "cpu recursion");
}

static inline void debug_write_lock_after(rwlock_t *lock)
{
	WRITE_ONCE(lock->owner_cpu, raw_smp_processor_id());
	WRITE_ONCE(lock->owner, current);
}

static inline void debug_write_unlock(rwlock_t *lock)
{
	RWLOCK_BUG_ON(lock->magic != RWLOCK_MAGIC, lock, "bad magic");
	RWLOCK_BUG_ON(lock->owner != current, lock, "wrong owner");
	RWLOCK_BUG_ON(lock->owner_cpu != raw_smp_processor_id(),
							lock, "wrong CPU");
	WRITE_ONCE(lock->owner, SPINLOCK_OWNER_INIT);
	WRITE_ONCE(lock->owner_cpu, -1);
}

void do_raw_write_lock(rwlock_t *lock)
{
	debug_write_lock_before(lock);
	arch_write_lock(&lock->raw_lock);
	debug_write_lock_after(lock);
}

int do_raw_write_trylock(rwlock_t *lock)
{
	int ret = arch_write_trylock(&lock->raw_lock);

	if (ret)
		debug_write_lock_after(lock);
#ifndef CONFIG_SMP
	/*
	 * Must not happen on UP:
	 */
	RWLOCK_BUG_ON(!ret, lock, "trylock failure on UP");
#endif
	return ret;
}

void do_raw_write_unlock(rwlock_t *lock)
{
	debug_write_unlock(lock);
	arch_write_unlock(&lock->raw_lock);
}<|MERGE_RESOLUTION|>--- conflicted
+++ resolved
@@ -257,31 +257,16 @@
 static inline void
 debug_spin_lock_before(raw_spinlock_t *lock)
 {
-<<<<<<< HEAD
-#ifdef CONFIG_DEBUG_LOCK_ALLOC
-	SPIN_BUG_ON(lock->dep_map.name == NULL, lock, "uninitialized");
-#endif
-	SPIN_BUG_ON(lock->magic != SPINLOCK_MAGIC, lock, "bad magic");
-	SPIN_BUG_ON(lock->owner == current, lock, "recursion");
-	SPIN_BUG_ON(lock->owner_cpu == raw_smp_processor_id(),
-=======
 	SPIN_BUG_ON(READ_ONCE(lock->magic) != SPINLOCK_MAGIC, lock, "bad magic");
 	SPIN_BUG_ON(READ_ONCE(lock->owner) == current, lock, "recursion");
 	SPIN_BUG_ON(READ_ONCE(lock->owner_cpu) == raw_smp_processor_id(),
->>>>>>> 02cb6b5f
 							lock, "cpu recursion");
 }
 
 static inline void debug_spin_lock_after(raw_spinlock_t *lock)
 {
-<<<<<<< HEAD
-	lock->lock_t = sched_clock();
-	lock->owner_cpu = raw_smp_processor_id();
-	lock->owner = current;
-=======
 	WRITE_ONCE(lock->owner_cpu, raw_smp_processor_id());
 	WRITE_ONCE(lock->owner, current);
->>>>>>> 02cb6b5f
 }
 
 static inline void debug_spin_unlock(raw_spinlock_t *lock)
@@ -291,180 +276,8 @@
 	SPIN_BUG_ON(lock->owner != current, lock, "wrong owner");
 	SPIN_BUG_ON(lock->owner_cpu != raw_smp_processor_id(),
 							lock, "wrong CPU");
-<<<<<<< HEAD
-	lock->owner = SPINLOCK_OWNER_INIT;
-	lock->owner_cpu = -1;
-
-	lock->unlock_t = sched_clock();
-	spin_lock_check_holding_time(lock);
-}
-
-#ifdef MTK_DEBUG_SPINLOCK_V1
-#define LOCK_CSD_IN_USE ((void *)-1L)
-static DEFINE_PER_CPU(call_single_data_t, spinlock_debug_csd);
-
-struct spinlock_debug_info {
-	int detector_cpu;
-	raw_spinlock_t lock;
-};
-
-static DEFINE_PER_CPU(struct spinlock_debug_info, sp_dbg) = {
-	-1, __RAW_SPIN_LOCK_UNLOCKED(sp_dbg.lock) };
-
-static void show_cpu_backtrace(void *info)
-{
-	call_single_data_t *csd;
-
-	pr_info("========== The call trace of lock owner on CPU%d ==========\n",
-		raw_smp_processor_id());
-	dump_stack();
-
-	if (info != LOCK_CSD_IN_USE) {
-#ifdef CONFIG_MTK_AEE_FEATURE
-		char aee_str[128];
-
-		snprintf(aee_str, sizeof(aee_str),
-			"Spinlock lockup: (%s) in %s\n",
-			(char *)info, current->comm);
-		aee_kernel_warning_api(__FILE__, __LINE__,
-			DB_OPT_DUMMY_DUMP | DB_OPT_FTRACE,
-			aee_str, "spinlock debugger\n");
-#endif
-		kfree(info);
-	}
-
-	csd = this_cpu_ptr(&spinlock_debug_csd);
-	csd->info = NULL;
-}
-
-bool is_logbuf_lock_held(raw_spinlock_t *lock)
-{
-#ifdef CONFIG_DEBUG_LOCK_ALLOC
-	/* The lock is needed by kmalloc and aee_kernel_warning_api */
-	if (!strcmp(lock->dep_map.name, "logbuf_lock"))
-		return true;
-#endif
-	return false;
-}
-
-static void __spin_lock_debug(raw_spinlock_t *lock)
-{
-	u64 one_second = (u64)loops_per_jiffy * msecs_to_jiffies(1000);
-	u64 loops = one_second;
-	int owner_cpu = -1, target_cpu = -1;
-	int curr_cpu = raw_smp_processor_id();
-	int print_once = 1, cnt = 0;
-	int is_warning_owner = 0;
-	char lock_name[MAX_LOCK_NAME];
-	unsigned long long t1, t2, t3;
-	struct task_struct *owner = NULL;
-	cycles_t start;
-
-	/* skip debugging */
-	if (is_logbuf_lock_held(lock)) {
-		arch_spin_lock(&lock->raw_lock);
-		return;
-	}
-
-	t1 = sched_clock();
-	t2 = t1;
-	start = get_cycles();
-
-	for (;;) {
-		while ((get_cycles() - start) < loops) {
-			if (arch_spin_trylock(&lock->raw_lock)) {
-				if (is_warning_owner) {
-					struct spinlock_debug_info *sdi;
-
-					sdi = per_cpu_ptr(&sp_dbg, target_cpu);
-					sdi->detector_cpu = -1;
-				}
-				return;
-			}
-		}
-		loops += one_second;
-
-		t3 = sched_clock();
-		if (t3 < t2)
-			continue;
-		if (t3 - t2 < WARNING_TIME)
-			continue;
-		t2 = sched_clock();
-
-		owner = lock->owner;
-		owner_cpu = lock->owner_cpu;
-
-		/* lock is already released */
-		if (owner == SPINLOCK_OWNER_INIT || owner_cpu == -1)
-			continue;
-
-		get_spin_lock_name(lock, lock_name);
-		pr_info("(%s)(%p) spin time: %llu ms(from %lld.%06lu), raw_lock: 0x%08x, magic: %08x, held by %s/%d on CPU#%d(from %lld.%06lu)\n",
-			lock_name, lock,
-			msec_high(t2 - t1), sec_high(t1), sec_low(t1),
-			*((unsigned int *)&lock->raw_lock), lock->magic,
-			owner->comm, task_pid_nr(owner), owner_cpu,
-			sec_high(lock->lock_t), sec_low(lock->lock_t));
-
-		/* print held lock information per 5 sec */
-		if (cnt == 0) {
-			struct spinlock_debug_info *sdi;
-
-			sdi = per_cpu_ptr(&sp_dbg, owner_cpu);
-			if (sdi->detector_cpu == -1 &&
-				raw_spin_trylock(&sdi->lock)) {
-				is_warning_owner = 1;
-				sdi->detector_cpu = curr_cpu;
-				target_cpu = owner_cpu;
-				raw_spin_unlock(&sdi->lock);
-			}
-
-			if (sdi->detector_cpu == curr_cpu)
-				debug_show_held_locks(owner);
-		}
-		cnt = (++cnt == 5) ? 0 : cnt;
-
-		if (oops_in_progress != 0)
-			/* in exception follow, printk maybe spinlock error */
-			continue;
-
-		if (!print_once || !is_warning_owner)
-			continue;
-		print_once = 0;
-
-		if (owner_cpu != curr_cpu) {
-			call_single_data_t *csd;
-
-			csd = per_cpu_ptr(&spinlock_debug_csd, owner_cpu);
-
-			/* already warned by another cpu */
-			if (csd->info)
-				continue;
-
-			/* mark csd is in use */
-			csd->info = LOCK_CSD_IN_USE;
-			csd->func = show_cpu_backtrace;
-			csd->flags = 0;
-
-			if (!is_critical_spinlock(lock)
-				&& !is_critical_lock_held()) {
-				csd->info = kmalloc(MAX_LOCK_NAME, GFP_ATOMIC);
-				if (csd->info == NULL) {
-					print_once = 1;
-					continue;
-				}
-				strncpy(csd->info, lock_name, MAX_LOCK_NAME);
-			}
-			smp_call_function_single_async(owner_cpu, csd);
-		} else {
-			pr_info("(%s) recursive deadlock on CPU%d\n",
-				lock_name, owner_cpu);
-		}
-	}
-=======
 	WRITE_ONCE(lock->owner, SPINLOCK_OWNER_INIT);
 	WRITE_ONCE(lock->owner_cpu, -1);
->>>>>>> 02cb6b5f
 }
 #endif /* MTK_DEBUG_SPINLOCK_V1 */
 
