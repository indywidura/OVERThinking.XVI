/*
 * Copyright 2005, Red Hat, Inc., Ingo Molnar
 * Released under the General Public License (GPL).
 *
 * This file contains the spinlock/rwlock implementations for
 * DEBUG_SPINLOCK.
 */

#include <linux/spinlock.h>
#include <linux/nmi.h>
#include <linux/interrupt.h>
#include <linux/debug_locks.h>
#include <linux/delay.h>
#include <linux/export.h>
#include <kernel/sched/sched.h>

#ifdef CONFIG_MTK_AEE_FEATURE
#include <mt-plat/aee.h>
#endif

#if defined(MTK_DEBUG_SPINLOCK_V1) || defined(MTK_DEBUG_SPINLOCK_V2)
#include <linux/sched/clock.h>
#include <linux/sched/debug.h>
#define MAX_LOCK_NAME 128
#define WARNING_TIME 1000000000 /* 1 seconds */

static long long msec_high(unsigned long long nsec)
{
	if ((long long)nsec < 0) {
		nsec = -nsec;
		do_div(nsec, 1000000);
		return -nsec;
	}
	do_div(nsec, 1000000);

	return nsec;
}

static long long sec_high(unsigned long long nsec)
{
	if ((long long)nsec < 0) {
		nsec = -nsec;
		do_div(nsec, 1000000000);
		return -nsec;
	}
	do_div(nsec, 1000000000);

	return nsec;
}

static unsigned long sec_low(unsigned long long nsec)
{
	if ((long long)nsec < 0)
		nsec = -nsec;
	/* exclude part of nsec */
	return do_div(nsec, 1000000000)/1000;
}

static void get_spin_lock_name(raw_spinlock_t *lock, char *name)
{
#ifdef CONFIG_DEBUG_LOCK_ALLOC
	snprintf(name, MAX_LOCK_NAME, "%s", lock->dep_map.name);
#else
	snprintf(name, MAX_LOCK_NAME, "%ps", lock);
#endif
}
#endif /* MTK_DEBUG_SPINLOCK_V1 || MTK_DEBUG_SPINLOCK_V2 */

static bool is_critical_spinlock(raw_spinlock_t *lock)
{
#ifdef CONFIG_DEBUG_LOCK_ALLOC
	/* The lock is needed by kmalloc and aee_kernel_warning_api */
	if (!strcmp(lock->dep_map.name, "&(&n->list_lock)->rlock"))
		return true;
	if (!strcmp(lock->dep_map.name, "depot_lock"))
		return true;
	/* The following locks are in the white list */
	if (!strcmp(lock->dep_map.name, "show_lock"))
		return true;
#endif
	return false;
}

static bool is_critical_lock_held(void)
{
	int cpu;
	struct rq *rq;

	cpu = raw_smp_processor_id();
	rq = cpu_rq(cpu);

	/* The lock is needed by aee_kernel_warning_api */
	if (raw_spin_is_locked(&rq->lock))
		return true;

	return false;
}

#ifdef MTK_DEBUG_SPINLOCK_V2
static void spin_lock_get_timestamp(unsigned long long *ts)
{
	*ts = sched_clock();
}

static void spin_lock_check_spinning_time(raw_spinlock_t *lock,
	unsigned long long ts)
{
	unsigned long long te;

	te = sched_clock();
	if (te - ts > WARNING_TIME) {
		char lock_name[MAX_LOCK_NAME];

		get_spin_lock_name(lock, lock_name);
		pr_info("spinning for (%s)(%p) from [%lld.%06lu] to [%lld.%06lu], total %llu ms\n",
			lock_name, lock,
			sec_high(ts), sec_low(ts),
			sec_high(te), sec_low(te),
			msec_high(te - ts));
	}
}

static void spin_lock_check_holding_time(raw_spinlock_t *lock)
{
	/* check if holding time over 1 second */
	if (lock->unlock_t - lock->lock_t > WARNING_TIME) {
		char lock_name[MAX_LOCK_NAME];
		char aee_str[128];

		get_spin_lock_name(lock, lock_name);
		pr_info("hold spinlock (%s)(%p) from [%lld.%06lu] to [%lld.%06lu], total %llu ms\n",
			lock_name, lock,
			sec_high(lock->lock_t), sec_low(lock->lock_t),
			sec_high(lock->unlock_t), sec_low(lock->unlock_t),
			msec_high(lock->unlock_t - lock->lock_t));

		if (is_critical_spinlock(lock) || is_critical_lock_held())
			return;

		pr_info("========== The call trace of lock owner on CPU%d ==========\n",
			raw_smp_processor_id());
		dump_stack();

#if defined(CONFIG_MTK_AEE_FEATURE) && \
	!defined(CONFIG_KASAN) && !defined(CONFIG_UBSAN)
		snprintf(aee_str, sizeof(aee_str),
			"Spinlock lockup: (%s) in %s\n",
			lock_name, current->comm);
		aee_kernel_warning_api(__FILE__, __LINE__,
			DB_OPT_DUMMY_DUMP | DB_OPT_FTRACE,
			aee_str, "spinlock debugger\n");
#endif
	}
}
#else /* MTK_DEBUG_SPINLOCK_V2 */
static inline void spin_lock_get_timestamp(unsigned long long *ts)
{
}

static inline void
spin_lock_check_spinning_time(raw_spinlock_t *lock, unsigned long long ts)
{
}

static inline void spin_lock_check_holding_time(raw_spinlock_t *lock)
{
}
#endif /* !MTK_DEBUG_SPINLOCK_V2 */

void __raw_spin_lock_init(raw_spinlock_t *lock, const char *name,
			  struct lock_class_key *key)
{
#ifdef CONFIG_DEBUG_LOCK_ALLOC
	/*
	 * Make sure we are not reinitializing a held lock:
	 */
	debug_check_no_locks_freed((void *)lock, sizeof(*lock));
	lockdep_init_map(&lock->dep_map, name, key, 0);
#endif
	lock->raw_lock = (arch_spinlock_t)__ARCH_SPIN_LOCK_UNLOCKED;
	lock->magic = SPINLOCK_MAGIC;
	lock->owner = SPINLOCK_OWNER_INIT;
	lock->owner_cpu = -1;
}

EXPORT_SYMBOL(__raw_spin_lock_init);

void __rwlock_init(rwlock_t *lock, const char *name,
		   struct lock_class_key *key)
{
#ifdef CONFIG_DEBUG_LOCK_ALLOC
	/*
	 * Make sure we are not reinitializing a held lock:
	 */
	debug_check_no_locks_freed((void *)lock, sizeof(*lock));
	lockdep_init_map(&lock->dep_map, name, key, 0);
#endif
	lock->raw_lock = (arch_rwlock_t) __ARCH_RW_LOCK_UNLOCKED;
	lock->magic = RWLOCK_MAGIC;
	lock->owner = SPINLOCK_OWNER_INIT;
	lock->owner_cpu = -1;
}

EXPORT_SYMBOL(__rwlock_init);

static void spin_dump(raw_spinlock_t *lock, const char *msg)
{
	struct task_struct *owner = READ_ONCE(lock->owner);

	if (owner == SPINLOCK_OWNER_INIT)
		owner = NULL;
	printk(KERN_EMERG "BUG: spinlock %s on CPU#%d, %s/%d\n",
		msg, raw_smp_processor_id(),
		current->comm, task_pid_nr(current));
	printk(KERN_EMERG " lock: %pS, .magic: %08x, .owner: %s/%d, "
			".owner_cpu: %d\n",
		lock, READ_ONCE(lock->magic),
		owner ? owner->comm : "<none>",
		owner ? task_pid_nr(owner) : -1,
		READ_ONCE(lock->owner_cpu));
	dump_stack();
}

static void spin_bug(raw_spinlock_t *lock, const char *msg)
{
	char aee_str[50];

	if (!debug_locks_off())
		return;

	spin_dump(lock, msg);
	snprintf(aee_str, sizeof(aee_str), "%s: [%s]\n", current->comm, msg);

	if (!strcmp(msg, "bad magic") || !strcmp(msg, "already unlocked")
		|| !strcmp(msg, "wrong owner") || !strcmp(msg, "wrong CPU")
		|| !strcmp(msg, "uninitialized")) {
		pr_info("%s", aee_str);
		pr_info("maybe use an un-initial spin_lock or mem corrupt\n");
		pr_info("maybe already unlocked or wrong owner or wrong CPU\n");
		pr_info("maybe bad magic %08x, should be %08x\n",
			lock->magic, SPINLOCK_MAGIC);
		pr_info(">>>>>>>>>>>>>> Let's KE <<<<<<<<<<<<<<\n");
		BUG_ON(1);
	}

	if (!is_critical_spinlock(lock) && !is_critical_lock_held()) {
#ifdef CONFIG_MTK_AEE_FEATURE
		aee_kernel_warning_api(__FILE__, __LINE__,
			DB_OPT_DUMMY_DUMP | DB_OPT_FTRACE,
			aee_str, "spinlock debugger\n");
#endif
	}
}

#define SPIN_BUG_ON(cond, lock, msg) if (unlikely(cond)) spin_bug(lock, msg)

static inline void
debug_spin_lock_before(raw_spinlock_t *lock)
{
<<<<<<< HEAD
#ifdef CONFIG_DEBUG_LOCK_ALLOC
	SPIN_BUG_ON(lock->dep_map.name == NULL, lock, "uninitialized");
#endif
	SPIN_BUG_ON(lock->magic != SPINLOCK_MAGIC, lock, "bad magic");
	SPIN_BUG_ON(lock->owner == current, lock, "recursion");
	SPIN_BUG_ON(lock->owner_cpu == raw_smp_processor_id(),
=======
	SPIN_BUG_ON(READ_ONCE(lock->magic) != SPINLOCK_MAGIC, lock, "bad magic");
	SPIN_BUG_ON(READ_ONCE(lock->owner) == current, lock, "recursion");
	SPIN_BUG_ON(READ_ONCE(lock->owner_cpu) == raw_smp_processor_id(),
>>>>>>> 32bc956b
							lock, "cpu recursion");
}

static inline void debug_spin_lock_after(raw_spinlock_t *lock)
{
<<<<<<< HEAD
	lock->lock_t = sched_clock();
	lock->owner_cpu = raw_smp_processor_id();
	lock->owner = current;
=======
	WRITE_ONCE(lock->owner_cpu, raw_smp_processor_id());
	WRITE_ONCE(lock->owner, current);
>>>>>>> 32bc956b
}

static inline void debug_spin_unlock(raw_spinlock_t *lock)
{
	SPIN_BUG_ON(lock->magic != SPINLOCK_MAGIC, lock, "bad magic");
	SPIN_BUG_ON(!raw_spin_is_locked(lock), lock, "already unlocked");
	SPIN_BUG_ON(lock->owner != current, lock, "wrong owner");
	SPIN_BUG_ON(lock->owner_cpu != raw_smp_processor_id(),
							lock, "wrong CPU");
<<<<<<< HEAD
	lock->owner = SPINLOCK_OWNER_INIT;
	lock->owner_cpu = -1;

	lock->unlock_t = sched_clock();
	spin_lock_check_holding_time(lock);
=======
	WRITE_ONCE(lock->owner, SPINLOCK_OWNER_INIT);
	WRITE_ONCE(lock->owner_cpu, -1);
>>>>>>> 32bc956b
}

#ifdef MTK_DEBUG_SPINLOCK_V1
#define LOCK_CSD_IN_USE ((void *)-1L)
static DEFINE_PER_CPU(call_single_data_t, spinlock_debug_csd);

struct spinlock_debug_info {
	int detector_cpu;
	raw_spinlock_t lock;
};

static DEFINE_PER_CPU(struct spinlock_debug_info, sp_dbg) = {
	-1, __RAW_SPIN_LOCK_UNLOCKED(sp_dbg.lock) };

static void show_cpu_backtrace(void *info)
{
	call_single_data_t *csd;

	pr_info("========== The call trace of lock owner on CPU%d ==========\n",
		raw_smp_processor_id());
	dump_stack();

	if (info != LOCK_CSD_IN_USE) {
#if defined(CONFIG_MTK_AEE_FEATURE) && \
	!defined(CONFIG_KASAN) && !defined(CONFIG_UBSAN)
		char aee_str[128];

		snprintf(aee_str, sizeof(aee_str),
			"Spinlock lockup: (%s) in %s\n",
			(char *)info, current->comm);
		aee_kernel_warning_api(__FILE__, __LINE__,
			DB_OPT_DUMMY_DUMP | DB_OPT_FTRACE,
			aee_str, "spinlock debugger\n");
#endif
		kfree(info);
	}

	csd = this_cpu_ptr(&spinlock_debug_csd);
	csd->info = NULL;
}

bool is_logbuf_lock_held(raw_spinlock_t *lock)
{
#ifdef CONFIG_DEBUG_LOCK_ALLOC
	/* The lock is needed by kmalloc and aee_kernel_warning_api */
	if (!strcmp(lock->dep_map.name, "logbuf_lock"))
		return true;
#endif
	return false;
}

static void __spin_lock_debug(raw_spinlock_t *lock)
{
	u64 one_second = (u64)loops_per_jiffy * msecs_to_jiffies(1000);
	u64 loops = one_second;
	int owner_cpu = -1, target_cpu = -1;
	int curr_cpu = raw_smp_processor_id();
	int print_once = 1, cnt = 0;
	int is_warning_owner = 0;
	char lock_name[MAX_LOCK_NAME];
	unsigned long long t1, t2, t3;
	struct task_struct *owner = NULL;
	cycles_t start;

	/* skip debugging */
	if (is_logbuf_lock_held(lock)) {
		arch_spin_lock(&lock->raw_lock);
		return;
	}

	t1 = sched_clock();
	t2 = t1;
	start = get_cycles();

	for (;;) {
		while ((get_cycles() - start) < loops) {
			if (arch_spin_trylock(&lock->raw_lock)) {
				if (is_warning_owner) {
					struct spinlock_debug_info *sdi;

					sdi = per_cpu_ptr(&sp_dbg, target_cpu);
					sdi->detector_cpu = -1;
				}
				return;
			}
		}
		loops += one_second;

		t3 = sched_clock();
		if (t3 < t2)
			continue;
		if (t3 - t2 < WARNING_TIME)
			continue;
		t2 = sched_clock();

		owner = lock->owner;
		owner_cpu = lock->owner_cpu;

		/* lock is already released */
		if (owner == SPINLOCK_OWNER_INIT || owner_cpu == -1)
			continue;

		get_spin_lock_name(lock, lock_name);
		pr_info("(%s)(%p) spin time: %llu ms(from %lld.%06lu), raw_lock: 0x%08x, magic: %08x, held by %s/%d on CPU#%d(from %lld.%06lu)\n",
			lock_name, lock,
			msec_high(t2 - t1), sec_high(t1), sec_low(t1),
			*((unsigned int *)&lock->raw_lock), lock->magic,
			owner->comm, task_pid_nr(owner), owner_cpu,
			sec_high(lock->lock_t), sec_low(lock->lock_t));

		/* print held lock information per 5 sec */
		if (cnt == 0) {
			struct spinlock_debug_info *sdi;

			sdi = per_cpu_ptr(&sp_dbg, owner_cpu);
			if (sdi->detector_cpu == -1 &&
				raw_spin_trylock(&sdi->lock)) {
				is_warning_owner = 1;
				sdi->detector_cpu = curr_cpu;
				target_cpu = owner_cpu;
				raw_spin_unlock(&sdi->lock);
			}

			if (sdi->detector_cpu == curr_cpu)
				debug_show_held_locks(owner);
		}
		cnt = (++cnt == 5) ? 0 : cnt;

		if (oops_in_progress != 0)
			/* in exception follow, printk maybe spinlock error */
			continue;

		if (!print_once || !is_warning_owner)
			continue;
		print_once = 0;

		if (owner_cpu != curr_cpu) {
			call_single_data_t *csd;

			csd = per_cpu_ptr(&spinlock_debug_csd, owner_cpu);

			/* already warned by another cpu */
			if (csd->info)
				continue;

			/* mark csd is in use */
			csd->info = LOCK_CSD_IN_USE;
			csd->func = show_cpu_backtrace;
			csd->flags = 0;

			if (!is_critical_spinlock(lock)
				&& !is_critical_lock_held()) {
				csd->info = kmalloc(MAX_LOCK_NAME, GFP_ATOMIC);
				if (csd->info == NULL) {
					print_once = 1;
					continue;
				}
				strncpy(csd->info, lock_name, MAX_LOCK_NAME);
			}
			smp_call_function_single_async(owner_cpu, csd);
		} else {
			pr_info("(%s) recursive deadlock on CPU%d\n",
				lock_name, owner_cpu);
		}
	}
}
#endif /* MTK_DEBUG_SPINLOCK_V1 */

/*
 * We are now relying on the NMI watchdog to detect lockup instead of doing
 * the detection here with an unfair lock which can cause problem of its own.
 */
void do_raw_spin_lock(raw_spinlock_t *lock)
{
#ifdef MTK_DEBUG_SPINLOCK_V2
	unsigned long long ts = 0;
#endif
	debug_spin_lock_before(lock);
#if defined(MTK_DEBUG_SPINLOCK_V1)
	if (unlikely(!arch_spin_trylock(&lock->raw_lock)))
		__spin_lock_debug(lock);
#elif defined(MTK_DEBUG_SPINLOCK_V2)
	spin_lock_get_timestamp(&ts);
	arch_spin_lock(&lock->raw_lock);
	spin_lock_check_spinning_time(lock, ts);
#else
	arch_spin_lock(&lock->raw_lock);
#endif
	debug_spin_lock_after(lock);
}

int do_raw_spin_trylock(raw_spinlock_t *lock)
{
	int ret = arch_spin_trylock(&lock->raw_lock);

	if (ret)
		debug_spin_lock_after(lock);
#ifndef CONFIG_SMP
	/*
	 * Must not happen on UP:
	 */
	SPIN_BUG_ON(!ret, lock, "trylock failure on UP");
#endif
	return ret;
}

void do_raw_spin_unlock(raw_spinlock_t *lock)
{
	debug_spin_unlock(lock);
	arch_spin_unlock(&lock->raw_lock);
}

static void rwlock_bug(rwlock_t *lock, const char *msg)
{
	if (!debug_locks_off())
		return;

	printk(KERN_EMERG "BUG: rwlock %s on CPU#%d, %s/%d, %p\n",
		msg, raw_smp_processor_id(), current->comm,
		task_pid_nr(current), lock);
	dump_stack();
}

#define RWLOCK_BUG_ON(cond, lock, msg) if (unlikely(cond)) rwlock_bug(lock, msg)

void do_raw_read_lock(rwlock_t *lock)
{
	RWLOCK_BUG_ON(lock->magic != RWLOCK_MAGIC, lock, "bad magic");
	arch_read_lock(&lock->raw_lock);
}

int do_raw_read_trylock(rwlock_t *lock)
{
	int ret = arch_read_trylock(&lock->raw_lock);

#ifndef CONFIG_SMP
	/*
	 * Must not happen on UP:
	 */
	RWLOCK_BUG_ON(!ret, lock, "trylock failure on UP");
#endif
	return ret;
}

void do_raw_read_unlock(rwlock_t *lock)
{
	RWLOCK_BUG_ON(lock->magic != RWLOCK_MAGIC, lock, "bad magic");
	arch_read_unlock(&lock->raw_lock);
}

static inline void debug_write_lock_before(rwlock_t *lock)
{
	RWLOCK_BUG_ON(lock->magic != RWLOCK_MAGIC, lock, "bad magic");
	RWLOCK_BUG_ON(lock->owner == current, lock, "recursion");
	RWLOCK_BUG_ON(lock->owner_cpu == raw_smp_processor_id(),
							lock, "cpu recursion");
}

static inline void debug_write_lock_after(rwlock_t *lock)
{
	WRITE_ONCE(lock->owner_cpu, raw_smp_processor_id());
	WRITE_ONCE(lock->owner, current);
}

static inline void debug_write_unlock(rwlock_t *lock)
{
	RWLOCK_BUG_ON(lock->magic != RWLOCK_MAGIC, lock, "bad magic");
	RWLOCK_BUG_ON(lock->owner != current, lock, "wrong owner");
	RWLOCK_BUG_ON(lock->owner_cpu != raw_smp_processor_id(),
							lock, "wrong CPU");
	WRITE_ONCE(lock->owner, SPINLOCK_OWNER_INIT);
	WRITE_ONCE(lock->owner_cpu, -1);
}

void do_raw_write_lock(rwlock_t *lock)
{
	debug_write_lock_before(lock);
	arch_write_lock(&lock->raw_lock);
	debug_write_lock_after(lock);
}

int do_raw_write_trylock(rwlock_t *lock)
{
	int ret = arch_write_trylock(&lock->raw_lock);

	if (ret)
		debug_write_lock_after(lock);
#ifndef CONFIG_SMP
	/*
	 * Must not happen on UP:
	 */
	RWLOCK_BUG_ON(!ret, lock, "trylock failure on UP");
#endif
	return ret;
}

void do_raw_write_unlock(rwlock_t *lock)
{
	debug_write_unlock(lock);
	arch_write_unlock(&lock->raw_lock);
}<|MERGE_RESOLUTION|>--- conflicted
+++ resolved
@@ -12,7 +12,7 @@
 #include <linux/debug_locks.h>
 #include <linux/delay.h>
 #include <linux/export.h>
-#include <kernel/sched/sched.h>
+#include "sched.h"
 
 #ifdef CONFIG_MTK_AEE_FEATURE
 #include <mt-plat/aee.h>
@@ -257,31 +257,20 @@
 static inline void
 debug_spin_lock_before(raw_spinlock_t *lock)
 {
-<<<<<<< HEAD
 #ifdef CONFIG_DEBUG_LOCK_ALLOC
 	SPIN_BUG_ON(lock->dep_map.name == NULL, lock, "uninitialized");
 #endif
-	SPIN_BUG_ON(lock->magic != SPINLOCK_MAGIC, lock, "bad magic");
-	SPIN_BUG_ON(lock->owner == current, lock, "recursion");
-	SPIN_BUG_ON(lock->owner_cpu == raw_smp_processor_id(),
-=======
 	SPIN_BUG_ON(READ_ONCE(lock->magic) != SPINLOCK_MAGIC, lock, "bad magic");
 	SPIN_BUG_ON(READ_ONCE(lock->owner) == current, lock, "recursion");
 	SPIN_BUG_ON(READ_ONCE(lock->owner_cpu) == raw_smp_processor_id(),
->>>>>>> 32bc956b
 							lock, "cpu recursion");
 }
 
 static inline void debug_spin_lock_after(raw_spinlock_t *lock)
 {
-<<<<<<< HEAD
 	lock->lock_t = sched_clock();
-	lock->owner_cpu = raw_smp_processor_id();
-	lock->owner = current;
-=======
 	WRITE_ONCE(lock->owner_cpu, raw_smp_processor_id());
 	WRITE_ONCE(lock->owner, current);
->>>>>>> 32bc956b
 }
 
 static inline void debug_spin_unlock(raw_spinlock_t *lock)
@@ -291,16 +280,11 @@
 	SPIN_BUG_ON(lock->owner != current, lock, "wrong owner");
 	SPIN_BUG_ON(lock->owner_cpu != raw_smp_processor_id(),
 							lock, "wrong CPU");
-<<<<<<< HEAD
-	lock->owner = SPINLOCK_OWNER_INIT;
-	lock->owner_cpu = -1;
+	WRITE_ONCE(lock->owner, SPINLOCK_OWNER_INIT);
+	WRITE_ONCE(lock->owner_cpu, -1);
 
 	lock->unlock_t = sched_clock();
 	spin_lock_check_holding_time(lock);
-=======
-	WRITE_ONCE(lock->owner, SPINLOCK_OWNER_INIT);
-	WRITE_ONCE(lock->owner_cpu, -1);
->>>>>>> 32bc956b
 }
 
 #ifdef MTK_DEBUG_SPINLOCK_V1
