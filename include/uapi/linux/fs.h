/* SPDX-License-Identifier: GPL-2.0 WITH Linux-syscall-note */
#ifndef _UAPI_LINUX_FS_H
#define _UAPI_LINUX_FS_H

/*
 * This file has definitions for some important file table structures
 * and constants and structures used by various generic file system
 * ioctl's.  Please do not make any changes in this file before
 * sending patches for review to linux-fsdevel@vger.kernel.org and
 * linux-api@vger.kernel.org.
 */

#include <linux/limits.h>
#include <linux/ioctl.h>
#include <linux/types.h>
#ifndef __KERNEL__
#include <linux/fscrypt.h>
#endif

/*
 * It's silly to have NR_OPEN bigger than NR_FILE, but you can change
 * the file limit at runtime and only root can increase the per-process
 * nr_file rlimit, so it's safe to set up a ridiculously high absolute
 * upper limit on files-per-process.
 *
 * Some programs (notably those using select()) may have to be 
 * recompiled to take full advantage of the new limits..  
 */

/* Fixed constants first: */
#undef NR_OPEN
#define INR_OPEN_CUR 1024	/* Initial setting for nfile rlimits */
#define INR_OPEN_MAX 4096	/* Hard limit for nfile rlimits */

#define BLOCK_SIZE_BITS 10
#define BLOCK_SIZE (1<<BLOCK_SIZE_BITS)

#define SEEK_SET	0	/* seek relative to beginning of file */
#define SEEK_CUR	1	/* seek relative to current file position */
#define SEEK_END	2	/* seek relative to end of file */
#define SEEK_DATA	3	/* seek to the next data */
#define SEEK_HOLE	4	/* seek to the next hole */
#define SEEK_MAX	SEEK_HOLE

#define RENAME_NOREPLACE	(1 << 0)	/* Don't overwrite target */
#define RENAME_EXCHANGE		(1 << 1)	/* Exchange source and dest */
#define RENAME_WHITEOUT		(1 << 2)	/* Whiteout source */

struct file_clone_range {
	__s64 src_fd;
	__u64 src_offset;
	__u64 src_length;
	__u64 dest_offset;
};

struct fstrim_range {
	__u64 start;
	__u64 len;
	__u64 minlen;
};

/* extent-same (dedupe) ioctls; these MUST match the btrfs ioctl definitions */
#define FILE_DEDUPE_RANGE_SAME		0
#define FILE_DEDUPE_RANGE_DIFFERS	1

/* from struct btrfs_ioctl_file_extent_same_info */
struct file_dedupe_range_info {
	__s64 dest_fd;		/* in - destination file */
	__u64 dest_offset;	/* in - start of extent in destination */
	__u64 bytes_deduped;	/* out - total # of bytes we were able
				 * to dedupe from this file. */
	/* status of this dedupe operation:
	 * < 0 for error
	 * == FILE_DEDUPE_RANGE_SAME if dedupe succeeds
	 * == FILE_DEDUPE_RANGE_DIFFERS if data differs
	 */
	__s32 status;		/* out - see above description */
	__u32 reserved;		/* must be zero */
};

/* from struct btrfs_ioctl_file_extent_same_args */
struct file_dedupe_range {
	__u64 src_offset;	/* in - start of extent in source */
	__u64 src_length;	/* in - length of extent */
	__u16 dest_count;	/* in - total elements in info array */
	__u16 reserved1;	/* must be zero */
	__u32 reserved2;	/* must be zero */
	struct file_dedupe_range_info info[0];
};

/* And dynamically-tunable limits and defaults: */
struct files_stat_struct {
	unsigned long nr_files;		/* read only */
	unsigned long nr_free_files;	/* read only */
	unsigned long max_files;		/* tunable */
};

struct inodes_stat_t {
	long nr_inodes;
	long nr_unused;
	long dummy[5];		/* padding for sysctl ABI compatibility */
};


#define NR_FILE  8192	/* this can well be larger on a larger system */


/*
 * These are the fs-independent mount-flags: up to 32 flags are supported
 */
#define MS_RDONLY	 1	/* Mount read-only */
#define MS_NOSUID	 2	/* Ignore suid and sgid bits */
#define MS_NODEV	 4	/* Disallow access to device special files */
#define MS_NOEXEC	 8	/* Disallow program execution */
#define MS_SYNCHRONOUS	16	/* Writes are synced at once */
#define MS_REMOUNT	32	/* Alter flags of a mounted FS */
#define MS_MANDLOCK	64	/* Allow mandatory locks on an FS */
#define MS_DIRSYNC	128	/* Directory modifications are synchronous */
#define MS_NOATIME	1024	/* Do not update access times. */
#define MS_NODIRATIME	2048	/* Do not update directory access times */
#define MS_BIND		4096
#define MS_MOVE		8192
#define MS_REC		16384
#define MS_VERBOSE	32768	/* War is peace. Verbosity is silence.
				   MS_VERBOSE is deprecated. */
#define MS_SILENT	32768
#define MS_POSIXACL	(1<<16)	/* VFS does not apply the umask */
#define MS_UNBINDABLE	(1<<17)	/* change to unbindable */
#define MS_PRIVATE	(1<<18)	/* change to private */
#define MS_SLAVE	(1<<19)	/* change to slave */
#define MS_SHARED	(1<<20)	/* change to shared */
#define MS_RELATIME	(1<<21)	/* Update atime relative to mtime/ctime. */
#define MS_KERNMOUNT	(1<<22) /* this is a kern_mount call */
#define MS_I_VERSION	(1<<23) /* Update inode I_version field */
#define MS_STRICTATIME	(1<<24) /* Always perform atime updates */
#define MS_LAZYTIME	(1<<25) /* Update the on-disk [acm]times lazily */

/* These sb flags are internal to the kernel */
#define MS_SUBMOUNT     (1<<26)
#define MS_NOREMOTELOCK	(1<<27)
#define MS_NOSEC	(1<<28)
#define MS_BORN		(1<<29)
#define MS_ACTIVE	(1<<30)
#define MS_NOUSER	(1<<31)

/*
 * Superblock flags that can be altered by MS_REMOUNT
 */
#define MS_RMT_MASK	(MS_RDONLY|MS_SYNCHRONOUS|MS_MANDLOCK|MS_I_VERSION|\
			 MS_LAZYTIME)

/*
 * Old magic mount flag and mask
 */
#define MS_MGC_VAL 0xC0ED0000
#define MS_MGC_MSK 0xffff0000

/*
 * Structure for FS_IOC_FSGETXATTR[A] and FS_IOC_FSSETXATTR.
 */
struct fsxattr {
	__u32		fsx_xflags;	/* xflags field value (get/set) */
	__u32		fsx_extsize;	/* extsize field value (get/set)*/
	__u32		fsx_nextents;	/* nextents field value (get)	*/
	__u32		fsx_projid;	/* project identifier (get/set) */
	__u32		fsx_cowextsize;	/* CoW extsize field value (get/set)*/
	unsigned char	fsx_pad[8];
};

/*
 * Flags for the fsx_xflags field
 */
#define FS_XFLAG_REALTIME	0x00000001	/* data in realtime volume */
#define FS_XFLAG_PREALLOC	0x00000002	/* preallocated file extents */
#define FS_XFLAG_IMMUTABLE	0x00000008	/* file cannot be modified */
#define FS_XFLAG_APPEND		0x00000010	/* all writes append */
#define FS_XFLAG_SYNC		0x00000020	/* all writes synchronous */
#define FS_XFLAG_NOATIME	0x00000040	/* do not update access time */
#define FS_XFLAG_NODUMP		0x00000080	/* do not include in backups */
#define FS_XFLAG_RTINHERIT	0x00000100	/* create with rt bit set */
#define FS_XFLAG_PROJINHERIT	0x00000200	/* create with parents projid */
#define FS_XFLAG_NOSYMLINKS	0x00000400	/* disallow symlink creation */
#define FS_XFLAG_EXTSIZE	0x00000800	/* extent size allocator hint */
#define FS_XFLAG_EXTSZINHERIT	0x00001000	/* inherit inode extent size */
#define FS_XFLAG_NODEFRAG	0x00002000	/* do not defragment */
#define FS_XFLAG_FILESTREAM	0x00004000	/* use filestream allocator */
#define FS_XFLAG_DAX		0x00008000	/* use DAX for IO */
#define FS_XFLAG_COWEXTSIZE	0x00010000	/* CoW extent size allocator hint */
#define FS_XFLAG_HASATTR	0x80000000	/* no DIFLAG for this	*/

/* the read-only stuff doesn't really belong here, but any other place is
   probably as bad and I don't want to create yet another include file. */

#define BLKROSET   _IO(0x12,93)	/* set device read-only (0 = read-write) */
#define BLKROGET   _IO(0x12,94)	/* get read-only status (0 = read_write) */
#define BLKRRPART  _IO(0x12,95)	/* re-read partition table */
#define BLKGETSIZE _IO(0x12,96)	/* return device size /512 (long *arg) */
#define BLKFLSBUF  _IO(0x12,97)	/* flush buffer cache */
#define BLKRASET   _IO(0x12,98)	/* set read ahead for block device */
#define BLKRAGET   _IO(0x12,99)	/* get current read ahead setting */
#define BLKFRASET  _IO(0x12,100)/* set filesystem (mm/filemap.c) read-ahead */
#define BLKFRAGET  _IO(0x12,101)/* get filesystem (mm/filemap.c) read-ahead */
#define BLKSECTSET _IO(0x12,102)/* set max sectors per request (ll_rw_blk.c) */
#define BLKSECTGET _IO(0x12,103)/* get max sectors per request (ll_rw_blk.c) */
#define BLKSSZGET  _IO(0x12,104)/* get block device sector size */
#if 0
#define BLKPG      _IO(0x12,105)/* See blkpg.h */

/* Some people are morons.  Do not use sizeof! */

#define BLKELVGET  _IOR(0x12,106,size_t)/* elevator get */
#define BLKELVSET  _IOW(0x12,107,size_t)/* elevator set */
/* This was here just to show that the number is taken -
   probably all these _IO(0x12,*) ioctls should be moved to blkpg.h. */
#endif
/* A jump here: 108-111 have been used for various private purposes. */
#define BLKBSZGET  _IOR(0x12,112,size_t)
#define BLKBSZSET  _IOW(0x12,113,size_t)
#define BLKGETSIZE64 _IOR(0x12,114,size_t)	/* return device size in bytes (u64 *arg) */
#define BLKTRACESETUP _IOWR(0x12,115,struct blk_user_trace_setup)
#define BLKTRACESTART _IO(0x12,116)
#define BLKTRACESTOP _IO(0x12,117)
#define BLKTRACETEARDOWN _IO(0x12,118)
#define BLKDISCARD _IO(0x12,119)
#define BLKIOMIN _IO(0x12,120)
#define BLKIOOPT _IO(0x12,121)
#define BLKALIGNOFF _IO(0x12,122)
#define BLKPBSZGET _IO(0x12,123)
#define BLKDISCARDZEROES _IO(0x12,124)
#define BLKSECDISCARD _IO(0x12,125)
#define BLKROTATIONAL _IO(0x12,126)
#define BLKZEROOUT _IO(0x12,127)
/*
 * A jump here: 130-131 are reserved for zoned block devices
 * (see uapi/linux/blkzoned.h)
 */

#define BMAP_IOCTL 1		/* obsolete - kept for compatibility */
#define FIBMAP	   _IO(0x00,1)	/* bmap access */
#define FIGETBSZ   _IO(0x00,2)	/* get the block size used for bmap */
#define FIFREEZE	_IOWR('X', 119, int)	/* Freeze */
#define FITHAW		_IOWR('X', 120, int)	/* Thaw */
#define FITRIM		_IOWR('X', 121, struct fstrim_range)	/* Trim */
#define FICLONE		_IOW(0x94, 9, int)
#define FICLONERANGE	_IOW(0x94, 13, struct file_clone_range)
#define FIDEDUPERANGE	_IOWR(0x94, 54, struct file_dedupe_range)

#define	FS_IOC_GETFLAGS			_IOR('f', 1, long)
#define	FS_IOC_SETFLAGS			_IOW('f', 2, long)
#define	FS_IOC_GETVERSION		_IOR('v', 1, long)
#define	FS_IOC_SETVERSION		_IOW('v', 2, long)
#define FS_IOC_FIEMAP			_IOWR('f', 11, struct fiemap)
#define FS_IOC32_GETFLAGS		_IOR('f', 1, int)
#define FS_IOC32_SETFLAGS		_IOW('f', 2, int)
#define FS_IOC32_GETVERSION		_IOR('v', 1, int)
#define FS_IOC32_SETVERSION		_IOW('v', 2, int)
#define FS_IOC_FSGETXATTR		_IOR ('X', 31, struct fsxattr)
#define FS_IOC_FSSETXATTR		_IOW ('X', 32, struct fsxattr)

/*
<<<<<<< HEAD
 * File system encryption support
 */
/* Policy provided via an ioctl on the topmost directory */
#define FS_KEY_DESCRIPTOR_SIZE	8

#define FS_POLICY_FLAGS_PAD_4		0x00
#define FS_POLICY_FLAGS_PAD_8		0x01
#define FS_POLICY_FLAGS_PAD_16		0x02
#define FS_POLICY_FLAGS_PAD_32		0x03
#define FS_POLICY_FLAGS_PAD_MASK	0x03
#define FS_POLICY_FLAG_DIRECT_KEY	0x04	/* use master key directly */
#define FS_POLICY_FLAGS_VALID		0x07

/* Encryption algorithms */
#define FS_ENCRYPTION_MODE_INVALID			0
#define FS_ENCRYPTION_MODE_AES_256_XTS		1
#define FS_ENCRYPTION_MODE_AES_256_GCM		2
#define FS_ENCRYPTION_MODE_AES_256_CBC		3
#define FS_ENCRYPTION_MODE_AES_256_CTS		4
#define FS_ENCRYPTION_MODE_AES_128_CBC		5
#define FS_ENCRYPTION_MODE_AES_128_CTS		6
#define FS_ENCRYPTION_MODE_SPECK128_256_XTS	7 /* Removed, do not use. */
#define FS_ENCRYPTION_MODE_SPECK128_256_CTS	8 /* Removed, do not use. */
#define FS_ENCRYPTION_MODE_ADIANTUM			9
#define FS_ENCRYPTION_MODE_PRIVATE			127


struct fscrypt_policy {
	__u8 version;
	__u8 contents_encryption_mode;
	__u8 filenames_encryption_mode;
	__u8 flags;
	__u8 master_key_descriptor[FS_KEY_DESCRIPTOR_SIZE];
};

#define FS_IOC_SET_ENCRYPTION_POLICY	_IOR('f', 19, struct fscrypt_policy)
#define FS_IOC_GET_ENCRYPTION_PWSALT	_IOW('f', 20, __u8[16])
#define FS_IOC_GET_ENCRYPTION_POLICY	_IOW('f', 21, struct fscrypt_policy)

/* Parameters for passing an encryption key into the kernel keyring */
#define FS_KEY_DESC_PREFIX		"fscrypt:"
#define FS_KEY_DESC_PREFIX_SIZE		8

/* Structure that userspace passes to the kernel keyring */
#define FS_MAX_KEY_SIZE			64

struct fscrypt_key {
	__u32 mode;
	__u8 raw[FS_MAX_KEY_SIZE];
	__u32 size;
};

/*
=======
>>>>>>> a327f04f
 * Inode flags (FS_IOC_GETFLAGS / FS_IOC_SETFLAGS)
 *
 * Note: for historical reasons, these flags were originally used and
 * defined for use by ext2/ext3, and then other file systems started
 * using these flags so they wouldn't need to write their own version
 * of chattr/lsattr (which was shipped as part of e2fsprogs).  You
 * should think twice before trying to use these flags in new
 * contexts, or trying to assign these flags, since they are used both
 * as the UAPI and the on-disk encoding for ext2/3/4.  Also, we are
 * almost out of 32-bit flags.  :-)
 *
 * We have recently hoisted FS_IOC_FSGETXATTR / FS_IOC_FSSETXATTR from
 * XFS to the generic FS level interface.  This uses a structure that
 * has padding and hence has more room to grow, so it may be more
 * appropriate for many new use cases.
 *
 * Please do not change these flags or interfaces before checking with
 * linux-fsdevel@vger.kernel.org and linux-api@vger.kernel.org.
 */
#define	FS_SECRM_FL			0x00000001 /* Secure deletion */
#define	FS_UNRM_FL			0x00000002 /* Undelete */
#define	FS_COMPR_FL			0x00000004 /* Compress file */
#define FS_SYNC_FL			0x00000008 /* Synchronous updates */
#define FS_IMMUTABLE_FL			0x00000010 /* Immutable file */
#define FS_APPEND_FL			0x00000020 /* writes to file may only append */
#define FS_NODUMP_FL			0x00000040 /* do not dump file */
#define FS_NOATIME_FL			0x00000080 /* do not update atime */
/* Reserved for compression usage... */
#define FS_DIRTY_FL			0x00000100
#define FS_COMPRBLK_FL			0x00000200 /* One or more compressed clusters */
#define FS_NOCOMP_FL			0x00000400 /* Don't compress */
/* End compression flags --- maybe not all used */
#define FS_ENCRYPT_FL			0x00000800 /* Encrypted file */
#define FS_BTREE_FL			0x00001000 /* btree format dir */
#define FS_INDEX_FL			0x00001000 /* hash-indexed directory */
#define FS_IMAGIC_FL			0x00002000 /* AFS directory */
#define FS_JOURNAL_DATA_FL		0x00004000 /* Reserved for ext3 */
#define FS_NOTAIL_FL			0x00008000 /* file tail should not be merged */
#define FS_DIRSYNC_FL			0x00010000 /* dirsync behaviour (directories only) */
#define FS_TOPDIR_FL			0x00020000 /* Top of directory hierarchies*/
#define FS_HUGE_FILE_FL			0x00040000 /* Reserved for ext4 */
#define FS_EXTENT_FL			0x00080000 /* Extents */
#define FS_VERITY_FL			0x00100000 /* Verity protected inode */
#define FS_EA_INODE_FL			0x00200000 /* Inode used for large EA */
#define FS_EOFBLOCKS_FL			0x00400000 /* Reserved for ext4 */
#define FS_NOCOW_FL			0x00800000 /* Do not cow file */
#define FS_INLINE_DATA_FL		0x10000000 /* Reserved for ext4 */
#define FS_PROJINHERIT_FL		0x20000000 /* Create with parents projid */
#define FS_CASEFOLD_FL			0x40000000 /* Folder is case insensitive */
#define FS_RESERVED_FL			0x80000000 /* reserved for ext2 lib */

#define FS_FL_USER_VISIBLE		0x0003DFFF /* User visible flags */
#define FS_FL_USER_MODIFIABLE		0x000380FF /* User modifiable flags */


#define SYNC_FILE_RANGE_WAIT_BEFORE	1
#define SYNC_FILE_RANGE_WRITE		2
#define SYNC_FILE_RANGE_WAIT_AFTER	4

/*
 * Flags for preadv2/pwritev2:
 */

typedef int __bitwise __kernel_rwf_t;

/* high priority request, poll if possible */
#define RWF_HIPRI	((__force __kernel_rwf_t)0x00000001)

/* per-IO O_DSYNC */
#define RWF_DSYNC	((__force __kernel_rwf_t)0x00000002)

/* per-IO O_SYNC */
#define RWF_SYNC	((__force __kernel_rwf_t)0x00000004)

/* per-IO, return -EAGAIN if operation would block */
#define RWF_NOWAIT	((__force __kernel_rwf_t)0x00000008)

/* mask of flags supported by the kernel */
#define RWF_SUPPORTED	(RWF_HIPRI | RWF_DSYNC | RWF_SYNC | RWF_NOWAIT)

#endif /* _UAPI_LINUX_FS_H */<|MERGE_RESOLUTION|>--- conflicted
+++ resolved
@@ -258,7 +258,6 @@
 #define FS_IOC_FSSETXATTR		_IOW ('X', 32, struct fsxattr)
 
 /*
-<<<<<<< HEAD
  * File system encryption support
  */
 /* Policy provided via an ioctl on the topmost directory */
@@ -312,8 +311,6 @@
 };
 
 /*
-=======
->>>>>>> a327f04f
  * Inode flags (FS_IOC_GETFLAGS / FS_IOC_SETFLAGS)
  *
  * Note: for historical reasons, these flags were originally used and
