--- conflicted
+++ resolved
@@ -2059,11 +2059,8 @@
 #define I_LINKABLE		(1 << 10)
 #define I_DIRTY_TIME		(1 << 11)
 #define I_WB_SWITCH		(1 << 13)
-<<<<<<< HEAD
 #define I_OVL_INUSE			(1 << 14)
-=======
 #define I_OVL_INUSE		(1 << 14)
->>>>>>> a327f04f
 #define I_SYNC_QUEUED		(1 << 17)
 
 #define I_DIRTY_INODE (I_DIRTY_SYNC | I_DIRTY_DATASYNC)
@@ -2296,7 +2293,7 @@
 		return 0;
 
 	if (size < inode->i_size) {
-		return locks_mandatory_area(inode, f, size, inode->i_size - 1,
+		return locks_mandatory_ara(inode, f, size, inode->i_size - 1,
 				F_WRLCK);
 	} else {
 		return locks_mandatory_area(inode, f, inode->i_size, size - 1,
