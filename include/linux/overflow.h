/* SPDX-License-Identifier: GPL-2.0 OR MIT */
#ifndef __LINUX_OVERFLOW_H
#define __LINUX_OVERFLOW_H

#include <linux/compiler.h>

/*
 * In the fallback code below, we need to compute the minimum and
 * maximum values representable in a given type. These macros may also
 * be useful elsewhere, so we provide them outside the
 * COMPILER_HAS_GENERIC_BUILTIN_OVERFLOW block.
 *
 * It would seem more obvious to do something like
 *
 * #define type_min(T) (T)(is_signed_type(T) ? (T)1 << (8*sizeof(T)-1) : 0)
 * #define type_max(T) (T)(is_signed_type(T) ? ((T)1 << (8*sizeof(T)-1)) - 1 : ~(T)0)
 *
 * Unfortunately, the middle expressions, strictly speaking, have
 * undefined behaviour, and at least some versions of gcc warn about
 * the type_max expression (but not if -fsanitize=undefined is in
 * effect; in that case, the warning is deferred to runtime...).
 *
 * The slightly excessive casting in type_min is to make sure the
 * macros also produce sensible values for the exotic type _Bool. [The
 * overflow checkers only almost work for _Bool, but that's
 * a-feature-not-a-bug, since people shouldn't be doing arithmetic on
 * _Bools. Besides, the gcc builtins don't allow _Bool* as third
 * argument.]
 *
 * Idea stolen from
 * https://mail-index.netbsd.org/tech-misc/2007/02/05/0000.html -
 * credit to Christian Biere.
 */
#define is_signed_type(type)       (((type)(-1)) < (type)1)
#define __type_half_max(type) ((type)1 << (8*sizeof(type) - 1 - is_signed_type(type)))
#define type_max(T) ((T)((__type_half_max(T) - 1) + __type_half_max(T)))
#define type_min(T) ((T)((T)-type_max(T)-(T)1))


#ifdef COMPILER_HAS_GENERIC_BUILTIN_OVERFLOW
/*
 * For simplicity and code hygiene, the fallback code below insists on
 * a, b and *d having the same type (similar to the min() and max()
 * macros), whereas gcc's type-generic overflow checkers accept
 * different types. Hence we don't just make check_add_overflow an
 * alias for __builtin_add_overflow, but add type checks similar to
 * below.
 */
#define check_add_overflow(a, b, d) ({		\
	typeof(a) __a = (a);			\
	typeof(b) __b = (b);			\
	typeof(d) __d = (d);			\
	(void) (&__a == &__b);			\
	(void) (&__a == __d);			\
	__builtin_add_overflow(__a, __b, __d);	\
})

#define check_sub_overflow(a, b, d) ({		\
	typeof(a) __a = (a);			\
	typeof(b) __b = (b);			\
	typeof(d) __d = (d);			\
	(void) (&__a == &__b);			\
	(void) (&__a == __d);			\
	__builtin_sub_overflow(__a, __b, __d);	\
})

#define check_mul_overflow(a, b, d) ({		\
	typeof(a) __a = (a);			\
	typeof(b) __b = (b);			\
	typeof(d) __d = (d);			\
	(void) (&__a == &__b);			\
	(void) (&__a == __d);			\
	__builtin_mul_overflow(__a, __b, __d);	\
})

#else


/* Checking for unsigned overflow is relatively easy without causing UB. */
#define __unsigned_add_overflow(a, b, d) ({	\
	typeof(a) __a = (a);			\
	typeof(b) __b = (b);			\
	typeof(d) __d = (d);			\
	(void) (&__a == &__b);			\
	(void) (&__a == __d);			\
	*__d = __a + __b;			\
	*__d < __a;				\
})
#define __unsigned_sub_overflow(a, b, d) ({	\
	typeof(a) __a = (a);			\
	typeof(b) __b = (b);			\
	typeof(d) __d = (d);			\
	(void) (&__a == &__b);			\
	(void) (&__a == __d);			\
	*__d = __a - __b;			\
	__a < __b;				\
})
/*
 * If one of a or b is a compile-time constant, this avoids a division.
 */
#define __unsigned_mul_overflow(a, b, d) ({		\
	typeof(a) __a = (a);				\
	typeof(b) __b = (b);				\
	typeof(d) __d = (d);				\
	(void) (&__a == &__b);				\
	(void) (&__a == __d);				\
	*__d = __a * __b;				\
	__builtin_constant_p(__b) ?			\
	  __b > 0 && __a > type_max(typeof(__a)) / __b : \
	  __a > 0 && __b > type_max(typeof(__b)) / __a;	 \
})

/*
 * For signed types, detecting overflow is much harder, especially if
 * we want to avoid UB. But the interface of these macros is such that
 * we must provide a result in *d, and in fact we must produce the
 * result promised by gcc's builtins, which is simply the possibly
 * wrapped-around value. Fortunately, we can just formally do the
 * operations in the widest relevant unsigned type (u64) and then
 * truncate the result - gcc is smart enough to generate the same code
 * with and without the (u64) casts.
 */

/*
 * Adding two signed integers can overflow only if they have the same
 * sign, and overflow has happened iff the result has the opposite
 * sign.
 */
#define __signed_add_overflow(a, b, d) ({	\
	typeof(a) __a = (a);			\
	typeof(b) __b = (b);			\
	typeof(d) __d = (d);			\
	(void) (&__a == &__b);			\
	(void) (&__a == __d);			\
	*__d = (u64)__a + (u64)__b;		\
	(((~(__a ^ __b)) & (*__d ^ __a))	\
		& type_min(typeof(__a))) != 0;	\
})

/*
 * Subtraction is similar, except that overflow can now happen only
 * when the signs are opposite. In this case, overflow has happened if
 * the result has the opposite sign of a.
 */
#define __signed_sub_overflow(a, b, d) ({	\
	typeof(a) __a = (a);			\
	typeof(b) __b = (b);			\
	typeof(d) __d = (d);			\
	(void) (&__a == &__b);			\
	(void) (&__a == __d);			\
	*__d = (u64)__a - (u64)__b;		\
	((((__a ^ __b)) & (*__d ^ __a))		\
		& type_min(typeof(__a))) != 0;	\
})

/*
 * Signed multiplication is rather hard. gcc always follows C99, so
 * division is truncated towards 0. This means that we can write the
 * overflow check like this:
 *
 * (a > 0 && (b > MAX/a || b < MIN/a)) ||
 * (a < -1 && (b > MIN/a || b < MAX/a) ||
 * (a == -1 && b == MIN)
 *
 * The redundant casts of -1 are to silence an annoying -Wtype-limits
 * (included in -Wextra) warning: When the type is u8 or u16, the
 * __b_c_e in check_mul_overflow obviously selects
 * __unsigned_mul_overflow, but unfortunately gcc still parses this
 * code and warns about the limited range of __b.
 */

#define __signed_mul_overflow(a, b, d) ({				\
	typeof(a) __a = (a);						\
	typeof(b) __b = (b);						\
	typeof(d) __d = (d);						\
	typeof(a) __tmax = type_max(typeof(a));				\
	typeof(a) __tmin = type_min(typeof(a));				\
	(void) (&__a == &__b);						\
	(void) (&__a == __d);						\
	*__d = (u64)__a * (u64)__b;					\
	(__b > 0   && (__a > __tmax/__b || __a < __tmin/__b)) ||	\
	(__b < (typeof(__b))-1  && (__a > __tmin/__b || __a < __tmax/__b)) || \
	(__b == (typeof(__b))-1 && __a == __tmin);			\
})


#define check_add_overflow(a, b, d)					\
	__builtin_choose_expr(is_signed_type(typeof(a)),		\
			__signed_add_overflow(a, b, d),			\
			__unsigned_add_overflow(a, b, d))

#define check_sub_overflow(a, b, d)					\
	__builtin_choose_expr(is_signed_type(typeof(a)),		\
			__signed_sub_overflow(a, b, d),			\
			__unsigned_sub_overflow(a, b, d))

#define check_mul_overflow(a, b, d)					\
	__builtin_choose_expr(is_signed_type(typeof(a)),		\
			__signed_mul_overflow(a, b, d),			\
			__unsigned_mul_overflow(a, b, d))


#endif /* COMPILER_HAS_GENERIC_BUILTIN_OVERFLOW */

<<<<<<< HEAD
/**
 * array_size() - Calculate size of 2-dimensional array.
 *
 * @a: dimension one
 * @b: dimension two
 *
 * Calculates size of 2-dimensional array: @a * @b.
 *
 * Returns: number of bytes needed to represent the array or SIZE_MAX on
 * overflow.
 */
static inline __must_check size_t array_size(size_t a, size_t b)
{
	size_t bytes;

	if (check_mul_overflow(a, b, &bytes))
		return SIZE_MAX;

	return bytes;
}

/**
 * array3_size() - Calculate size of 3-dimensional array.
 *
 * @a: dimension one
 * @b: dimension two
 * @c: dimension three
 *
 * Calculates size of 3-dimensional array: @a * @b * @c.
 *
 * Returns: number of bytes needed to represent the array or SIZE_MAX on
 * overflow.
 */
static inline __must_check size_t array3_size(size_t a, size_t b, size_t c)
{
	size_t bytes;

	if (check_mul_overflow(a, b, &bytes))
		return SIZE_MAX;
	if (check_mul_overflow(bytes, c, &bytes))
		return SIZE_MAX;

	return bytes;
}

static inline __must_check size_t __ab_c_size(size_t n, size_t size, size_t c)
{
	size_t bytes;

	if (check_mul_overflow(n, size, &bytes))
		return SIZE_MAX;
	if (check_add_overflow(bytes, c, &bytes))
		return SIZE_MAX;

	return bytes;
}

/**
 * struct_size() - Calculate size of structure with trailing array.
 * @p: Pointer to the structure.
 * @member: Name of the array member.
 * @n: Number of elements in the array.
 *
 * Calculates size of memory needed for structure @p followed by an
 * array of @n @member elements.
 *
 * Return: number of bytes needed or SIZE_MAX on overflow.
 */
#define struct_size(p, member, n)					\
	__ab_c_size(n,							\
		    sizeof(*(p)->member) + __must_be_array((p)->member),\
		    sizeof(*(p)))
=======
/** check_shl_overflow() - Calculate a left-shifted value and check overflow
 *
 * @a: Value to be shifted
 * @s: How many bits left to shift
 * @d: Pointer to where to store the result
 *
 * Computes *@d = (@a << @s)
 *
 * Returns true if '*d' cannot hold the result or when 'a << s' doesn't
 * make sense. Example conditions:
 * - 'a << s' causes bits to be lost when stored in *d.
 * - 's' is garbage (e.g. negative) or so large that the result of
 *   'a << s' is guaranteed to be 0.
 * - 'a' is negative.
 * - 'a << s' sets the sign bit, if any, in '*d'.
 *
 * '*d' will hold the results of the attempted shift, but is not
 * considered "safe for use" if false is returned.
 */
#define check_shl_overflow(a, s, d) ({					\
	typeof(a) _a = a;						\
	typeof(s) _s = s;						\
	typeof(d) _d = d;						\
	u64 _a_full = _a;						\
	unsigned int _to_shift =					\
		_s >= 0 && _s < 8 * sizeof(*d) ? _s : 0;		\
	*_d = (_a_full << _to_shift);					\
	(_to_shift != _s || *_d < 0 || _a < 0 ||			\
		(*_d >> _to_shift) != _a);				\
})
>>>>>>> 773e2b1c

#endif /* __LINUX_OVERFLOW_H */<|MERGE_RESOLUTION|>--- conflicted
+++ resolved
@@ -202,7 +202,6 @@
 
 #endif /* COMPILER_HAS_GENERIC_BUILTIN_OVERFLOW */
 
-<<<<<<< HEAD
 /**
  * array_size() - Calculate size of 2-dimensional array.
  *
@@ -275,7 +274,7 @@
 	__ab_c_size(n,							\
 		    sizeof(*(p)->member) + __must_be_array((p)->member),\
 		    sizeof(*(p)))
-=======
+
 /** check_shl_overflow() - Calculate a left-shifted value and check overflow
  *
  * @a: Value to be shifted
@@ -306,6 +305,5 @@
 	(_to_shift != _s || *_d < 0 || _a < 0 ||			\
 		(*_d >> _to_shift) != _a);				\
 })
->>>>>>> 773e2b1c
 
 #endif /* __LINUX_OVERFLOW_H */