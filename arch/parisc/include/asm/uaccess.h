#ifndef __PARISC_UACCESS_H
#define __PARISC_UACCESS_H

/*
 * User space memory access functions
 */
#include <asm/page.h>
#include <asm/cache.h>
#include <asm/errno.h>
#include <asm-generic/uaccess-unaligned.h>

#include <linux/bug.h>
#include <linux/string.h>
#include <linux/thread_info.h>

#define VERIFY_READ 0
#define VERIFY_WRITE 1

#define KERNEL_DS	((mm_segment_t){0})
#define USER_DS 	((mm_segment_t){1})

#define segment_eq(a, b) ((a).seg == (b).seg)

#define get_ds()	(KERNEL_DS)
#define get_fs()	(current_thread_info()->addr_limit)
#define set_fs(x)	(current_thread_info()->addr_limit = (x))

/*
 * Note that since kernel addresses are in a separate address space on
 * parisc, we don't need to do anything for access_ok().
 * We just let the page fault handler do the right thing. This also means
 * that put_user is the same as __put_user, etc.
 */

<<<<<<< HEAD
#define access_ok(type, uaddr, size) (1)
=======
#define access_ok(type, uaddr, size)	\
	( (uaddr) == (uaddr) )
>>>>>>> fe82203b

#define put_user __put_user
#define get_user __get_user

#if !defined(CONFIG_64BIT)
#define LDD_USER(ptr)		__get_user_asm64(ptr)
#define STD_USER(x, ptr)	__put_user_asm64(x, ptr)
#else
#define LDD_USER(ptr)		__get_user_asm("ldd", ptr)
#define STD_USER(x, ptr)	__put_user_asm("std", x, ptr)
#endif

/*
 * The exception table contains two values: the first is the relative offset to
 * the address of the instruction that is allowed to fault, and the second is
 * the relative offset to the address of the fixup routine. Since relative
 * addresses are used, 32bit values are sufficient even on 64bit kernel.
 */

#define ARCH_HAS_RELATIVE_EXTABLE
struct exception_table_entry {
	int insn;	/* relative address of insn that is allowed to fault. */
	int fixup;	/* relative address of fixup routine */
};

#define ASM_EXCEPTIONTABLE_ENTRY( fault_addr, except_addr )\
	".section __ex_table,\"aw\"\n"			   \
	".word (" #fault_addr " - .), (" #except_addr " - .)\n\t" \
	".previous\n"

/*
 * The page fault handler stores, in a per-cpu area, the following information
 * if a fixup routine is available.
 */
struct exception_data {
	unsigned long fault_ip;
	unsigned long fault_gp;
	unsigned long fault_space;
	unsigned long fault_addr;
};

/*
 * load_sr2() preloads the space register %%sr2 - based on the value of
 * get_fs() - with either a value of 0 to access kernel space (KERNEL_DS which
 * is 0), or with the current value of %%sr3 to access user space (USER_DS)
 * memory. The following __get_user_asm() and __put_user_asm() functions have
 * %%sr2 hard-coded to access the requested memory.
 */
#define load_sr2() \
	__asm__(" or,=  %0,%%r0,%%r0\n\t"	\
		" mfsp %%sr3,%0\n\t"		\
		" mtsp %0,%%sr2\n\t"		\
		: : "r"(get_fs()) : )

#define __get_user(x, ptr)                               \
({                                                       \
	register long __gu_err __asm__ ("r8") = 0;       \
	register long __gu_val __asm__ ("r9") = 0;       \
							 \
	load_sr2();					 \
	switch (sizeof(*(ptr))) {			 \
	    case 1: __get_user_asm("ldb", ptr); break;   \
	    case 2: __get_user_asm("ldh", ptr); break;   \
	    case 4: __get_user_asm("ldw", ptr); break;   \
	    case 8: LDD_USER(ptr);  break;		 \
	    default: BUILD_BUG(); break;		 \
	}                                                \
							 \
	(x) = (__force __typeof__(*(ptr))) __gu_val;	 \
	__gu_err;                                        \
})

#define __get_user_asm(ldx, ptr)                        \
	__asm__("\n1:\t" ldx "\t0(%%sr2,%2),%0\n\t"	\
		ASM_EXCEPTIONTABLE_ENTRY(1b, fixup_get_user_skip_1)\
		: "=r"(__gu_val), "=r"(__gu_err)        \
		: "r"(ptr), "1"(__gu_err)		\
		: "r1");

#if !defined(CONFIG_64BIT)

#define __get_user_asm64(ptr) 				\
	__asm__("\n1:\tldw 0(%%sr2,%2),%0"		\
		"\n2:\tldw 4(%%sr2,%2),%R0\n\t"		\
		ASM_EXCEPTIONTABLE_ENTRY(1b, fixup_get_user_skip_2)\
		ASM_EXCEPTIONTABLE_ENTRY(2b, fixup_get_user_skip_1)\
		: "=r"(__gu_val), "=r"(__gu_err)	\
		: "r"(ptr), "1"(__gu_err)		\
		: "r1");

#endif /* !defined(CONFIG_64BIT) */


#define __put_user(x, ptr)                                      \
({								\
	register long __pu_err __asm__ ("r8") = 0;      	\
        __typeof__(*(ptr)) __x = (__typeof__(*(ptr)))(x);	\
								\
	load_sr2();						\
	switch (sizeof(*(ptr))) {				\
	    case 1: __put_user_asm("stb", __x, ptr); break;     \
	    case 2: __put_user_asm("sth", __x, ptr); break;     \
	    case 4: __put_user_asm("stw", __x, ptr); break;     \
	    case 8: STD_USER(__x, ptr); break;			\
	    default: BUILD_BUG(); break;			\
	}                                                       \
								\
	__pu_err;						\
})

/*
 * The "__put_user/kernel_asm()" macros tell gcc they read from memory
 * instead of writing. This is because they do not write to any memory
 * gcc knows about, so there are no aliasing issues. These macros must
 * also be aware that "fixup_put_user_skip_[12]" are executed in the
 * context of the fault, and any registers used there must be listed
 * as clobbers. In this case only "r1" is used by the current routines.
 * r8/r9 are already listed as err/val.
 */

#define __put_user_asm(stx, x, ptr)                         \
	__asm__ __volatile__ (                              \
		"\n1:\t" stx "\t%2,0(%%sr2,%1)\n\t"	    \
		ASM_EXCEPTIONTABLE_ENTRY(1b, fixup_put_user_skip_1)\
		: "=r"(__pu_err)                            \
		: "r"(ptr), "r"(x), "0"(__pu_err)	    \
		: "r1")


#if !defined(CONFIG_64BIT)

#define __put_user_asm64(__val, ptr) do {	    	    \
	__asm__ __volatile__ (				    \
		"\n1:\tstw %2,0(%%sr2,%1)"		    \
		"\n2:\tstw %R2,4(%%sr2,%1)\n\t"		    \
		ASM_EXCEPTIONTABLE_ENTRY(1b, fixup_put_user_skip_2)\
		ASM_EXCEPTIONTABLE_ENTRY(2b, fixup_put_user_skip_1)\
		: "=r"(__pu_err)                            \
		: "r"(ptr), "r"(__val), "0"(__pu_err) \
		: "r1");				    \
} while (0)

#endif /* !defined(CONFIG_64BIT) */


/*
 * Complex access routines -- external declarations
 */

extern unsigned long lcopy_to_user(void __user *, const void *, unsigned long);
extern unsigned long lcopy_from_user(void *, const void __user *, unsigned long);
extern unsigned long lcopy_in_user(void __user *, const void __user *, unsigned long);
extern long strncpy_from_user(char *, const char __user *, long);
extern unsigned lclear_user(void __user *, unsigned long);
extern long lstrnlen_user(const char __user *, long);
/*
 * Complex access routines -- macros
 */
#define user_addr_max() (~0UL)

#define strnlen_user lstrnlen_user
#define strlen_user(str) lstrnlen_user(str, 0x7fffffffL)
#define clear_user lclear_user
#define __clear_user lclear_user

unsigned long __must_check __copy_to_user(void __user *dst, const void *src,
					  unsigned long len);
unsigned long __must_check __copy_from_user(void *dst, const void __user *src,
					  unsigned long len);
unsigned long copy_in_user(void __user *dst, const void __user *src,
			   unsigned long len);
#define __copy_in_user copy_in_user
#define __copy_to_user_inatomic __copy_to_user
#define __copy_from_user_inatomic __copy_from_user

extern void __compiletime_error("usercopy buffer size is too small")
__bad_copy_user(void);

static inline void copy_user_overflow(int size, unsigned long count)
{
	WARN(1, "Buffer overflow detected (%d < %lu)!\n", size, count);
}

static __always_inline unsigned long __must_check
copy_from_user(void *to, const void __user *from, unsigned long n)
{
	int sz = __compiletime_object_size(to);
	unsigned long ret = n;

	if (likely(sz < 0 || sz >= n)) {
		check_object_size(to, n, false);
		ret = __copy_from_user(to, from, n);
	} else if (!__builtin_constant_p(n))
		copy_user_overflow(sz, n);
	else
		__bad_copy_user();

	if (unlikely(ret))
		memset(to + (n - ret), 0, ret);

	return ret;
}

static __always_inline unsigned long __must_check
copy_to_user(void __user *to, const void *from, unsigned long n)
{
	int sz = __compiletime_object_size(from);

	if (likely(sz < 0 || sz >= n)) {
		check_object_size(from, n, true);
		n = __copy_to_user(to, from, n);
	} else if (!__builtin_constant_p(n))
		copy_user_overflow(sz, n);
	else
		__bad_copy_user();

	return n;
}

struct pt_regs;
int fixup_exception(struct pt_regs *regs);

#endif /* __PARISC_UACCESS_H */<|MERGE_RESOLUTION|>--- conflicted
+++ resolved
@@ -32,12 +32,8 @@
  * that put_user is the same as __put_user, etc.
  */
 
-<<<<<<< HEAD
-#define access_ok(type, uaddr, size) (1)
-=======
 #define access_ok(type, uaddr, size)	\
 	( (uaddr) == (uaddr) )
->>>>>>> fe82203b
 
 #define put_user __put_user
 #define get_user __get_user
