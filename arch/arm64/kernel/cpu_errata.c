--- conflicted
+++ resolved
@@ -310,14 +310,11 @@
 
 void arm64_set_ssbd_mitigation(bool state)
 {
-<<<<<<< HEAD
-=======
 	if (!IS_ENABLED(CONFIG_ARM64_SSBD)) {
 		pr_info_once("SSBD disabled by kernel configuration\n");
 		return;
 	}
 
->>>>>>> 07ca3368
 	if (this_cpu_has_cap(ARM64_SSBS)) {
 		if (state)
 			asm volatile(SET_PSTATE_SSBS(0));
@@ -351,9 +348,6 @@
 
 	WARN_ON(scope != SCOPE_LOCAL_CPU || preemptible());
 
-<<<<<<< HEAD
-	if (this_cpu_has_cap(ARM64_SSBS)) {
-=======
 	if (cpu_mitigations_off())
 		ssbd_state = ARM64_SSBD_FORCE_DISABLE;
 
@@ -364,7 +358,6 @@
 	if (this_cpu_has_cap(ARM64_SSBS)) {
 		if (!this_cpu_safe)
 			__ssb_safe = false;
->>>>>>> 07ca3368
 		required = false;
 		goto out_printmsg;
 	}
