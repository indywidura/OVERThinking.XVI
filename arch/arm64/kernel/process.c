--- conflicted
+++ resolved
@@ -186,11 +186,7 @@
 	 * don't attempt to dump non-kernel addresses or
 	 * values that are probably just small negative numbers
 	 */
-<<<<<<< HEAD
 	if (addr < VA_START || addr > -256UL)
-=======
-	if (addr < PAGE_OFFSET || addr > -256UL)
->>>>>>> 234de928
 		return;
 
 	printk("\n%s: %#lx:\n", name, addr);
@@ -241,7 +237,6 @@
 	set_fs(fs);
 }
 
-<<<<<<< HEAD
 static unsigned int is_external_abort(void)
 {
 	unsigned int esr_el1 = 0;
@@ -260,8 +255,6 @@
 	return 0;
 }
 
-=======
->>>>>>> 234de928
 void __show_regs(struct pt_regs *regs)
 {
 	int i, top_reg;
@@ -297,11 +290,7 @@
 
 		pr_cont("\n");
 	}
-<<<<<<< HEAD
 	if (!user_mode(regs) && !is_external_abort())
-=======
-	if (!user_mode(regs))
->>>>>>> 234de928
 		show_extra_register_data(regs, 128);
 	printk("\n");
 }
