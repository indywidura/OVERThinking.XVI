--- conflicted
+++ resolved
@@ -183,17 +183,10 @@
 	 * don't attempt to dump non-kernel addresses or
 	 * values that are probably just small negative numbers
 	 */
-<<<<<<< HEAD
 	if (addr < VA_START || addr > -256UL)
 		return;
 
-	printk("\n%s: %#lx:\n", name, addr);
-=======
-	if (addr < PAGE_OFFSET || addr > -256UL)
-		return;
-
 	printk("\n%s: %pS:\n", name, addr);
->>>>>>> 94b6052e
 
 	/*
 	 * round address down to a 32 bit boundary
