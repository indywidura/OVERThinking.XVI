// SPDX-License-Identifier: GPL-2.0
/*
 * Copyright (C) 2018 ARM Ltd, All Rights Reserved.
 */
<<<<<<< HEAD
=======

>>>>>>> 07ca3368
#include <linux/compat.h>
#include <linux/errno.h>
#include <linux/prctl.h>
#include <linux/sched.h>
#include <linux/sched/task_stack.h>
#include <linux/thread_info.h>

#include <asm/compat.h>
#include <asm/cpufeature.h>
static void ssbd_ssbs_enable(struct task_struct *task)
{
	u64 val = is_compat_thread(task_thread_info(task)) ?
		  PSR_AA32_SSBS_BIT : PSR_SSBS_BIT;

	task_pt_regs(task)->pstate |= val;
}

static void ssbd_ssbs_disable(struct task_struct *task)
{
	u64 val = is_compat_thread(task_thread_info(task)) ?
		  PSR_AA32_SSBS_BIT : PSR_SSBS_BIT;

	task_pt_regs(task)->pstate &= ~val;
}

static void ssbd_ssbs_enable(struct task_struct *task)
{
	u64 val = is_compat_thread(task_thread_info(task)) ?
		  PSR_AA32_SSBS_BIT : PSR_SSBS_BIT;

	task_pt_regs(task)->pstate |= val;
}

static void ssbd_ssbs_disable(struct task_struct *task)
{
	u64 val = is_compat_thread(task_thread_info(task)) ?
		  PSR_AA32_SSBS_BIT : PSR_SSBS_BIT;

	task_pt_regs(task)->pstate &= ~val;
}

/*
 * prctl interface for SSBD
 */
static int ssbd_prctl_set(struct task_struct *task, unsigned long ctrl)
{
	int state = arm64_get_ssbd_state();

	/* Unsupported */
	if (state == ARM64_SSBD_UNKNOWN)
		return -EINVAL;

	/* Treat the unaffected/mitigated state separately */
	if (state == ARM64_SSBD_MITIGATED) {
		switch (ctrl) {
		case PR_SPEC_ENABLE:
			return -EPERM;
		case PR_SPEC_DISABLE:
		case PR_SPEC_FORCE_DISABLE:
			return 0;
		}
	}

	/*
	 * Things are a bit backward here: the arm64 internal API
	 * *enables the mitigation* when the userspace API *disables
	 * speculation*. So much fun.
	 */
	switch (ctrl) {
	case PR_SPEC_ENABLE:
		/* If speculation is force disabled, enable is not allowed */
		if (state == ARM64_SSBD_FORCE_ENABLE ||
		    task_spec_ssb_force_disable(task))
			return -EPERM;
		task_clear_spec_ssb_disable(task);
		clear_tsk_thread_flag(task, TIF_SSBD);
		ssbd_ssbs_enable(task);
		break;
	case PR_SPEC_DISABLE:
		if (state == ARM64_SSBD_FORCE_DISABLE)
			return -EPERM;
		task_set_spec_ssb_disable(task);
		set_tsk_thread_flag(task, TIF_SSBD);
		ssbd_ssbs_disable(task);
		break;
	case PR_SPEC_FORCE_DISABLE:
		if (state == ARM64_SSBD_FORCE_DISABLE)
			return -EPERM;
		task_set_spec_ssb_disable(task);
		task_set_spec_ssb_force_disable(task);
		set_tsk_thread_flag(task, TIF_SSBD);
		ssbd_ssbs_disable(task);
		break;
	default:
		return -ERANGE;
	}

	return 0;
}

int arch_prctl_spec_ctrl_set(struct task_struct *task, unsigned long which,
			     unsigned long ctrl)
{
	switch (which) {
	case PR_SPEC_STORE_BYPASS:
		return ssbd_prctl_set(task, ctrl);
	default:
		return -ENODEV;
	}
}

static int ssbd_prctl_get(struct task_struct *task)
{
	switch (arm64_get_ssbd_state()) {
	case ARM64_SSBD_UNKNOWN:
		return -EINVAL;
	case ARM64_SSBD_FORCE_ENABLE:
		return PR_SPEC_DISABLE;
	case ARM64_SSBD_KERNEL:
		if (task_spec_ssb_force_disable(task))
			return PR_SPEC_PRCTL | PR_SPEC_FORCE_DISABLE;
		if (task_spec_ssb_disable(task))
			return PR_SPEC_PRCTL | PR_SPEC_DISABLE;
		return PR_SPEC_PRCTL | PR_SPEC_ENABLE;
	case ARM64_SSBD_FORCE_DISABLE:
		return PR_SPEC_ENABLE;
	default:
		return PR_SPEC_NOT_AFFECTED;
	}
}

int arch_prctl_spec_ctrl_get(struct task_struct *task, unsigned long which)
{
	switch (which) {
	case PR_SPEC_STORE_BYPASS:
		return ssbd_prctl_get(task);
	default:
		return -ENODEV;
	}
}<|MERGE_RESOLUTION|>--- conflicted
+++ resolved
@@ -2,10 +2,7 @@
 /*
  * Copyright (C) 2018 ARM Ltd, All Rights Reserved.
  */
-<<<<<<< HEAD
-=======
 
->>>>>>> 07ca3368
 #include <linux/compat.h>
 #include <linux/errno.h>
 #include <linux/prctl.h>
