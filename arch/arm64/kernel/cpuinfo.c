--- conflicted
+++ resolved
@@ -69,13 +69,6 @@
 	"fcma",
 	"lrcpc",
 	"dcpop",
-	"sha3",
-	"sm3",
-	"sm4",
-	"asimddp",
-	"sha512",
-<<<<<<< HEAD
-=======
 	"sve",
 	"asimdfhm",
 	"dit",
@@ -83,7 +76,11 @@
 	"ilrcpc",
 	"flagm",
 	"ssbs",
->>>>>>> ddef1e8e
+	"sha3",
+	"sm3",
+	"sm4",
+	"asimddp",
+	"sha512",
 	NULL
 };
 
