--- conflicted
+++ resolved
@@ -37,40 +37,6 @@
 							   bv->bv_offset);
 		if (ret)
 			SetPageError(page);
-<<<<<<< HEAD
-		} else if (done) {
-			SetPageUptodate(page);
-		}
-		if (done)
-			unlock_page(page);
-	}
-}
-
-void fscrypt_decrypt_bio(struct bio *bio)
-{
-	__fscrypt_decrypt_bio(bio, false);
-}
-EXPORT_SYMBOL(fscrypt_decrypt_bio);
-
-static void completion_pages(struct work_struct *work)
-{
-	struct fscrypt_ctx *ctx =
-		container_of(work, struct fscrypt_ctx, r.work);
-	struct bio *bio = ctx->r.bio;
-
-	__fscrypt_decrypt_bio(bio, true);
-	fscrypt_release_ctx(ctx);
-	bio_put(bio);
-}
-
-void fscrypt_enqueue_decrypt_bio(struct fscrypt_ctx *ctx, struct bio *bio)
-{
-	INIT_WORK(&ctx->r.work, completion_pages);
-	ctx->r.bio = bio;
-	fscrypt_enqueue_decrypt_work(&ctx->r.work);
-}
-EXPORT_SYMBOL(fscrypt_enqueue_decrypt_bio);
-=======
 		else if (done)
 			SetPageUptodate(page);
 		if (done)
@@ -83,7 +49,6 @@
 	__fscrypt_decrypt_bio(bio, false);
 }
 EXPORT_SYMBOL(fscrypt_decrypt_bio);
->>>>>>> 234de928
 
 static void completion_pages(struct work_struct *work)
 {
