--- conflicted
+++ resolved
@@ -24,7 +24,6 @@
  *
  * Return: %true if equal, else %false
  */
-<<<<<<< HEAD
 static bool is_encryption_context_consistent_with_policy(
 				const struct fscrypt_context *ctx,
 				const struct fscrypt_policy *policy,
@@ -43,7 +42,6 @@
 		(ctx->flags == policy->flags) &&
 		(ctx->filenames_encryption_mode ==
 		 policy->filenames_encryption_mode);
-=======
 bool fscrypt_policies_equal(const union fscrypt_policy *policy1,
 			    const union fscrypt_policy *policy2)
 {
@@ -51,7 +49,6 @@
 		return false;
 
 	return !memcmp(policy1, policy2, fscrypt_policy_size(policy1));
->>>>>>> a327f04f
 }
 
 static bool fscrypt_valid_enc_modes(u32 contents_mode, u32 filenames_mode)
@@ -387,7 +384,6 @@
 	if (!fscrypt_supported_policy(policy, inode))
 		return -EINVAL;
 
-<<<<<<< HEAD
 	ctx.contents_encryption_mode =
 		fscrypt_data_crypt_mode(inode,
 		policy->contents_encryption_mode);
@@ -395,7 +391,6 @@
 	ctx.flags = policy->flags;
 	BUILD_BUG_ON(sizeof(ctx.nonce) != FS_KEY_DERIVATION_NONCE_SIZE);
 	get_random_bytes(ctx.nonce, FS_KEY_DERIVATION_NONCE_SIZE);
-=======
 	switch (policy->version) {
 	case FSCRYPT_POLICY_V1:
 		/*
@@ -427,7 +422,6 @@
 	}
 
 	ctxsize = fscrypt_new_context_from_policy(&ctx, policy);
->>>>>>> a327f04f
 
 	return inode->i_sb->s_cop->set_context(inode, &ctx, ctxsize, NULL);
 }
@@ -482,7 +476,6 @@
 		else if (!inode->i_sb->s_cop->empty_dir(inode))
 			ret = -ENOTEMPTY;
 		else
-<<<<<<< HEAD
 			ret = create_encryption_context_from_policy(inode,
 								    &policy);
 	} else if (ret == sizeof(ctx) &&
@@ -492,12 +485,10 @@
 		/* The file already uses the same encryption policy. */
 		ret = 0;
 	} else if (ret >= 0 || ret == -ERANGE) {
-=======
 			ret = set_encryption_policy(inode, &policy);
 	} else if (ret == -EINVAL ||
 		   (ret == 0 && !fscrypt_policies_equal(&policy,
 							&existing_policy))) {
->>>>>>> a327f04f
 		/* The file already uses a different encryption policy. */
 		ret = -EEXIST;
 	}
@@ -521,7 +512,6 @@
 
 	if (policy.version != FSCRYPT_POLICY_V1)
 		return -EINVAL;
-<<<<<<< HEAD
 	if (ctx.format != FS_ENCRYPTION_CONTEXT_FORMAT_V1)
 		return -EINVAL;
 
@@ -539,8 +529,6 @@
 
 	memcpy(policy.master_key_descriptor, ctx.master_key_descriptor,
 				FS_KEY_DESCRIPTOR_SIZE);
-=======
->>>>>>> a327f04f
 
 	if (copy_to_user(arg, &policy, sizeof(policy.v1)))
 		return -EFAULT;
@@ -657,7 +645,6 @@
 	err = fscrypt_get_encryption_info(child);
 	if (err)
 		return 0;
-<<<<<<< HEAD
 	parent_ci = parent->i_crypt_info;
 	child_ci = child->i_crypt_info;
 
@@ -670,8 +657,6 @@
 			 child_ci->ci_filename_mode) &&
 			(parent_ci->ci_flags == child_ci->ci_flags);
 	}
-=======
->>>>>>> a327f04f
 
 	err = fscrypt_get_policy(parent, &parent_policy);
 	if (err)
@@ -681,7 +666,6 @@
 	if (err)
 		return 0;
 
-<<<<<<< HEAD
 	parent_ctx.contents_encryption_mode =
 		fscrypt_data_crypt_mode(parent,
 		parent_ctx.contents_encryption_mode);
@@ -697,9 +681,7 @@
 		(parent_ctx.filenames_encryption_mode ==
 		 child_ctx.filenames_encryption_mode) &&
 		(parent_ctx.flags == child_ctx.flags);
-=======
 	return fscrypt_policies_equal(&parent_policy, &child_policy);
->>>>>>> a327f04f
 }
 EXPORT_SYMBOL(fscrypt_has_permitted_context);
 
@@ -728,7 +710,6 @@
 	if (ci == NULL)
 		return -ENOKEY;
 
-<<<<<<< HEAD
 	ctx.format = FS_ENCRYPTION_CONTEXT_FORMAT_V1;
 	ctx.contents_encryption_mode = ci->ci_data_mode;
 	ctx.filenames_encryption_mode = ci->ci_filename_mode;
@@ -736,10 +717,8 @@
 	memcpy(ctx.master_key_descriptor, ci->ci_master_key_descriptor,
 	       FS_KEY_DESCRIPTOR_SIZE);
 	get_random_bytes(ctx.nonce, FS_KEY_DERIVATION_NONCE_SIZE);
-=======
 	ctxsize = fscrypt_new_context_from_policy(&ctx, &ci->ci_policy);
 
->>>>>>> a327f04f
 	BUILD_BUG_ON(sizeof(ctx) != FSCRYPT_SET_CONTEXT_MAX_SIZE);
 	res = parent->i_sb->s_cop->set_context(child, &ctx, ctxsize, fs_data);
 	if (res)
@@ -748,7 +727,6 @@
 }
 EXPORT_SYMBOL(fscrypt_inherit_context);
 
-<<<<<<< HEAD
 int fscrypt_set_bio_ctx(struct inode *inode, struct bio *bio)
 {
 	struct fscrypt_info *ci;
@@ -820,7 +798,6 @@
 		ci->ci_data_mode != FS_ENCRYPTION_MODE_INVALID &&
 		ci->ci_data_mode != FS_ENCRYPTION_MODE_PRIVATE;
 }
-=======
 /**
  * fscrypt_set_test_dummy_encryption() - handle '-o test_dummy_encryption'
  * @sb: the filesystem on which test_dummy_encryption is being specified
@@ -943,5 +920,4 @@
 		return;
 	seq_printf(seq, "%ctest_dummy_encryption=v%d", sep, ctx->version);
 }
-EXPORT_SYMBOL_GPL(fscrypt_show_test_dummy_encryption);
->>>>>>> a327f04f
+EXPORT_SYMBOL_GPL(fscrypt_show_test_dummy_encryption);