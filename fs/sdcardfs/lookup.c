--- conflicted
+++ resolved
@@ -362,32 +362,11 @@
 	if (err && err != -ENOENT)
 		goto out;
 
-<<<<<<< HEAD
-	/* instatiate a new negative dentry */
-	dname.name = name->name;
-	dname.len = name->len;
-
-	/* See if the low-level filesystem might want
-	 * to use its own hash
-	 */
-	lower_dentry = d_hash_and_lookup(lower_dir_dentry, &dname);
-
-	if (IS_ERR(lower_dentry))
-		return lower_dentry;
-
-	if (!lower_dentry) {
-		/* We called vfs_path_lookup earlier, and did not get a negative
-		 * dentry then. Don't confuse the lower filesystem by forcing
-		 * one on it now...
-		 */
-		err = -ENOENT;
-=======
 	/* get a (very likely) new negative dentry */
 	lower_dentry = lookup_one_len_unlocked(name->name,
 					       lower_dir_dentry, name->len);
 	if (IS_ERR(lower_dentry)) {
 		err = PTR_ERR(lower_dentry);
->>>>>>> 32bc956b
 		goto out;
 	}
 
