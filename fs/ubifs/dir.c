--- conflicted
+++ resolved
@@ -238,13 +238,11 @@
 		goto out_fname;
 	}
 
-<<<<<<< HEAD
 	if (nm.hash) {
 		ubifs_assert(fname_len(&nm) == 0);
 		ubifs_assert(fname_name(&nm) == NULL);
-=======
+
 	if (fname_name(&nm) == NULL) {
->>>>>>> a327f04f
 		if (nm.hash & ~UBIFS_S_KEY_HASH_MASK)
 			goto done; /* ENOENT */
 		dent_key_init_hash(c, &key, dir->i_ino, nm.hash);
