--- conflicted
+++ resolved
@@ -608,7 +608,6 @@
 		return -EOPNOTSUPP;
 	}
 
-<<<<<<< HEAD
 	/*
 	 * Limitaion is only applicable for SW encryption but not for
 	 * inline encryption
@@ -618,10 +617,8 @@
 		if (ext4_encrypted_inode(orig_inode) ||
 			ext4_encrypted_inode(donor_inode)) {
 			ext4_msg(orig_inode->i_sb, KERN_ERR,
-=======
 	if (IS_ENCRYPTED(orig_inode) || IS_ENCRYPTED(donor_inode)) {
 		ext4_msg(orig_inode->i_sb, KERN_ERR,
->>>>>>> a327f04f
 			 "Online defrag not supported for encrypted files");
 			return -EOPNOTSUPP;
 		}
