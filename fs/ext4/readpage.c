--- conflicted
+++ resolved
@@ -175,7 +175,6 @@
 	if (bio_post_read_required(bio)) {
 		struct bio_post_read_ctx *ctx = bio->bi_private;
 
-<<<<<<< HEAD
 	if (trace_android_fs_dataread_start_enabled())
 		ext4_trace_read_completion(bio);
 
@@ -195,14 +194,12 @@
 uptodate:
 	bio_for_each_segment_all(bv, bio, i) {
 		struct page *page = bv->bv_page;
-=======
 		ctx->cur_step = STEP_INITIAL;
 		bio_post_read_processing(ctx);
 		return;
 	}
 	__read_end_io(bio);
 }
->>>>>>> a327f04f
 
 static inline bool ext4_need_verity(const struct inode *inode, pgoff_t idx)
 {
@@ -418,7 +415,6 @@
 		if (bio == NULL) {
 			struct bio_post_read_ctx *ctx;
 
-<<<<<<< HEAD
 			if (ext4_encrypted_inode(inode) &&
 			    S_ISREG(inode->i_mode) &&
 			    !fscrypt_is_hw_encrypt(inode)) {
@@ -426,8 +422,6 @@
 				if (IS_ERR(ctx))
 					goto set_error_page;
 			}
-=======
->>>>>>> a327f04f
 			bio = bio_alloc(GFP_KERNEL,
 				min_t(int, nr_pages, BIO_MAX_PAGES));
 			if (!bio)
