--- conflicted
+++ resolved
@@ -1438,11 +1438,8 @@
 	loff_t old_size = inode->i_size;
 	int ret = 0, ret2;
 	int i_size_changed = 0;
-<<<<<<< HEAD
 	int inline_data = ext4_has_inline_data(inode);
-=======
 	bool verity = ext4_verity_in_progress(inode);
->>>>>>> a327f04f
 
 	trace_android_fs_datawrite_end(inode, pos, len);
 	trace_ext4_write_end(inode, pos, len, copied);
@@ -1552,11 +1549,8 @@
 	int partial = 0;
 	unsigned from, to;
 	int size_changed = 0;
-<<<<<<< HEAD
 	int inline_data = ext4_has_inline_data(inode);
-=======
 	bool verity = ext4_verity_in_progress(inode);
->>>>>>> a327f04f
 
 	trace_android_fs_datawrite_end(inode, pos, len);
 	trace_ext4_journalled_write_end(inode, pos, len, copied);
@@ -3894,15 +3888,12 @@
 	ssize_t ret;
 	int rw = iov_iter_rw(iter);
 
-<<<<<<< HEAD
 #ifdef CONFIG_EXT4_FS_ENCRYPTION
 	if (fscrypt_is_hw_encrypt(inode))
 		goto skip_check;
 	if (ext4_encrypted_inode(inode) && S_ISREG(inode->i_mode))
-=======
 #ifdef CONFIG_FS_ENCRYPTION
 	if (IS_ENCRYPTED(inode) && S_ISREG(inode->i_mode))
->>>>>>> a327f04f
 		return 0;
 skip_check:
 #endif
@@ -4116,13 +4107,10 @@
 		/* Uhhuh. Read error. Complain and punt. */
 		if (!buffer_uptodate(bh))
 			goto unlock;
-<<<<<<< HEAD
 		if (S_ISREG(inode->i_mode) &&
 		    fscrypt_is_sw_encrypt(inode) &&
 		    ext4_encrypted_inode(inode)) {
-=======
 		if (S_ISREG(inode->i_mode) && IS_ENCRYPTED(inode)) {
->>>>>>> a327f04f
 			/* We expect the key to be set. */
 			BUG_ON(!fscrypt_has_encryption_key(inode));
 			BUG_ON(blocksize != PAGE_SIZE);
