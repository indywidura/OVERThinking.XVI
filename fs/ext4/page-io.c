--- conflicted
+++ resolved
@@ -472,15 +472,12 @@
 
 	bh = head = page_buffers(page);
 
-<<<<<<< HEAD
 	if (fscrypt_is_hw_encrypt(inode))
 		goto submit_buf;
 
 	if (ext4_encrypted_inode(inode) && S_ISREG(inode->i_mode) &&
 	    nr_to_submit) {
-=======
 	if (IS_ENCRYPTED(inode) && S_ISREG(inode->i_mode) && nr_to_submit) {
->>>>>>> a327f04f
 		gfp_t gfp_flags = GFP_NOFS;
 
 		/*
@@ -491,7 +488,6 @@
 		if (io->io_bio)
 			gfp_flags = GFP_NOWAIT | __GFP_NOWARN;
 	retry_encrypt:
-<<<<<<< HEAD
 		data_page = fscrypt_encrypt_page(inode, page, PAGE_SIZE, 0,
 						page->index, gfp_flags);
 		if (IS_ERR(data_page)) {
@@ -500,14 +496,12 @@
 			    (io->io_bio || wbc->sync_mode == WB_SYNC_ALL)) {
 				gfp_flags = GFP_NOFS;
 				if (io->io_bio)
-=======
 		bounce_page = fscrypt_encrypt_pagecache_blocks(page, PAGE_SIZE,
 							       0, gfp_flags);
 		if (IS_ERR(bounce_page)) {
 			ret = PTR_ERR(bounce_page);
 			if (ret == -ENOMEM && wbc->sync_mode == WB_SYNC_ALL) {
 				if (io->io_bio) {
->>>>>>> a327f04f
 					ext4_io_submit(io);
 				else
 					gfp_flags |= __GFP_NOFAIL;
