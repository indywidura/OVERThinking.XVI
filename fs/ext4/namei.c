--- conflicted
+++ resolved
@@ -3391,16 +3391,13 @@
 
 	if (inode->i_nlink >= EXT4_LINK_MAX)
 		return -EMLINK;
-<<<<<<< HEAD
 	if (ext4_encrypted_inode(dir) &&
 			!fscrypt_has_permitted_context(dir, inode))
 		return -EXDEV;
-=======
 
 	err = fscrypt_prepare_link(old_dentry, dir, dentry);
 	if (err)
 		return err;
->>>>>>> a327f04f
 
        if ((ext4_test_inode_flag(dir, EXT4_INODE_PROJINHERIT)) &&
 	   (!projid_eq(EXT4_I(dir)->i_projid,
@@ -3752,7 +3749,6 @@
 	if (!old.bh || le32_to_cpu(old.de->inode) != old.inode->i_ino)
 		goto release_bh;
 
-<<<<<<< HEAD
 	if ((old.dir != new.dir) &&
 	    ext4_encrypted_inode(new.dir) &&
 	    !fscrypt_has_permitted_context(new.dir, old.inode)) {
@@ -3760,8 +3756,6 @@
 		goto release_bh;
 	}
 
-=======
->>>>>>> a327f04f
 	new.bh = ext4_find_entry(new.dir, &new.dentry->d_name,
 				 &new.de, &new.inlined);
 	if (IS_ERR(new.bh)) {
@@ -3931,7 +3925,6 @@
 	int retval;
 	struct timespec ctime;
 
-<<<<<<< HEAD
 	if ((ext4_encrypted_inode(old_dir) &&
 	     !fscrypt_has_encryption_key(old_dir)) ||
 	    (ext4_encrypted_inode(new_dir) &&
@@ -3945,8 +3938,6 @@
 	     !fscrypt_has_permitted_context(old_dir, new.inode)))
 		return -EXDEV;
 
-=======
->>>>>>> a327f04f
 	if ((ext4_test_inode_flag(new_dir, EXT4_INODE_PROJINHERIT) &&
 	     !projid_eq(EXT4_I(new_dir)->i_projid,
 			EXT4_I(old_dentry->d_inode)->i_projid)) ||
