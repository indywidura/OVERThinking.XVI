// SPDX-License-Identifier: GPL-2.0
/*
 *  linux/fs/ext4/namei.c
 *
 * Copyright (C) 1992, 1993, 1994, 1995
 * Remy Card (card@masi.ibp.fr)
 * Laboratoire MASI - Institut Blaise Pascal
 * Universite Pierre et Marie Curie (Paris VI)
 *
 *  from
 *
 *  linux/fs/minix/namei.c
 *
 *  Copyright (C) 1991, 1992  Linus Torvalds
 *
 *  Big-endian to little-endian byte-swapping/bitmaps by
 *        David S. Miller (davem@caip.rutgers.edu), 1995
 *  Directory entry file type support and forward compatibility hooks
 *	for B-tree directories by Theodore Ts'o (tytso@mit.edu), 1998
 *  Hash Tree Directory indexing (c)
 *	Daniel Phillips, 2001
 *  Hash Tree Directory indexing porting
 *	Christopher Li, 2002
 *  Hash Tree Directory indexing cleanup
 *	Theodore Ts'o, 2002
 */

#include <linux/fs.h>
#include <linux/pagemap.h>
#include <linux/time.h>
#include <linux/fcntl.h>
#include <linux/stat.h>
#include <linux/string.h>
#include <linux/quotaops.h>
#include <linux/buffer_head.h>
#include <linux/bio.h>
#include <linux/unicode.h>
#include "ext4.h"
#include "ext4_jbd2.h"

#include "xattr.h"
#include "acl.h"

#include <trace/events/ext4.h>
/*
 * define how far ahead to read directories while searching them.
 */
#define NAMEI_RA_CHUNKS  2
#define NAMEI_RA_BLOCKS  4
#define NAMEI_RA_SIZE	     (NAMEI_RA_CHUNKS * NAMEI_RA_BLOCKS)

static struct buffer_head *ext4_append(handle_t *handle,
					struct inode *inode,
					ext4_lblk_t *block)
{
	struct buffer_head *bh;
	int err;

	if (unlikely(EXT4_SB(inode->i_sb)->s_max_dir_size_kb &&
		     ((inode->i_size >> 10) >=
		      EXT4_SB(inode->i_sb)->s_max_dir_size_kb)))
		return ERR_PTR(-ENOSPC);

	*block = inode->i_size >> inode->i_sb->s_blocksize_bits;

	bh = ext4_bread(handle, inode, *block, EXT4_GET_BLOCKS_CREATE);
	if (IS_ERR(bh))
		return bh;
	inode->i_size += inode->i_sb->s_blocksize;
	EXT4_I(inode)->i_disksize = inode->i_size;
	BUFFER_TRACE(bh, "get_write_access");
	err = ext4_journal_get_write_access(handle, bh);
	if (err) {
		brelse(bh);
		ext4_std_error(inode->i_sb, err);
		return ERR_PTR(err);
	}
	return bh;
}

static int ext4_dx_csum_verify(struct inode *inode,
			       struct ext4_dir_entry *dirent);

/*
 * Hints to ext4_read_dirblock regarding whether we expect a directory
 * block being read to be an index block, or a block containing
 * directory entries (and if the latter, whether it was found via a
 * logical block in an htree index block).  This is used to control
 * what sort of sanity checkinig ext4_read_dirblock() will do on the
 * directory block read from the storage device.  EITHER will means
 * the caller doesn't know what kind of directory block will be read,
 * so no specific verification will be done.
 */
typedef enum {
	EITHER, INDEX, DIRENT, DIRENT_HTREE
} dirblock_type_t;

#define ext4_read_dirblock(inode, block, type) \
	__ext4_read_dirblock((inode), (block), (type), __func__, __LINE__)

static struct buffer_head *__ext4_read_dirblock(struct inode *inode,
						ext4_lblk_t block,
						dirblock_type_t type,
						const char *func,
						unsigned int line)
{
	struct buffer_head *bh;
	struct ext4_dir_entry *dirent;
	int is_dx_block = 0;

	bh = ext4_bread(NULL, inode, block, 0);
	if (IS_ERR(bh)) {
		__ext4_warning(inode->i_sb, func, line,
			       "inode #%lu: lblock %lu: comm %s: "
			       "error %ld reading directory block",
			       inode->i_ino, (unsigned long)block,
			       current->comm, PTR_ERR(bh));

		return bh;
	}
	if (!bh && (type == INDEX || type == DIRENT_HTREE)) {
		ext4_error_inode(inode, func, line, block,
				 "Directory hole found for htree %s block",
				 (type == INDEX) ? "index" : "leaf");
		return ERR_PTR(-EFSCORRUPTED);
	}
	if (!bh)
		return NULL;
	dirent = (struct ext4_dir_entry *) bh->b_data;
	/* Determine whether or not we have an index block */
	if (is_dx(inode)) {
		if (block == 0)
			is_dx_block = 1;
		else if (ext4_rec_len_from_disk(dirent->rec_len,
						inode->i_sb->s_blocksize) ==
			 inode->i_sb->s_blocksize)
			is_dx_block = 1;
	}
	if (!is_dx_block && type == INDEX) {
		ext4_error_inode(inode, func, line, block,
		       "directory leaf block found instead of index block");
		brelse(bh);
		return ERR_PTR(-EFSCORRUPTED);
	}
	if (!ext4_has_metadata_csum(inode->i_sb) ||
	    buffer_verified(bh))
		return bh;

	/*
	 * An empty leaf block can get mistaken for a index block; for
	 * this reason, we can only check the index checksum when the
	 * caller is sure it should be an index block.
	 */
	if (is_dx_block && type == INDEX) {
		if (ext4_dx_csum_verify(inode, dirent))
			set_buffer_verified(bh);
		else {
			ext4_error_inode(inode, func, line, block,
					 "Directory index failed checksum");
			brelse(bh);
			return ERR_PTR(-EFSBADCRC);
		}
	}
	if (!is_dx_block) {
		if (ext4_dirent_csum_verify(inode, dirent))
			set_buffer_verified(bh);
		else {
			ext4_error_inode(inode, func, line, block,
					 "Directory block failed checksum");
			brelse(bh);
			return ERR_PTR(-EFSBADCRC);
		}
	}
	return bh;
}

#ifndef assert
#define assert(test) J_ASSERT(test)
#endif

#ifdef DX_DEBUG
#define dxtrace(command) command
#else
#define dxtrace(command)
#endif

struct fake_dirent
{
	__le32 inode;
	__le16 rec_len;
	u8 name_len;
	u8 file_type;
};

struct dx_countlimit
{
	__le16 limit;
	__le16 count;
};

struct dx_entry
{
	__le32 hash;
	__le32 block;
};

/*
 * dx_root_info is laid out so that if it should somehow get overlaid by a
 * dirent the two low bits of the hash version will be zero.  Therefore, the
 * hash version mod 4 should never be 0.  Sincerely, the paranoia department.
 */

struct dx_root
{
	struct fake_dirent dot;
	char dot_name[4];
	struct fake_dirent dotdot;
	char dotdot_name[4];
	struct dx_root_info
	{
		__le32 reserved_zero;
		u8 hash_version;
		u8 info_length; /* 8 */
		u8 indirect_levels;
		u8 unused_flags;
	}
	info;
	struct dx_entry	entries[0];
};

struct dx_node
{
	struct fake_dirent fake;
	struct dx_entry	entries[0];
};


struct dx_frame
{
	struct buffer_head *bh;
	struct dx_entry *entries;
	struct dx_entry *at;
};

struct dx_map_entry
{
	u32 hash;
	u16 offs;
	u16 size;
};

/*
 * This goes at the end of each htree block.
 */
struct dx_tail {
	u32 dt_reserved;
	__le32 dt_checksum;	/* crc32c(uuid+inum+dirblock) */
};

static inline ext4_lblk_t dx_get_block(struct dx_entry *entry);
static void dx_set_block(struct dx_entry *entry, ext4_lblk_t value);
static inline unsigned dx_get_hash(struct dx_entry *entry);
static void dx_set_hash(struct dx_entry *entry, unsigned value);
static unsigned dx_get_count(struct dx_entry *entries);
static unsigned dx_get_limit(struct dx_entry *entries);
static void dx_set_count(struct dx_entry *entries, unsigned value);
static void dx_set_limit(struct dx_entry *entries, unsigned value);
static unsigned dx_root_limit(struct inode *dir, unsigned infosize);
static unsigned dx_node_limit(struct inode *dir);
static struct dx_frame *dx_probe(struct ext4_filename *fname,
				 struct inode *dir,
				 struct dx_hash_info *hinfo,
				 struct dx_frame *frame);
static void dx_release(struct dx_frame *frames);
static int dx_make_map(struct inode *dir, struct ext4_dir_entry_2 *de,
		       unsigned blocksize, struct dx_hash_info *hinfo,
		       struct dx_map_entry map[]);
static void dx_sort_map(struct dx_map_entry *map, unsigned count);
static struct ext4_dir_entry_2 *dx_move_dirents(char *from, char *to,
		struct dx_map_entry *offsets, int count, unsigned blocksize);
static struct ext4_dir_entry_2* dx_pack_dirents(char *base, unsigned blocksize);
static void dx_insert_block(struct dx_frame *frame,
					u32 hash, ext4_lblk_t block);
static int ext4_htree_next_block(struct inode *dir, __u32 hash,
				 struct dx_frame *frame,
				 struct dx_frame *frames,
				 __u32 *start_hash);
static struct buffer_head * ext4_dx_find_entry(struct inode *dir,
		struct ext4_filename *fname,
		struct ext4_dir_entry_2 **res_dir);
static int ext4_dx_add_entry(handle_t *handle, struct ext4_filename *fname,
			     struct inode *dir, struct inode *inode);

/* checksumming functions */
void initialize_dirent_tail(struct ext4_dir_entry_tail *t,
			    unsigned int blocksize)
{
	memset(t, 0, sizeof(struct ext4_dir_entry_tail));
	t->det_rec_len = ext4_rec_len_to_disk(
			sizeof(struct ext4_dir_entry_tail), blocksize);
	t->det_reserved_ft = EXT4_FT_DIR_CSUM;
}

/* Walk through a dirent block to find a checksum "dirent" at the tail */
static struct ext4_dir_entry_tail *get_dirent_tail(struct inode *inode,
						   struct ext4_dir_entry *de)
{
	struct ext4_dir_entry_tail *t;

#ifdef PARANOID
	struct ext4_dir_entry *d, *top;

	d = de;
	top = (struct ext4_dir_entry *)(((void *)de) +
		(EXT4_BLOCK_SIZE(inode->i_sb) -
		sizeof(struct ext4_dir_entry_tail)));
	while (d < top && d->rec_len)
		d = (struct ext4_dir_entry *)(((void *)d) +
		    le16_to_cpu(d->rec_len));

	if (d != top)
		return NULL;

	t = (struct ext4_dir_entry_tail *)d;
#else
	t = EXT4_DIRENT_TAIL(de, EXT4_BLOCK_SIZE(inode->i_sb));
#endif

	if (t->det_reserved_zero1 ||
	    le16_to_cpu(t->det_rec_len) != sizeof(struct ext4_dir_entry_tail) ||
	    t->det_reserved_zero2 ||
	    t->det_reserved_ft != EXT4_FT_DIR_CSUM)
		return NULL;

	return t;
}

static __le32 ext4_dirent_csum(struct inode *inode,
			       struct ext4_dir_entry *dirent, int size)
{
	struct ext4_sb_info *sbi = EXT4_SB(inode->i_sb);
	struct ext4_inode_info *ei = EXT4_I(inode);
	__u32 csum;

	csum = ext4_chksum(sbi, ei->i_csum_seed, (__u8 *)dirent, size);
	return cpu_to_le32(csum);
}

#define warn_no_space_for_csum(inode)					\
	__warn_no_space_for_csum((inode), __func__, __LINE__)

static void __warn_no_space_for_csum(struct inode *inode, const char *func,
				     unsigned int line)
{
	__ext4_warning_inode(inode, func, line,
		"No space for directory leaf checksum. Please run e2fsck -D.");
}

int ext4_dirent_csum_verify(struct inode *inode, struct ext4_dir_entry *dirent)
{
	struct ext4_dir_entry_tail *t;

	if (!ext4_has_metadata_csum(inode->i_sb))
		return 1;

	t = get_dirent_tail(inode, dirent);
	if (!t) {
		warn_no_space_for_csum(inode);
		return 0;
	}

	if (t->det_checksum != ext4_dirent_csum(inode, dirent,
						(void *)t - (void *)dirent))
		return 0;

	return 1;
}

static void ext4_dirent_csum_set(struct inode *inode,
				 struct ext4_dir_entry *dirent)
{
	struct ext4_dir_entry_tail *t;

	if (!ext4_has_metadata_csum(inode->i_sb))
		return;

	t = get_dirent_tail(inode, dirent);
	if (!t) {
		warn_no_space_for_csum(inode);
		return;
	}

	t->det_checksum = ext4_dirent_csum(inode, dirent,
					   (void *)t - (void *)dirent);
}

int ext4_handle_dirty_dirent_node(handle_t *handle,
				  struct inode *inode,
				  struct buffer_head *bh)
{
	ext4_dirent_csum_set(inode, (struct ext4_dir_entry *)bh->b_data);
	return ext4_handle_dirty_metadata(handle, inode, bh);
}

static struct dx_countlimit *get_dx_countlimit(struct inode *inode,
					       struct ext4_dir_entry *dirent,
					       int *offset)
{
	struct ext4_dir_entry *dp;
	struct dx_root_info *root;
	int count_offset;

	if (le16_to_cpu(dirent->rec_len) == EXT4_BLOCK_SIZE(inode->i_sb))
		count_offset = 8;
	else if (le16_to_cpu(dirent->rec_len) == 12) {
		dp = (struct ext4_dir_entry *)(((void *)dirent) + 12);
		if (le16_to_cpu(dp->rec_len) !=
		    EXT4_BLOCK_SIZE(inode->i_sb) - 12)
			return NULL;
		root = (struct dx_root_info *)(((void *)dp + 12));
		if (root->reserved_zero ||
		    root->info_length != sizeof(struct dx_root_info))
			return NULL;
		count_offset = 32;
	} else
		return NULL;

	if (offset)
		*offset = count_offset;
	return (struct dx_countlimit *)(((void *)dirent) + count_offset);
}

static __le32 ext4_dx_csum(struct inode *inode, struct ext4_dir_entry *dirent,
			   int count_offset, int count, struct dx_tail *t)
{
	struct ext4_sb_info *sbi = EXT4_SB(inode->i_sb);
	struct ext4_inode_info *ei = EXT4_I(inode);
	__u32 csum;
	int size;
	__u32 dummy_csum = 0;
	int offset = offsetof(struct dx_tail, dt_checksum);

	size = count_offset + (count * sizeof(struct dx_entry));
	csum = ext4_chksum(sbi, ei->i_csum_seed, (__u8 *)dirent, size);
	csum = ext4_chksum(sbi, csum, (__u8 *)t, offset);
	csum = ext4_chksum(sbi, csum, (__u8 *)&dummy_csum, sizeof(dummy_csum));

	return cpu_to_le32(csum);
}

static int ext4_dx_csum_verify(struct inode *inode,
			       struct ext4_dir_entry *dirent)
{
	struct dx_countlimit *c;
	struct dx_tail *t;
	int count_offset, limit, count;

	if (!ext4_has_metadata_csum(inode->i_sb))
		return 1;

	c = get_dx_countlimit(inode, dirent, &count_offset);
	if (!c) {
		EXT4_ERROR_INODE(inode, "dir seems corrupt?  Run e2fsck -D.");
		return 0;
	}
	limit = le16_to_cpu(c->limit);
	count = le16_to_cpu(c->count);
	if (count_offset + (limit * sizeof(struct dx_entry)) >
	    EXT4_BLOCK_SIZE(inode->i_sb) - sizeof(struct dx_tail)) {
		warn_no_space_for_csum(inode);
		return 0;
	}
	t = (struct dx_tail *)(((struct dx_entry *)c) + limit);

	if (t->dt_checksum != ext4_dx_csum(inode, dirent, count_offset,
					    count, t))
		return 0;
	return 1;
}

static void ext4_dx_csum_set(struct inode *inode, struct ext4_dir_entry *dirent)
{
	struct dx_countlimit *c;
	struct dx_tail *t;
	int count_offset, limit, count;

	if (!ext4_has_metadata_csum(inode->i_sb))
		return;

	c = get_dx_countlimit(inode, dirent, &count_offset);
	if (!c) {
		EXT4_ERROR_INODE(inode, "dir seems corrupt?  Run e2fsck -D.");
		return;
	}
	limit = le16_to_cpu(c->limit);
	count = le16_to_cpu(c->count);
	if (count_offset + (limit * sizeof(struct dx_entry)) >
	    EXT4_BLOCK_SIZE(inode->i_sb) - sizeof(struct dx_tail)) {
		warn_no_space_for_csum(inode);
		return;
	}
	t = (struct dx_tail *)(((struct dx_entry *)c) + limit);

	t->dt_checksum = ext4_dx_csum(inode, dirent, count_offset, count, t);
}

static inline int ext4_handle_dirty_dx_node(handle_t *handle,
					    struct inode *inode,
					    struct buffer_head *bh)
{
	ext4_dx_csum_set(inode, (struct ext4_dir_entry *)bh->b_data);
	return ext4_handle_dirty_metadata(handle, inode, bh);
}

/*
 * p is at least 6 bytes before the end of page
 */
static inline struct ext4_dir_entry_2 *
ext4_next_entry(struct ext4_dir_entry_2 *p, unsigned long blocksize)
{
	return (struct ext4_dir_entry_2 *)((char *)p +
		ext4_rec_len_from_disk(p->rec_len, blocksize));
}

/*
 * Future: use high four bits of block for coalesce-on-delete flags
 * Mask them off for now.
 */

static inline ext4_lblk_t dx_get_block(struct dx_entry *entry)
{
	return le32_to_cpu(entry->block) & 0x0fffffff;
}

static inline void dx_set_block(struct dx_entry *entry, ext4_lblk_t value)
{
	entry->block = cpu_to_le32(value);
}

static inline unsigned dx_get_hash(struct dx_entry *entry)
{
	return le32_to_cpu(entry->hash);
}

static inline void dx_set_hash(struct dx_entry *entry, unsigned value)
{
	entry->hash = cpu_to_le32(value);
}

static inline unsigned dx_get_count(struct dx_entry *entries)
{
	return le16_to_cpu(((struct dx_countlimit *) entries)->count);
}

static inline unsigned dx_get_limit(struct dx_entry *entries)
{
	return le16_to_cpu(((struct dx_countlimit *) entries)->limit);
}

static inline void dx_set_count(struct dx_entry *entries, unsigned value)
{
	((struct dx_countlimit *) entries)->count = cpu_to_le16(value);
}

static inline void dx_set_limit(struct dx_entry *entries, unsigned value)
{
	((struct dx_countlimit *) entries)->limit = cpu_to_le16(value);
}

static inline unsigned dx_root_limit(struct inode *dir, unsigned infosize)
{
	unsigned entry_space = dir->i_sb->s_blocksize - EXT4_DIR_REC_LEN(1) -
		EXT4_DIR_REC_LEN(2) - infosize;

	if (ext4_has_metadata_csum(dir->i_sb))
		entry_space -= sizeof(struct dx_tail);
	return entry_space / sizeof(struct dx_entry);
}

static inline unsigned dx_node_limit(struct inode *dir)
{
	unsigned entry_space = dir->i_sb->s_blocksize - EXT4_DIR_REC_LEN(0);

	if (ext4_has_metadata_csum(dir->i_sb))
		entry_space -= sizeof(struct dx_tail);
	return entry_space / sizeof(struct dx_entry);
}

/*
 * Debug
 */
#ifdef DX_DEBUG
static void dx_show_index(char * label, struct dx_entry *entries)
{
	int i, n = dx_get_count (entries);
	printk(KERN_DEBUG "%s index", label);
	for (i = 0; i < n; i++) {
		printk(KERN_CONT " %x->%lu",
		       i ? dx_get_hash(entries + i) : 0,
		       (unsigned long)dx_get_block(entries + i));
	}
	printk(KERN_CONT "\n");
}

struct stats
{
	unsigned names;
	unsigned space;
	unsigned bcount;
};

static struct stats dx_show_leaf(struct inode *dir,
				struct dx_hash_info *hinfo,
				struct ext4_dir_entry_2 *de,
				int size, int show_names)
{
	unsigned names = 0, space = 0;
	char *base = (char *) de;
	struct dx_hash_info h = *hinfo;

	printk("names: ");
	while ((char *) de < base + size)
	{
		if (de->inode)
		{
			if (show_names)
			{
#ifdef CONFIG_FS_ENCRYPTION
				int len;
				char *name;
				struct fscrypt_str fname_crypto_str =
					FSTR_INIT(NULL, 0);
				int res = 0;

				name  = de->name;
				len = de->name_len;
				if (IS_ENCRYPTED(dir))
					res = fscrypt_get_encryption_info(dir);
				if (res) {
					printk(KERN_WARNING "Error setting up"
					       " fname crypto: %d\n", res);
				}
				if (!fscrypt_has_encryption_key(dir)) {
					/* Directory is not encrypted */
					ext4fs_dirhash(dir, de->name,
						de->name_len, &h);
					printk("%*.s:(U)%x.%u ", len,
					       name, h.hash,
					       (unsigned) ((char *) de
							   - base));
				} else {
					struct fscrypt_str de_name =
						FSTR_INIT(name, len);

					/* Directory is encrypted */
					res = fscrypt_fname_alloc_buffer(
						dir, len,
						&fname_crypto_str);
					if (res)
						printk(KERN_WARNING "Error "
							"allocating crypto "
							"buffer--skipping "
							"crypto\n");
					res = fscrypt_fname_disk_to_usr(dir,
						0, 0, &de_name,
						&fname_crypto_str);
					if (res) {
						printk(KERN_WARNING "Error "
							"converting filename "
							"from disk to usr"
							"\n");
						name = "??";
						len = 2;
					} else {
						name = fname_crypto_str.name;
						len = fname_crypto_str.len;
					}
					ext4fs_dirhash(dir, de->name,
						       de->name_len, &h);
					printk("%*.s:(E)%x.%u ", len, name,
					       h.hash, (unsigned) ((char *) de
								   - base));
					fscrypt_fname_free_buffer(
							&fname_crypto_str);
				}
#else
				int len = de->name_len;
				char *name = de->name;
				ext4fs_dirhash(dir, de->name, de->name_len, &h);
				printk("%*.s:%x.%u ", len, name, h.hash,
				       (unsigned) ((char *) de - base));
#endif
			}
			space += EXT4_DIR_REC_LEN(de->name_len);
			names++;
		}
		de = ext4_next_entry(de, size);
	}
	printk(KERN_CONT "(%i)\n", names);
	return (struct stats) { names, space, 1 };
}

struct stats dx_show_entries(struct dx_hash_info *hinfo, struct inode *dir,
			     struct dx_entry *entries, int levels)
{
	unsigned blocksize = dir->i_sb->s_blocksize;
	unsigned count = dx_get_count(entries), names = 0, space = 0, i;
	unsigned bcount = 0;
	struct buffer_head *bh;
	printk("%i indexed blocks...\n", count);
	for (i = 0; i < count; i++, entries++)
	{
		ext4_lblk_t block = dx_get_block(entries);
		ext4_lblk_t hash  = i ? dx_get_hash(entries): 0;
		u32 range = i < count - 1? (dx_get_hash(entries + 1) - hash): ~hash;
		struct stats stats;
		printk("%s%3u:%03u hash %8x/%8x ",levels?"":"   ", i, block, hash, range);
		bh = ext4_bread(NULL,dir, block, 0);
		if (!bh || IS_ERR(bh))
			continue;
		stats = levels?
		   dx_show_entries(hinfo, dir, ((struct dx_node *) bh->b_data)->entries, levels - 1):
		   dx_show_leaf(dir, hinfo, (struct ext4_dir_entry_2 *)
			bh->b_data, blocksize, 0);
		names += stats.names;
		space += stats.space;
		bcount += stats.bcount;
		brelse(bh);
	}
	if (bcount)
		printk(KERN_DEBUG "%snames %u, fullness %u (%u%%)\n",
		       levels ? "" : "   ", names, space/bcount,
		       (space/bcount)*100/blocksize);
	return (struct stats) { names, space, bcount};
}
#endif /* DX_DEBUG */

/*
 * Probe for a directory leaf block to search.
 *
 * dx_probe can return ERR_BAD_DX_DIR, which means there was a format
 * error in the directory index, and the caller should fall back to
 * searching the directory normally.  The callers of dx_probe **MUST**
 * check for this error code, and make sure it never gets reflected
 * back to userspace.
 */
static struct dx_frame *
dx_probe(struct ext4_filename *fname, struct inode *dir,
	 struct dx_hash_info *hinfo, struct dx_frame *frame_in)
{
	unsigned count, indirect;
	struct dx_entry *at, *entries, *p, *q, *m;
	struct dx_root *root;
	struct dx_frame *frame = frame_in;
	struct dx_frame *ret_err = ERR_PTR(ERR_BAD_DX_DIR);
	u32 hash;

	memset(frame_in, 0, EXT4_HTREE_LEVEL * sizeof(frame_in[0]));
	frame->bh = ext4_read_dirblock(dir, 0, INDEX);
	if (IS_ERR(frame->bh))
		return (struct dx_frame *) frame->bh;

	root = (struct dx_root *) frame->bh->b_data;
	if (root->info.hash_version != DX_HASH_TEA &&
	    root->info.hash_version != DX_HASH_HALF_MD4 &&
	    root->info.hash_version != DX_HASH_LEGACY) {
		ext4_warning_inode(dir, "Unrecognised inode hash code %u",
				   root->info.hash_version);
		goto fail;
	}
	if (fname)
		hinfo = &fname->hinfo;
	hinfo->hash_version = root->info.hash_version;
	if (hinfo->hash_version <= DX_HASH_TEA)
		hinfo->hash_version += EXT4_SB(dir->i_sb)->s_hash_unsigned;
	hinfo->seed = EXT4_SB(dir->i_sb)->s_hash_seed;
	if (fname && fname_name(fname))
		ext4fs_dirhash(dir, fname_name(fname), fname_len(fname), hinfo);
	hash = hinfo->hash;

	if (root->info.unused_flags & 1) {
		ext4_warning_inode(dir, "Unimplemented hash flags: %#06x",
				   root->info.unused_flags);
		goto fail;
	}

	indirect = root->info.indirect_levels;
	if (indirect >= ext4_dir_htree_level(dir->i_sb)) {
		ext4_warning(dir->i_sb,
			     "Directory (ino: %lu) htree depth %#06x exceed"
			     "supported value", dir->i_ino,
			     ext4_dir_htree_level(dir->i_sb));
		if (ext4_dir_htree_level(dir->i_sb) < EXT4_HTREE_LEVEL) {
			ext4_warning(dir->i_sb, "Enable large directory "
						"feature to access it");
		}
		goto fail;
	}

	entries = (struct dx_entry *)(((char *)&root->info) +
				      root->info.info_length);

	if (dx_get_limit(entries) != dx_root_limit(dir,
						   root->info.info_length)) {
		ext4_warning_inode(dir, "dx entry: limit %u != root limit %u",
				   dx_get_limit(entries),
				   dx_root_limit(dir, root->info.info_length));
		goto fail;
	}

	dxtrace(printk("Look up %x", hash));
	while (1) {
		count = dx_get_count(entries);
		if (!count || count > dx_get_limit(entries)) {
			ext4_warning_inode(dir,
					   "dx entry: count %u beyond limit %u",
					   count, dx_get_limit(entries));
			goto fail;
		}

		p = entries + 1;
		q = entries + count - 1;
		while (p <= q) {
			m = p + (q - p) / 2;
			dxtrace(printk(KERN_CONT "."));
			if (dx_get_hash(m) > hash)
				q = m - 1;
			else
				p = m + 1;
		}

		if (0) { // linear search cross check
			unsigned n = count - 1;
			at = entries;
			while (n--)
			{
				dxtrace(printk(KERN_CONT ","));
				if (dx_get_hash(++at) > hash)
				{
					at--;
					break;
				}
			}
			assert (at == p - 1);
		}

		at = p - 1;
		dxtrace(printk(KERN_CONT " %x->%u\n",
			       at == entries ? 0 : dx_get_hash(at),
			       dx_get_block(at)));
		frame->entries = entries;
		frame->at = at;
		if (!indirect--)
			return frame;
		frame++;
		frame->bh = ext4_read_dirblock(dir, dx_get_block(at), INDEX);
		if (IS_ERR(frame->bh)) {
			ret_err = (struct dx_frame *) frame->bh;
			frame->bh = NULL;
			goto fail;
		}
		entries = ((struct dx_node *) frame->bh->b_data)->entries;

		if (dx_get_limit(entries) != dx_node_limit(dir)) {
			ext4_warning_inode(dir,
				"dx entry: limit %u != node limit %u",
				dx_get_limit(entries), dx_node_limit(dir));
			goto fail;
		}
	}
fail:
	while (frame >= frame_in) {
		brelse(frame->bh);
		frame--;
	}

	if (ret_err == ERR_PTR(ERR_BAD_DX_DIR))
		ext4_warning_inode(dir,
			"Corrupt directory, running e2fsck is recommended");
	return ret_err;
}

static void dx_release(struct dx_frame *frames)
{
	struct dx_root_info *info;
	int i;
	unsigned int indirect_levels;

	if (frames[0].bh == NULL)
		return;

	info = &((struct dx_root *)frames[0].bh->b_data)->info;
	/* save local copy, "info" may be freed after brelse() */
	indirect_levels = info->indirect_levels;
	for (i = 0; i <= indirect_levels; i++) {
		if (frames[i].bh == NULL)
			break;
		brelse(frames[i].bh);
		frames[i].bh = NULL;
	}
}

/*
 * This function increments the frame pointer to search the next leaf
 * block, and reads in the necessary intervening nodes if the search
 * should be necessary.  Whether or not the search is necessary is
 * controlled by the hash parameter.  If the hash value is even, then
 * the search is only continued if the next block starts with that
 * hash value.  This is used if we are searching for a specific file.
 *
 * If the hash value is HASH_NB_ALWAYS, then always go to the next block.
 *
 * This function returns 1 if the caller should continue to search,
 * or 0 if it should not.  If there is an error reading one of the
 * index blocks, it will a negative error code.
 *
 * If start_hash is non-null, it will be filled in with the starting
 * hash of the next page.
 */
static int ext4_htree_next_block(struct inode *dir, __u32 hash,
				 struct dx_frame *frame,
				 struct dx_frame *frames,
				 __u32 *start_hash)
{
	struct dx_frame *p;
	struct buffer_head *bh;
	int num_frames = 0;
	__u32 bhash;

	p = frame;
	/*
	 * Find the next leaf page by incrementing the frame pointer.
	 * If we run out of entries in the interior node, loop around and
	 * increment pointer in the parent node.  When we break out of
	 * this loop, num_frames indicates the number of interior
	 * nodes need to be read.
	 */
	while (1) {
		if (++(p->at) < p->entries + dx_get_count(p->entries))
			break;
		if (p == frames)
			return 0;
		num_frames++;
		p--;
	}

	/*
	 * If the hash is 1, then continue only if the next page has a
	 * continuation hash of any value.  This is used for readdir
	 * handling.  Otherwise, check to see if the hash matches the
	 * desired contiuation hash.  If it doesn't, return since
	 * there's no point to read in the successive index pages.
	 */
	bhash = dx_get_hash(p->at);
	if (start_hash)
		*start_hash = bhash;
	if ((hash & 1) == 0) {
		if ((bhash & ~1) != hash)
			return 0;
	}
	/*
	 * If the hash is HASH_NB_ALWAYS, we always go to the next
	 * block so no check is necessary
	 */
	while (num_frames--) {
		bh = ext4_read_dirblock(dir, dx_get_block(p->at), INDEX);
		if (IS_ERR(bh))
			return PTR_ERR(bh);
		p++;
		brelse(p->bh);
		p->bh = bh;
		p->at = p->entries = ((struct dx_node *) bh->b_data)->entries;
	}
	return 1;
}


/*
 * This function fills a red-black tree with information from a
 * directory block.  It returns the number directory entries loaded
 * into the tree.  If there is an error it is returned in err.
 */
static int htree_dirblock_to_tree(struct file *dir_file,
				  struct inode *dir, ext4_lblk_t block,
				  struct dx_hash_info *hinfo,
				  __u32 start_hash, __u32 start_minor_hash)
{
	struct buffer_head *bh;
	struct ext4_dir_entry_2 *de, *top;
	int err = 0, count = 0;
	struct fscrypt_str fname_crypto_str = FSTR_INIT(NULL, 0), tmp_str;

	dxtrace(printk(KERN_INFO "In htree dirblock_to_tree: block %lu\n",
							(unsigned long)block));
	bh = ext4_read_dirblock(dir, block, DIRENT_HTREE);
	if (IS_ERR(bh))
		return PTR_ERR(bh);

	de = (struct ext4_dir_entry_2 *) bh->b_data;
	top = (struct ext4_dir_entry_2 *) ((char *) de +
					   dir->i_sb->s_blocksize -
					   EXT4_DIR_REC_LEN(0));
#ifdef CONFIG_FS_ENCRYPTION
	/* Check if the directory is encrypted */
	if (IS_ENCRYPTED(dir)) {
		err = fscrypt_get_encryption_info(dir);
		if (err < 0) {
			brelse(bh);
			return err;
		}
		err = fscrypt_fname_alloc_buffer(dir, EXT4_NAME_LEN,
						     &fname_crypto_str);
		if (err < 0) {
			brelse(bh);
			return err;
		}
	}
#endif
	for (; de < top; de = ext4_next_entry(de, dir->i_sb->s_blocksize)) {
		if (ext4_check_dir_entry(dir, NULL, de, bh,
				bh->b_data, bh->b_size,
				(block<<EXT4_BLOCK_SIZE_BITS(dir->i_sb))
					 + ((char *)de - bh->b_data))) {
			/* silently ignore the rest of the block */
			break;
		}
		ext4fs_dirhash(dir, de->name, de->name_len, hinfo);
		if ((hinfo->hash < start_hash) ||
		    ((hinfo->hash == start_hash) &&
		     (hinfo->minor_hash < start_minor_hash)))
			continue;
		if (de->inode == 0)
			continue;
		if (!IS_ENCRYPTED(dir)) {
			tmp_str.name = de->name;
			tmp_str.len = de->name_len;
			err = ext4_htree_store_dirent(dir_file,
				   hinfo->hash, hinfo->minor_hash, de,
				   &tmp_str);
		} else {
			int save_len = fname_crypto_str.len;
			struct fscrypt_str de_name = FSTR_INIT(de->name,
								de->name_len);

			/* Directory is encrypted */
			err = fscrypt_fname_disk_to_usr(dir, hinfo->hash,
					hinfo->minor_hash, &de_name,
					&fname_crypto_str);
			if (err) {
				count = err;
				goto errout;
			}
			err = ext4_htree_store_dirent(dir_file,
				   hinfo->hash, hinfo->minor_hash, de,
					&fname_crypto_str);
			fname_crypto_str.len = save_len;
		}
		if (err != 0) {
			count = err;
			goto errout;
		}
		count++;
	}
errout:
	brelse(bh);
#ifdef CONFIG_FS_ENCRYPTION
	fscrypt_fname_free_buffer(&fname_crypto_str);
#endif
	return count;
}


/*
 * This function fills a red-black tree with information from a
 * directory.  We start scanning the directory in hash order, starting
 * at start_hash and start_minor_hash.
 *
 * This function returns the number of entries inserted into the tree,
 * or a negative error code.
 */
int ext4_htree_fill_tree(struct file *dir_file, __u32 start_hash,
			 __u32 start_minor_hash, __u32 *next_hash)
{
	struct dx_hash_info hinfo;
	struct ext4_dir_entry_2 *de;
	struct dx_frame frames[EXT4_HTREE_LEVEL], *frame;
	struct inode *dir;
	ext4_lblk_t block;
	int count = 0;
	int ret, err;
	__u32 hashval;
	struct fscrypt_str tmp_str;

	dxtrace(printk(KERN_DEBUG "In htree_fill_tree, start hash: %x:%x\n",
		       start_hash, start_minor_hash));
	dir = file_inode(dir_file);
	if (!(ext4_test_inode_flag(dir, EXT4_INODE_INDEX))) {
		hinfo.hash_version = EXT4_SB(dir->i_sb)->s_def_hash_version;
		if (hinfo.hash_version <= DX_HASH_TEA)
			hinfo.hash_version +=
				EXT4_SB(dir->i_sb)->s_hash_unsigned;
		hinfo.seed = EXT4_SB(dir->i_sb)->s_hash_seed;
		if (ext4_has_inline_data(dir)) {
			int has_inline_data = 1;
			count = htree_inlinedir_to_tree(dir_file, dir, 0,
							&hinfo, start_hash,
							start_minor_hash,
							&has_inline_data);
			if (has_inline_data) {
				*next_hash = ~0;
				return count;
			}
		}
		count = htree_dirblock_to_tree(dir_file, dir, 0, &hinfo,
					       start_hash, start_minor_hash);
		*next_hash = ~0;
		return count;
	}
	hinfo.hash = start_hash;
	hinfo.minor_hash = 0;
	frame = dx_probe(NULL, dir, &hinfo, frames);
	if (IS_ERR(frame))
		return PTR_ERR(frame);

	/* Add '.' and '..' from the htree header */
	if (!start_hash && !start_minor_hash) {
		de = (struct ext4_dir_entry_2 *) frames[0].bh->b_data;
		tmp_str.name = de->name;
		tmp_str.len = de->name_len;
		err = ext4_htree_store_dirent(dir_file, 0, 0,
					      de, &tmp_str);
		if (err != 0)
			goto errout;
		count++;
	}
	if (start_hash < 2 || (start_hash ==2 && start_minor_hash==0)) {
		de = (struct ext4_dir_entry_2 *) frames[0].bh->b_data;
		de = ext4_next_entry(de, dir->i_sb->s_blocksize);
		tmp_str.name = de->name;
		tmp_str.len = de->name_len;
		err = ext4_htree_store_dirent(dir_file, 2, 0,
					      de, &tmp_str);
		if (err != 0)
			goto errout;
		count++;
	}

	while (1) {
		if (fatal_signal_pending(current)) {
			err = -ERESTARTSYS;
			goto errout;
		}
		cond_resched();
		block = dx_get_block(frame->at);
		ret = htree_dirblock_to_tree(dir_file, dir, block, &hinfo,
					     start_hash, start_minor_hash);
		if (ret < 0) {
			err = ret;
			goto errout;
		}
		count += ret;
		hashval = ~0;
		ret = ext4_htree_next_block(dir, HASH_NB_ALWAYS,
					    frame, frames, &hashval);
		*next_hash = hashval;
		if (ret < 0) {
			err = ret;
			goto errout;
		}
		/*
		 * Stop if:  (a) there are no more entries, or
		 * (b) we have inserted at least one entry and the
		 * next hash value is not a continuation
		 */
		if ((ret == 0) ||
		    (count && ((hashval & 1) == 0)))
			break;
	}
	dx_release(frames);
	dxtrace(printk(KERN_DEBUG "Fill tree: returned %d entries, "
		       "next hash: %x\n", count, *next_hash));
	return count;
errout:
	dx_release(frames);
	return (err);
}

static inline int search_dirblock(struct buffer_head *bh,
				  struct inode *dir,
				  struct ext4_filename *fname,
				  unsigned int offset,
				  struct ext4_dir_entry_2 **res_dir)
{
	return ext4_search_dir(bh, bh->b_data, dir->i_sb->s_blocksize, dir,
			       fname, offset, res_dir);
}

/*
 * Directory block splitting, compacting
 */

/*
 * Create map of hash values, offsets, and sizes, stored at end of block.
 * Returns number of entries mapped.
 */
static int dx_make_map(struct inode *dir, struct ext4_dir_entry_2 *de,
		       unsigned blocksize, struct dx_hash_info *hinfo,
		       struct dx_map_entry *map_tail)
{
	int count = 0;
	char *base = (char *) de;
	struct dx_hash_info h = *hinfo;

	while ((char *) de < base + blocksize) {
		if (de->name_len && de->inode) {
			ext4fs_dirhash(dir, de->name, de->name_len, &h);
			map_tail--;
			map_tail->hash = h.hash;
			map_tail->offs = ((char *) de - base)>>2;
			map_tail->size = le16_to_cpu(de->rec_len);
			count++;
			cond_resched();
		}
		/* XXX: do we need to check rec_len == 0 case? -Chris */
		de = ext4_next_entry(de, blocksize);
	}
	return count;
}

/* Sort map by hash value */
static void dx_sort_map (struct dx_map_entry *map, unsigned count)
{
	struct dx_map_entry *p, *q, *top = map + count - 1;
	int more;
	/* Combsort until bubble sort doesn't suck */
	while (count > 2) {
		count = count*10/13;
		if (count - 9 < 2) /* 9, 10 -> 11 */
			count = 11;
		for (p = top, q = p - count; q >= map; p--, q--)
			if (p->hash < q->hash)
				swap(*p, *q);
	}
	/* Garden variety bubble sort */
	do {
		more = 0;
		q = top;
		while (q-- > map) {
			if (q[1].hash >= q[0].hash)
				continue;
			swap(*(q+1), *q);
			more = 1;
		}
	} while(more);
}

static void dx_insert_block(struct dx_frame *frame, u32 hash, ext4_lblk_t block)
{
	struct dx_entry *entries = frame->entries;
	struct dx_entry *old = frame->at, *new = old + 1;
	int count = dx_get_count(entries);

	assert(count < dx_get_limit(entries));
	assert(old < entries + count);
	memmove(new + 1, new, (char *)(entries + count) - (char *)(new));
	dx_set_hash(new, hash);
	dx_set_block(new, block);
	dx_set_count(entries, count + 1);
}

#ifdef CONFIG_UNICODE
/*
 * Test whether a case-insensitive directory entry matches the filename
 * being searched for.  If quick is set, assume the name being looked up
 * is already in the casefolded form.
 *
 * Returns: 0 if the directory entry matches, more than 0 if it
 * doesn't match or less than zero on error.
 */
int ext4_ci_compare(const struct inode *parent, const struct qstr *name,
		    const struct qstr *entry, bool quick)
{
	const struct ext4_sb_info *sbi = EXT4_SB(parent->i_sb);
	const struct unicode_map *um = sbi->s_encoding;
	int ret;

	if (quick)
		ret = utf8_strncasecmp_folded(um, name, entry);
	else
		ret = utf8_strncasecmp(um, name, entry);

	if (ret < 0) {
		/* Handle invalid character sequence as either an error
		 * or as an opaque byte sequence.
		 */
		if (ext4_has_strict_mode(sbi))
			return -EINVAL;

		if (name->len != entry->len)
			return 1;

		return !!memcmp(name->name, entry->name, name->len);
	}

	return ret;
}

void ext4_fname_setup_ci_filename(struct inode *dir, const struct qstr *iname,
				  struct fscrypt_str *cf_name)
{
	int len;

	if (!IS_CASEFOLDED(dir) || !EXT4_SB(dir->i_sb)->s_encoding) {
		cf_name->name = NULL;
		return;
	}

	cf_name->name = kmalloc(EXT4_NAME_LEN, GFP_NOFS);
	if (!cf_name->name)
		return;

	len = utf8_casefold(EXT4_SB(dir->i_sb)->s_encoding,
			    iname, cf_name->name,
			    EXT4_NAME_LEN);
	if (len <= 0) {
		kfree(cf_name->name);
		cf_name->name = NULL;
		return;
	}
	cf_name->len = (unsigned) len;

}
#endif

/*
 * Test whether a directory entry matches the filename being searched for.
 *
 * Return: %true if the directory entry matches, otherwise %false.
 */
static inline bool ext4_match(const struct inode *parent,
			      const struct ext4_filename *fname,
			      const struct ext4_dir_entry_2 *de)
{
	struct fscrypt_name f;
#ifdef CONFIG_UNICODE
	const struct qstr entry = {.name = de->name, .len = de->name_len};
#endif

	if (!de->inode)
		return false;

	f.usr_fname = fname->usr_fname;
	f.disk_name = fname->disk_name;
#ifdef CONFIG_FS_ENCRYPTION
	f.crypto_buf = fname->crypto_buf;
#endif

#ifdef CONFIG_UNICODE
	if (EXT4_SB(parent->i_sb)->s_encoding && IS_CASEFOLDED(parent)) {
		if (fname->cf_name.name) {
			struct qstr cf = {.name = fname->cf_name.name,
					  .len = fname->cf_name.len};
			return !ext4_ci_compare(parent, &cf, &entry, true);
		}
		return !ext4_ci_compare(parent, fname->usr_fname, &entry,
					false);
	}
#endif

	return fscrypt_match_name(&f, de->name, de->name_len);
}

/*
 * Returns 0 if not found, -1 on failure, and 1 on success
 */
int ext4_search_dir(struct buffer_head *bh, char *search_buf, int buf_size,
		    struct inode *dir, struct ext4_filename *fname,
		    unsigned int offset, struct ext4_dir_entry_2 **res_dir)
{
	struct ext4_dir_entry_2 * de;
	char * dlimit;
	int de_len;

	de = (struct ext4_dir_entry_2 *)search_buf;
	dlimit = search_buf + buf_size;
	while ((char *) de < dlimit) {
		/* this code is executed quadratically often */
		/* do minimal checking `by hand' */
		if ((char *) de + de->name_len <= dlimit &&
		    ext4_match(dir, fname, de)) {
			/* found a match - just to be sure, do
			 * a full check */
			if (ext4_check_dir_entry(dir, NULL, de, bh, bh->b_data,
						 bh->b_size, offset))
				return -1;
			*res_dir = de;
			return 1;
		}
		/* prevent looping on a bad block */
		de_len = ext4_rec_len_from_disk(de->rec_len,
						dir->i_sb->s_blocksize);
		if (de_len <= 0)
			return -1;
		offset += de_len;
		de = (struct ext4_dir_entry_2 *) ((char *) de + de_len);
	}
	return 0;
}

static int is_dx_internal_node(struct inode *dir, ext4_lblk_t block,
			       struct ext4_dir_entry *de)
{
	struct super_block *sb = dir->i_sb;

	if (!is_dx(dir))
		return 0;
	if (block == 0)
		return 1;
	if (de->inode == 0 &&
	    ext4_rec_len_from_disk(de->rec_len, sb->s_blocksize) ==
			sb->s_blocksize)
		return 1;
	return 0;
}

/*
 *	__ext4_find_entry()
 *
 * finds an entry in the specified directory with the wanted name. It
 * returns the cache buffer in which the entry was found, and the entry
 * itself (as a parameter - res_dir). It does NOT read the inode of the
 * entry - you'll have to do that yourself if you want to.
 *
 * The returned buffer_head has ->b_count elevated.  The caller is expected
 * to brelse() it when appropriate.
 */
static struct buffer_head *__ext4_find_entry(struct inode *dir,
					     struct ext4_filename *fname,
					     struct ext4_dir_entry_2 **res_dir,
					     int *inlined)
{
	struct super_block *sb;
	struct buffer_head *bh_use[NAMEI_RA_SIZE];
	struct buffer_head *bh, *ret = NULL;
	ext4_lblk_t start, block;
	const u8 *name = fname->usr_fname->name;
	size_t ra_max = 0;	/* Number of bh's in the readahead
				   buffer, bh_use[] */
	size_t ra_ptr = 0;	/* Current index into readahead
				   buffer */
	ext4_lblk_t  nblocks;
	int i, namelen, retval;

	*res_dir = NULL;
	sb = dir->i_sb;
	namelen = fname->usr_fname->len;
	if (namelen > EXT4_NAME_LEN)
		return NULL;

	if (ext4_has_inline_data(dir)) {
		int has_inline_data = 1;
		ret = ext4_find_inline_entry(dir, fname, res_dir,
					     &has_inline_data);
		if (has_inline_data) {
			if (inlined)
				*inlined = 1;
			goto cleanup_and_exit;
		}
	}

	if ((namelen <= 2) && (name[0] == '.') &&
	    (name[1] == '.' || name[1] == '\0')) {
		/*
		 * "." or ".." will only be in the first block
		 * NFS may look up ".."; "." should be handled by the VFS
		 */
		block = start = 0;
		nblocks = 1;
		goto restart;
	}
	if (is_dx(dir)) {
		ret = ext4_dx_find_entry(dir, fname, res_dir);
		/*
		 * On success, or if the error was file not found,
		 * return.  Otherwise, fall back to doing a search the
		 * old fashioned way.
		 */
		if (!IS_ERR(ret) || PTR_ERR(ret) != ERR_BAD_DX_DIR)
			goto cleanup_and_exit;
		dxtrace(printk(KERN_DEBUG "ext4_find_entry: dx failed, "
			       "falling back\n"));
		ret = NULL;
	}
	nblocks = dir->i_size >> EXT4_BLOCK_SIZE_BITS(sb);
	if (!nblocks) {
		ret = NULL;
		goto cleanup_and_exit;
	}
	start = EXT4_I(dir)->i_dir_start_lookup;
	if (start >= nblocks)
		start = 0;
	block = start;
restart:
	do {
		/*
		 * We deal with the read-ahead logic here.
		 */
		if (ra_ptr >= ra_max) {
			/* Refill the readahead buffer */
			ra_ptr = 0;
			if (block < start)
				ra_max = start - block;
			else
				ra_max = nblocks - block;
			ra_max = min(ra_max, ARRAY_SIZE(bh_use));
			retval = ext4_bread_batch(dir, block, ra_max,
						  false /* wait */, bh_use);
			if (retval) {
				ret = ERR_PTR(retval);
				ra_max = 0;
				goto cleanup_and_exit;
			}
		}
		if ((bh = bh_use[ra_ptr++]) == NULL)
			goto next;
		wait_on_buffer(bh);
		if (!buffer_uptodate(bh)) {
			EXT4_ERROR_INODE(dir, "reading directory lblock %lu",
					 (unsigned long) block);
			brelse(bh);
			ret = ERR_PTR(-EIO);
			goto cleanup_and_exit;
		}
		if (!buffer_verified(bh) &&
		    !is_dx_internal_node(dir, block,
					 (struct ext4_dir_entry *)bh->b_data) &&
		    !ext4_dirent_csum_verify(dir,
				(struct ext4_dir_entry *)bh->b_data)) {
			EXT4_ERROR_INODE(dir, "checksumming directory "
					 "block %lu", (unsigned long)block);
			brelse(bh);
			ret = ERR_PTR(-EFSBADCRC);
			goto cleanup_and_exit;
		}
		set_buffer_verified(bh);
		i = search_dirblock(bh, dir, fname,
			    block << EXT4_BLOCK_SIZE_BITS(sb), res_dir);
		if (i == 1) {
			EXT4_I(dir)->i_dir_start_lookup = block;
			ret = bh;
			goto cleanup_and_exit;
		} else {
			brelse(bh);
			if (i < 0)
				goto cleanup_and_exit;
		}
	next:
		if (++block >= nblocks)
			block = 0;
	} while (block != start);

	/*
	 * If the directory has grown while we were searching, then
	 * search the last part of the directory before giving up.
	 */
	block = nblocks;
	nblocks = dir->i_size >> EXT4_BLOCK_SIZE_BITS(sb);
	if (block < nblocks) {
		start = 0;
		goto restart;
	}

cleanup_and_exit:
	/* Clean up the read-ahead blocks */
	for (; ra_ptr < ra_max; ra_ptr++)
		brelse(bh_use[ra_ptr]);
	return ret;
}

static struct buffer_head *ext4_find_entry(struct inode *dir,
					   const struct qstr *d_name,
					   struct ext4_dir_entry_2 **res_dir,
					   int *inlined)
{
	int err;
	struct ext4_filename fname;
	struct buffer_head *bh;

	err = ext4_fname_setup_filename(dir, d_name, 1, &fname);
	if (err == -ENOENT)
		return NULL;
	if (err)
		return ERR_PTR(err);

	bh = __ext4_find_entry(dir, &fname, res_dir, inlined);

	ext4_fname_free_filename(&fname);
	return bh;
}

static struct buffer_head *ext4_lookup_entry(struct inode *dir,
					     struct dentry *dentry,
					     struct ext4_dir_entry_2 **res_dir)
{
	int err;
	struct ext4_filename fname;
	struct buffer_head *bh;

	err = ext4_fname_prepare_lookup(dir, dentry, &fname);
	if (err == -ENOENT)
		return NULL;
	if (err)
		return ERR_PTR(err);

	bh = __ext4_find_entry(dir, &fname, res_dir, NULL);

	ext4_fname_free_filename(&fname);
	return bh;
}

static struct buffer_head * ext4_dx_find_entry(struct inode *dir,
			struct ext4_filename *fname,
			struct ext4_dir_entry_2 **res_dir)
{
	struct super_block * sb = dir->i_sb;
	struct dx_frame frames[EXT4_HTREE_LEVEL], *frame;
	struct buffer_head *bh;
	ext4_lblk_t block;
	int retval;

#ifdef CONFIG_FS_ENCRYPTION
	*res_dir = NULL;
#endif
	frame = dx_probe(fname, dir, NULL, frames);
	if (IS_ERR(frame))
		return (struct buffer_head *) frame;
	do {
		block = dx_get_block(frame->at);
		bh = ext4_read_dirblock(dir, block, DIRENT_HTREE);
		if (IS_ERR(bh))
			goto errout;

		retval = search_dirblock(bh, dir, fname,
					 block << EXT4_BLOCK_SIZE_BITS(sb),
					 res_dir);
		if (retval == 1)
			goto success;
		brelse(bh);
		if (retval == -1) {
			bh = ERR_PTR(ERR_BAD_DX_DIR);
			goto errout;
		}

		/* Check to see if we should continue to search */
		retval = ext4_htree_next_block(dir, fname->hinfo.hash, frame,
					       frames, NULL);
		if (retval < 0) {
			ext4_warning_inode(dir,
				"error %d reading directory index block",
				retval);
			bh = ERR_PTR(retval);
			goto errout;
		}
	} while (retval == 1);

	bh = NULL;
errout:
	dxtrace(printk(KERN_DEBUG "%s not found\n", fname->usr_fname->name));
success:
	dx_release(frames);
	return bh;
}

static struct dentry *ext4_lookup(struct inode *dir, struct dentry *dentry, unsigned int flags)
{
	struct inode *inode;
	struct ext4_dir_entry_2 *de;
	struct buffer_head *bh;
	int err;

<<<<<<< HEAD
	err = fscrypt_prepare_lookup(dir, dentry, flags);
	if (err)
		return ERR_PTR(err);

	if (dentry->d_name.len > EXT4_NAME_LEN)
		return ERR_PTR(-ENAMETOOLONG);

	bh = ext4_find_entry(dir, &dentry->d_name, &de, NULL);
=======
	if (dentry->d_name.len > EXT4_NAME_LEN)
		return ERR_PTR(-ENAMETOOLONG);

	bh = ext4_lookup_entry(dir, dentry, &de);
>>>>>>> 234de928
	if (IS_ERR(bh))
		return (struct dentry *) bh;
	inode = NULL;
	if (bh) {
		__u32 ino = le32_to_cpu(de->inode);
		brelse(bh);
		if (!ext4_valid_inum(dir->i_sb, ino)) {
			EXT4_ERROR_INODE(dir, "bad inode number: %u", ino);
			return ERR_PTR(-EFSCORRUPTED);
		}
		if (unlikely(ino == dir->i_ino)) {
			EXT4_ERROR_INODE(dir, "'%pd' linked to parent dir",
					 dentry);
			return ERR_PTR(-EFSCORRUPTED);
		}
		inode = ext4_iget_normal(dir->i_sb, ino);
		if (inode == ERR_PTR(-ESTALE)) {
			EXT4_ERROR_INODE(dir,
					 "deleted inode referenced: %u",
					 ino);
			return ERR_PTR(-EFSCORRUPTED);
		}
		if (!IS_ERR(inode) && IS_ENCRYPTED(dir) &&
		    (S_ISDIR(inode->i_mode) || S_ISLNK(inode->i_mode)) &&
		    !fscrypt_has_permitted_context(dir, inode)) {
			ext4_warning(inode->i_sb,
				     "Inconsistent encryption contexts: %lu/%lu",
				     dir->i_ino, inode->i_ino);
			iput(inode);
			return ERR_PTR(-EPERM);
		}
	}

#ifdef CONFIG_UNICODE
	if (!inode && IS_CASEFOLDED(dir)) {
		/* Eventually we want to call d_add_ci(dentry, NULL)
		 * for negative dentries in the encoding case as
		 * well.  For now, prevent the negative dentry
		 * from being cached.
		 */
		return NULL;
	}
#endif
	return d_splice_alias(inode, dentry);
}


struct dentry *ext4_get_parent(struct dentry *child)
{
	__u32 ino;
	static const struct qstr dotdot = QSTR_INIT("..", 2);
	struct ext4_dir_entry_2 * de;
	struct buffer_head *bh;

	bh = ext4_find_entry(d_inode(child), &dotdot, &de, NULL);
	if (IS_ERR(bh))
		return (struct dentry *) bh;
	if (!bh)
		return ERR_PTR(-ENOENT);
	ino = le32_to_cpu(de->inode);
	brelse(bh);

	if (!ext4_valid_inum(child->d_sb, ino)) {
		EXT4_ERROR_INODE(d_inode(child),
				 "bad parent inode number: %u", ino);
		return ERR_PTR(-EFSCORRUPTED);
	}

	return d_obtain_alias(ext4_iget_normal(child->d_sb, ino));
}

/*
 * Move count entries from end of map between two memory locations.
 * Returns pointer to last entry moved.
 */
static struct ext4_dir_entry_2 *
dx_move_dirents(char *from, char *to, struct dx_map_entry *map, int count,
		unsigned blocksize)
{
	unsigned rec_len = 0;

	while (count--) {
		struct ext4_dir_entry_2 *de = (struct ext4_dir_entry_2 *)
						(from + (map->offs<<2));
		rec_len = EXT4_DIR_REC_LEN(de->name_len);
		memcpy (to, de, rec_len);
		((struct ext4_dir_entry_2 *) to)->rec_len =
				ext4_rec_len_to_disk(rec_len, blocksize);
		de->inode = 0;
		map++;
		to += rec_len;
	}
	return (struct ext4_dir_entry_2 *) (to - rec_len);
}

/*
 * Compact each dir entry in the range to the minimal rec_len.
 * Returns pointer to last entry in range.
 */
static struct ext4_dir_entry_2* dx_pack_dirents(char *base, unsigned blocksize)
{
	struct ext4_dir_entry_2 *next, *to, *prev, *de = (struct ext4_dir_entry_2 *) base;
	unsigned rec_len = 0;

	prev = to = de;
	while ((char*)de < base + blocksize) {
		next = ext4_next_entry(de, blocksize);
		if (de->inode && de->name_len) {
			rec_len = EXT4_DIR_REC_LEN(de->name_len);
			if (de > to)
				memmove(to, de, rec_len);
			to->rec_len = ext4_rec_len_to_disk(rec_len, blocksize);
			prev = to;
			to = (struct ext4_dir_entry_2 *) (((char *) to) + rec_len);
		}
		de = next;
	}
	return prev;
}

/*
 * Split a full leaf block to make room for a new dir entry.
 * Allocate a new block, and move entries so that they are approx. equally full.
 * Returns pointer to de in block into which the new entry will be inserted.
 */
static struct ext4_dir_entry_2 *do_split(handle_t *handle, struct inode *dir,
			struct buffer_head **bh,struct dx_frame *frame,
			struct dx_hash_info *hinfo)
{
	unsigned blocksize = dir->i_sb->s_blocksize;
	unsigned count, continued;
	struct buffer_head *bh2;
	ext4_lblk_t newblock;
	u32 hash2;
	struct dx_map_entry *map;
	char *data1 = (*bh)->b_data, *data2;
	unsigned split, move, size;
	struct ext4_dir_entry_2 *de = NULL, *de2;
	struct ext4_dir_entry_tail *t;
	int	csum_size = 0;
	int	err = 0, i;

	if (ext4_has_metadata_csum(dir->i_sb))
		csum_size = sizeof(struct ext4_dir_entry_tail);

	bh2 = ext4_append(handle, dir, &newblock);
	if (IS_ERR(bh2)) {
		brelse(*bh);
		*bh = NULL;
		return (struct ext4_dir_entry_2 *) bh2;
	}

	BUFFER_TRACE(*bh, "get_write_access");
	err = ext4_journal_get_write_access(handle, *bh);
	if (err)
		goto journal_error;

	BUFFER_TRACE(frame->bh, "get_write_access");
	err = ext4_journal_get_write_access(handle, frame->bh);
	if (err)
		goto journal_error;

	data2 = bh2->b_data;

	/* create map in the end of data2 block */
	map = (struct dx_map_entry *) (data2 + blocksize);
	count = dx_make_map(dir, (struct ext4_dir_entry_2 *) data1,
			     blocksize, hinfo, map);
	map -= count;
	dx_sort_map(map, count);
	/* Split the existing block in the middle, size-wise */
	size = 0;
	move = 0;
	for (i = count-1; i >= 0; i--) {
		/* is more than half of this entry in 2nd half of the block? */
		if (size + map[i].size/2 > blocksize/2)
			break;
		size += map[i].size;
		move++;
	}
	/* map index at which we will split */
	split = count - move;
	hash2 = map[split].hash;
	continued = hash2 == map[split - 1].hash;
	dxtrace(printk(KERN_INFO "Split block %lu at %x, %i/%i\n",
			(unsigned long)dx_get_block(frame->at),
					hash2, split, count-split));

	/* Fancy dance to stay within two buffers */
	de2 = dx_move_dirents(data1, data2, map + split, count - split,
			      blocksize);
	de = dx_pack_dirents(data1, blocksize);
	de->rec_len = ext4_rec_len_to_disk(data1 + (blocksize - csum_size) -
					   (char *) de,
					   blocksize);
	de2->rec_len = ext4_rec_len_to_disk(data2 + (blocksize - csum_size) -
					    (char *) de2,
					    blocksize);
	if (csum_size) {
		t = EXT4_DIRENT_TAIL(data2, blocksize);
		initialize_dirent_tail(t, blocksize);

		t = EXT4_DIRENT_TAIL(data1, blocksize);
		initialize_dirent_tail(t, blocksize);
	}

	dxtrace(dx_show_leaf(dir, hinfo, (struct ext4_dir_entry_2 *) data1,
			blocksize, 1));
	dxtrace(dx_show_leaf(dir, hinfo, (struct ext4_dir_entry_2 *) data2,
			blocksize, 1));

	/* Which block gets the new entry? */
	if (hinfo->hash >= hash2) {
		swap(*bh, bh2);
		de = de2;
	}
	dx_insert_block(frame, hash2 + continued, newblock);
	err = ext4_handle_dirty_dirent_node(handle, dir, bh2);
	if (err)
		goto journal_error;
	err = ext4_handle_dirty_dx_node(handle, dir, frame->bh);
	if (err)
		goto journal_error;
	brelse(bh2);
	dxtrace(dx_show_index("frame", frame->entries));
	return de;

journal_error:
	brelse(*bh);
	brelse(bh2);
	*bh = NULL;
	ext4_std_error(dir->i_sb, err);
	return ERR_PTR(err);
}

int ext4_find_dest_de(struct inode *dir, struct inode *inode,
		      struct buffer_head *bh,
		      void *buf, int buf_size,
		      struct ext4_filename *fname,
		      struct ext4_dir_entry_2 **dest_de)
{
	struct ext4_dir_entry_2 *de;
	unsigned short reclen = EXT4_DIR_REC_LEN(fname_len(fname));
	int nlen, rlen;
	unsigned int offset = 0;
	char *top;

	de = (struct ext4_dir_entry_2 *)buf;
	top = buf + buf_size - reclen;
	while ((char *) de <= top) {
		if (ext4_check_dir_entry(dir, NULL, de, bh,
					 buf, buf_size, offset))
			return -EFSCORRUPTED;
		if (ext4_match(dir, fname, de))
			return -EEXIST;
		nlen = EXT4_DIR_REC_LEN(de->name_len);
		rlen = ext4_rec_len_from_disk(de->rec_len, buf_size);
		if ((de->inode ? rlen - nlen : rlen) >= reclen)
			break;
		de = (struct ext4_dir_entry_2 *)((char *)de + rlen);
		offset += rlen;
	}
	if ((char *) de > top)
		return -ENOSPC;

	*dest_de = de;
	return 0;
}

void ext4_insert_dentry(struct inode *inode,
			struct ext4_dir_entry_2 *de,
			int buf_size,
			struct ext4_filename *fname)
{

	int nlen, rlen;

	nlen = EXT4_DIR_REC_LEN(de->name_len);
	rlen = ext4_rec_len_from_disk(de->rec_len, buf_size);
	if (de->inode) {
		struct ext4_dir_entry_2 *de1 =
			(struct ext4_dir_entry_2 *)((char *)de + nlen);
		de1->rec_len = ext4_rec_len_to_disk(rlen - nlen, buf_size);
		de->rec_len = ext4_rec_len_to_disk(nlen, buf_size);
		de = de1;
	}
	de->file_type = EXT4_FT_UNKNOWN;
	de->inode = cpu_to_le32(inode->i_ino);
	ext4_set_de_type(inode->i_sb, de, inode->i_mode);
	de->name_len = fname_len(fname);
	memcpy(de->name, fname_name(fname), fname_len(fname));
}

/*
 * Add a new entry into a directory (leaf) block.  If de is non-NULL,
 * it points to a directory entry which is guaranteed to be large
 * enough for new directory entry.  If de is NULL, then
 * add_dirent_to_buf will attempt search the directory block for
 * space.  It will return -ENOSPC if no space is available, and -EIO
 * and -EEXIST if directory entry already exists.
 */
static int add_dirent_to_buf(handle_t *handle, struct ext4_filename *fname,
			     struct inode *dir,
			     struct inode *inode, struct ext4_dir_entry_2 *de,
			     struct buffer_head *bh)
{
	unsigned int	blocksize = dir->i_sb->s_blocksize;
	int		csum_size = 0;
	int		err;

	if (ext4_has_metadata_csum(inode->i_sb))
		csum_size = sizeof(struct ext4_dir_entry_tail);

	if (!de) {
		err = ext4_find_dest_de(dir, inode, bh, bh->b_data,
					blocksize - csum_size, fname, &de);
		if (err)
			return err;
	}
	BUFFER_TRACE(bh, "get_write_access");
	err = ext4_journal_get_write_access(handle, bh);
	if (err) {
		ext4_std_error(dir->i_sb, err);
		return err;
	}

	/* By now the buffer is marked for journaling */
	ext4_insert_dentry(inode, de, blocksize, fname);

	/*
	 * XXX shouldn't update any times until successful
	 * completion of syscall, but too many callers depend
	 * on this.
	 *
	 * XXX similarly, too many callers depend on
	 * ext4_new_inode() setting the times, but error
	 * recovery deletes the inode, so the worst that can
	 * happen is that the times are slightly out of date
	 * and/or different from the directory change time.
	 */
	dir->i_mtime = dir->i_ctime = current_time(dir);
	ext4_update_dx_flag(dir);
	inode_inc_iversion(dir);
	ext4_mark_inode_dirty(handle, dir);
	BUFFER_TRACE(bh, "call ext4_handle_dirty_metadata");
	err = ext4_handle_dirty_dirent_node(handle, dir, bh);
	if (err)
		ext4_std_error(dir->i_sb, err);
	return 0;
}

/*
 * This converts a one block unindexed directory to a 3 block indexed
 * directory, and adds the dentry to the indexed directory.
 */
static int make_indexed_dir(handle_t *handle, struct ext4_filename *fname,
			    struct inode *dir,
			    struct inode *inode, struct buffer_head *bh)
{
	struct buffer_head *bh2;
	struct dx_root	*root;
	struct dx_frame	frames[EXT4_HTREE_LEVEL], *frame;
	struct dx_entry *entries;
	struct ext4_dir_entry_2	*de, *de2;
	struct ext4_dir_entry_tail *t;
	char		*data1, *top;
	unsigned	len;
	int		retval;
	unsigned	blocksize;
	ext4_lblk_t  block;
	struct fake_dirent *fde;
	int csum_size = 0;

	if (ext4_has_metadata_csum(inode->i_sb))
		csum_size = sizeof(struct ext4_dir_entry_tail);

	blocksize =  dir->i_sb->s_blocksize;
	dxtrace(printk(KERN_DEBUG "Creating index: inode %lu\n", dir->i_ino));
	BUFFER_TRACE(bh, "get_write_access");
	retval = ext4_journal_get_write_access(handle, bh);
	if (retval) {
		ext4_std_error(dir->i_sb, retval);
		brelse(bh);
		return retval;
	}
	root = (struct dx_root *) bh->b_data;

	/* The 0th block becomes the root, move the dirents out */
	fde = &root->dotdot;
	de = (struct ext4_dir_entry_2 *)((char *)fde +
		ext4_rec_len_from_disk(fde->rec_len, blocksize));
	if ((char *) de >= (((char *) root) + blocksize)) {
		EXT4_ERROR_INODE(dir, "invalid rec_len for '..'");
		brelse(bh);
		return -EFSCORRUPTED;
	}
	len = ((char *) root) + (blocksize - csum_size) - (char *) de;

	/* Allocate new block for the 0th block's dirents */
	bh2 = ext4_append(handle, dir, &block);
	if (IS_ERR(bh2)) {
		brelse(bh);
		return PTR_ERR(bh2);
	}
	ext4_set_inode_flag(dir, EXT4_INODE_INDEX);
	data1 = bh2->b_data;

	memcpy (data1, de, len);
	de = (struct ext4_dir_entry_2 *) data1;
	top = data1 + len;
	while ((char *)(de2 = ext4_next_entry(de, blocksize)) < top)
		de = de2;
	de->rec_len = ext4_rec_len_to_disk(data1 + (blocksize - csum_size) -
					   (char *) de,
					   blocksize);

	if (csum_size) {
		t = EXT4_DIRENT_TAIL(data1, blocksize);
		initialize_dirent_tail(t, blocksize);
	}

	/* Initialize the root; the dot dirents already exist */
	de = (struct ext4_dir_entry_2 *) (&root->dotdot);
	de->rec_len = ext4_rec_len_to_disk(blocksize - EXT4_DIR_REC_LEN(2),
					   blocksize);
	memset (&root->info, 0, sizeof(root->info));
	root->info.info_length = sizeof(root->info);
	root->info.hash_version = EXT4_SB(dir->i_sb)->s_def_hash_version;
	entries = root->entries;
	dx_set_block(entries, 1);
	dx_set_count(entries, 1);
	dx_set_limit(entries, dx_root_limit(dir, sizeof(root->info)));

	/* Initialize as for dx_probe */
	fname->hinfo.hash_version = root->info.hash_version;
	if (fname->hinfo.hash_version <= DX_HASH_TEA)
		fname->hinfo.hash_version += EXT4_SB(dir->i_sb)->s_hash_unsigned;
	fname->hinfo.seed = EXT4_SB(dir->i_sb)->s_hash_seed;
	ext4fs_dirhash(dir, fname_name(fname), fname_len(fname), &fname->hinfo);

	memset(frames, 0, sizeof(frames));
	frame = frames;
	frame->entries = entries;
	frame->at = entries;
	frame->bh = bh;

	retval = ext4_handle_dirty_dx_node(handle, dir, frame->bh);
	if (retval)
		goto out_frames;	
	retval = ext4_handle_dirty_dirent_node(handle, dir, bh2);
	if (retval)
		goto out_frames;	

	de = do_split(handle,dir, &bh2, frame, &fname->hinfo);
	if (IS_ERR(de)) {
		retval = PTR_ERR(de);
		goto out_frames;
	}

	retval = add_dirent_to_buf(handle, fname, dir, inode, de, bh2);
out_frames:
	/*
	 * Even if the block split failed, we have to properly write
	 * out all the changes we did so far. Otherwise we can end up
	 * with corrupted filesystem.
	 */
	if (retval)
		ext4_mark_inode_dirty(handle, dir);
	dx_release(frames);
	brelse(bh2);
	return retval;
}

/*
 *	ext4_add_entry()
 *
 * adds a file entry to the specified directory, using the same
 * semantics as ext4_find_entry(). It returns NULL if it failed.
 *
 * NOTE!! The inode part of 'de' is left at 0 - which means you
 * may not sleep between calling this and putting something into
 * the entry, as someone else might have used it while you slept.
 */
static int ext4_add_entry(handle_t *handle, struct dentry *dentry,
			  struct inode *inode)
{
	struct inode *dir = d_inode(dentry->d_parent);
	struct buffer_head *bh = NULL;
	struct ext4_dir_entry_2 *de;
	struct ext4_dir_entry_tail *t;
	struct super_block *sb;
	struct ext4_sb_info *sbi;
	struct ext4_filename fname;
	int	retval;
	int	dx_fallback=0;
	unsigned blocksize;
	ext4_lblk_t block, blocks;
	int	csum_size = 0;

	if (ext4_has_metadata_csum(inode->i_sb))
		csum_size = sizeof(struct ext4_dir_entry_tail);

	sb = dir->i_sb;
	sbi = EXT4_SB(sb);
	blocksize = sb->s_blocksize;
	if (!dentry->d_name.len)
		return -EINVAL;

#ifdef CONFIG_UNICODE
	if (ext4_has_strict_mode(sbi) && IS_CASEFOLDED(dir) &&
	    sbi->s_encoding && utf8_validate(sbi->s_encoding, &dentry->d_name))
		return -EINVAL;
#endif

	retval = ext4_fname_setup_filename(dir, &dentry->d_name, 0, &fname);
	if (retval)
		return retval;

	if (ext4_has_inline_data(dir)) {
		retval = ext4_try_add_inline_entry(handle, &fname, dir, inode);
		if (retval < 0)
			goto out;
		if (retval == 1) {
			retval = 0;
			goto out;
		}
	}

	if (is_dx(dir)) {
		retval = ext4_dx_add_entry(handle, &fname, dir, inode);
		if (!retval || (retval != ERR_BAD_DX_DIR))
			goto out;
		ext4_clear_inode_flag(dir, EXT4_INODE_INDEX);
		dx_fallback++;
		ext4_mark_inode_dirty(handle, dir);
	}
	blocks = dir->i_size >> sb->s_blocksize_bits;
	for (block = 0; block < blocks; block++) {
		bh = ext4_read_dirblock(dir, block, DIRENT);
		if (bh == NULL) {
			bh = ext4_bread(handle, dir, block,
					EXT4_GET_BLOCKS_CREATE);
			goto add_to_new_block;
		}
		if (IS_ERR(bh)) {
			retval = PTR_ERR(bh);
			bh = NULL;
			goto out;
		}
		retval = add_dirent_to_buf(handle, &fname, dir, inode,
					   NULL, bh);
		if (retval != -ENOSPC)
			goto out;

		if (blocks == 1 && !dx_fallback &&
		    ext4_has_feature_dir_index(sb)) {
			retval = make_indexed_dir(handle, &fname, dir,
						  inode, bh);
			bh = NULL; /* make_indexed_dir releases bh */
			goto out;
		}
		brelse(bh);
	}
	bh = ext4_append(handle, dir, &block);
add_to_new_block:
	if (IS_ERR(bh)) {
		retval = PTR_ERR(bh);
		bh = NULL;
		goto out;
	}
	de = (struct ext4_dir_entry_2 *) bh->b_data;
	de->inode = 0;
	de->rec_len = ext4_rec_len_to_disk(blocksize - csum_size, blocksize);

	if (csum_size) {
		t = EXT4_DIRENT_TAIL(bh->b_data, blocksize);
		initialize_dirent_tail(t, blocksize);
	}

	retval = add_dirent_to_buf(handle, &fname, dir, inode, de, bh);
out:
	ext4_fname_free_filename(&fname);
	brelse(bh);
	if (retval == 0)
		ext4_set_inode_state(inode, EXT4_STATE_NEWENTRY);
	return retval;
}

/*
 * Returns 0 for success, or a negative error value
 */
static int ext4_dx_add_entry(handle_t *handle, struct ext4_filename *fname,
			     struct inode *dir, struct inode *inode)
{
	struct dx_frame frames[EXT4_HTREE_LEVEL], *frame;
	struct dx_entry *entries, *at;
	struct buffer_head *bh;
	struct super_block *sb = dir->i_sb;
	struct ext4_dir_entry_2 *de;
	int restart;
	int err;

again:
	restart = 0;
	frame = dx_probe(fname, dir, NULL, frames);
	if (IS_ERR(frame))
		return PTR_ERR(frame);
	entries = frame->entries;
	at = frame->at;
	bh = ext4_read_dirblock(dir, dx_get_block(frame->at), DIRENT_HTREE);
	if (IS_ERR(bh)) {
		err = PTR_ERR(bh);
		bh = NULL;
		goto cleanup;
	}

	BUFFER_TRACE(bh, "get_write_access");
	err = ext4_journal_get_write_access(handle, bh);
	if (err)
		goto journal_error;

	err = add_dirent_to_buf(handle, fname, dir, inode, NULL, bh);
	if (err != -ENOSPC)
		goto cleanup;

	err = 0;
	/* Block full, should compress but for now just split */
	dxtrace(printk(KERN_DEBUG "using %u of %u node entries\n",
		       dx_get_count(entries), dx_get_limit(entries)));
	/* Need to split index? */
	if (dx_get_count(entries) == dx_get_limit(entries)) {
		ext4_lblk_t newblock;
		int levels = frame - frames + 1;
		unsigned int icount;
		int add_level = 1;
		struct dx_entry *entries2;
		struct dx_node *node2;
		struct buffer_head *bh2;

		while (frame > frames) {
			if (dx_get_count((frame - 1)->entries) <
			    dx_get_limit((frame - 1)->entries)) {
				add_level = 0;
				break;
			}
			frame--; /* split higher index block */
			at = frame->at;
			entries = frame->entries;
			restart = 1;
		}
		if (add_level && levels == ext4_dir_htree_level(sb)) {
			ext4_warning(sb, "Directory (ino: %lu) index full, "
					 "reach max htree level :%d",
					 dir->i_ino, levels);
			if (ext4_dir_htree_level(sb) < EXT4_HTREE_LEVEL) {
				ext4_warning(sb, "Large directory feature is "
						 "not enabled on this "
						 "filesystem");
			}
			err = -ENOSPC;
			goto cleanup;
		}
		icount = dx_get_count(entries);
		bh2 = ext4_append(handle, dir, &newblock);
		if (IS_ERR(bh2)) {
			err = PTR_ERR(bh2);
			goto cleanup;
		}
		node2 = (struct dx_node *)(bh2->b_data);
		entries2 = node2->entries;
		memset(&node2->fake, 0, sizeof(struct fake_dirent));
		node2->fake.rec_len = ext4_rec_len_to_disk(sb->s_blocksize,
							   sb->s_blocksize);
		BUFFER_TRACE(frame->bh, "get_write_access");
		err = ext4_journal_get_write_access(handle, frame->bh);
		if (err)
			goto journal_error;
		if (!add_level) {
			unsigned icount1 = icount/2, icount2 = icount - icount1;
			unsigned hash2 = dx_get_hash(entries + icount1);
			dxtrace(printk(KERN_DEBUG "Split index %i/%i\n",
				       icount1, icount2));

			BUFFER_TRACE(frame->bh, "get_write_access"); /* index root */
			err = ext4_journal_get_write_access(handle,
							     (frame - 1)->bh);
			if (err)
				goto journal_error;

			memcpy((char *) entries2, (char *) (entries + icount1),
			       icount2 * sizeof(struct dx_entry));
			dx_set_count(entries, icount1);
			dx_set_count(entries2, icount2);
			dx_set_limit(entries2, dx_node_limit(dir));

			/* Which index block gets the new entry? */
			if (at - entries >= icount1) {
				frame->at = at = at - entries - icount1 + entries2;
				frame->entries = entries = entries2;
				swap(frame->bh, bh2);
			}
			dx_insert_block((frame - 1), hash2, newblock);
			dxtrace(dx_show_index("node", frame->entries));
			dxtrace(dx_show_index("node",
			       ((struct dx_node *) bh2->b_data)->entries));
			err = ext4_handle_dirty_dx_node(handle, dir, bh2);
			if (err)
				goto journal_error;
			brelse (bh2);
			err = ext4_handle_dirty_dx_node(handle, dir,
						   (frame - 1)->bh);
			if (err)
				goto journal_error;
			if (restart) {
				err = ext4_handle_dirty_dx_node(handle, dir,
							   frame->bh);
				goto journal_error;
			}
		} else {
			struct dx_root *dxroot;
			memcpy((char *) entries2, (char *) entries,
			       icount * sizeof(struct dx_entry));
			dx_set_limit(entries2, dx_node_limit(dir));

			/* Set up root */
			dx_set_count(entries, 1);
			dx_set_block(entries + 0, newblock);
			dxroot = (struct dx_root *)frames[0].bh->b_data;
			dxroot->info.indirect_levels += 1;
			dxtrace(printk(KERN_DEBUG
				       "Creating %d level index...\n",
				       info->indirect_levels));
			err = ext4_handle_dirty_dx_node(handle, dir, frame->bh);
			if (err)
				goto journal_error;
			err = ext4_handle_dirty_dx_node(handle, dir, bh2);
			brelse(bh2);
			restart = 1;
			goto journal_error;
		}
	}
	de = do_split(handle, dir, &bh, frame, &fname->hinfo);
	if (IS_ERR(de)) {
		err = PTR_ERR(de);
		goto cleanup;
	}
	err = add_dirent_to_buf(handle, fname, dir, inode, de, bh);
	goto cleanup;

journal_error:
	ext4_std_error(dir->i_sb, err); /* this is a no-op if err == 0 */
cleanup:
	brelse(bh);
	dx_release(frames);
	/* @restart is true means htree-path has been changed, we need to
	 * repeat dx_probe() to find out valid htree-path
	 */
	if (restart && err == 0)
		goto again;
	return err;
}

/*
 * ext4_generic_delete_entry deletes a directory entry by merging it
 * with the previous entry
 */
int ext4_generic_delete_entry(handle_t *handle,
			      struct inode *dir,
			      struct ext4_dir_entry_2 *de_del,
			      struct buffer_head *bh,
			      void *entry_buf,
			      int buf_size,
			      int csum_size)
{
	struct ext4_dir_entry_2 *de, *pde;
	unsigned int blocksize = dir->i_sb->s_blocksize;
	int i;

	i = 0;
	pde = NULL;
	de = (struct ext4_dir_entry_2 *)entry_buf;
	while (i < buf_size - csum_size) {
		if (ext4_check_dir_entry(dir, NULL, de, bh,
					 bh->b_data, bh->b_size, i))
			return -EFSCORRUPTED;
		if (de == de_del)  {
			if (pde)
				pde->rec_len = ext4_rec_len_to_disk(
					ext4_rec_len_from_disk(pde->rec_len,
							       blocksize) +
					ext4_rec_len_from_disk(de->rec_len,
							       blocksize),
					blocksize);
			else
				de->inode = 0;
			inode_inc_iversion(dir);
			return 0;
		}
		i += ext4_rec_len_from_disk(de->rec_len, blocksize);
		pde = de;
		de = ext4_next_entry(de, blocksize);
	}
	return -ENOENT;
}

static int ext4_delete_entry(handle_t *handle,
			     struct inode *dir,
			     struct ext4_dir_entry_2 *de_del,
			     struct buffer_head *bh)
{
	int err, csum_size = 0;

	if (ext4_has_inline_data(dir)) {
		int has_inline_data = 1;
		err = ext4_delete_inline_entry(handle, dir, de_del, bh,
					       &has_inline_data);
		if (has_inline_data)
			return err;
	}

	if (ext4_has_metadata_csum(dir->i_sb))
		csum_size = sizeof(struct ext4_dir_entry_tail);

	BUFFER_TRACE(bh, "get_write_access");
	err = ext4_journal_get_write_access(handle, bh);
	if (unlikely(err))
		goto out;

	err = ext4_generic_delete_entry(handle, dir, de_del,
					bh, bh->b_data,
					dir->i_sb->s_blocksize, csum_size);
	if (err)
		goto out;

	BUFFER_TRACE(bh, "call ext4_handle_dirty_metadata");
	err = ext4_handle_dirty_dirent_node(handle, dir, bh);
	if (unlikely(err))
		goto out;

	return 0;
out:
	if (err != -ENOENT)
		ext4_std_error(dir->i_sb, err);
	return err;
}

/*
 * Set directory link count to 1 if nlinks > EXT4_LINK_MAX, or if nlinks == 2
 * since this indicates that nlinks count was previously 1 to avoid overflowing
 * the 16-bit i_links_count field on disk.  Directories with i_nlink == 1 mean
 * that subdirectory link counts are not being maintained accurately.
 *
 * The caller has already checked for i_nlink overflow in case the DIR_LINK
 * feature is not enabled and returned -EMLINK.  The is_dx() check is a proxy
 * for checking S_ISDIR(inode) (since the INODE_INDEX feature will not be set
 * on regular files) and to avoid creating huge/slow non-HTREE directories.
 */
static void ext4_inc_count(handle_t *handle, struct inode *inode)
{
	inc_nlink(inode);
	if (is_dx(inode) &&
	    (inode->i_nlink > EXT4_LINK_MAX || inode->i_nlink == 2))
		set_nlink(inode, 1);
}

/*
 * If a directory had nlink == 1, then we should let it be 1. This indicates
 * directory has >EXT4_LINK_MAX subdirs.
 */
static void ext4_dec_count(handle_t *handle, struct inode *inode)
{
	if (!S_ISDIR(inode->i_mode) || inode->i_nlink > 2)
		drop_nlink(inode);
}


static int ext4_add_nondir(handle_t *handle,
		struct dentry *dentry, struct inode *inode)
{
	int err = ext4_add_entry(handle, dentry, inode);
	if (!err) {
		ext4_mark_inode_dirty(handle, inode);
		d_instantiate_new(dentry, inode);
		return 0;
	}
	drop_nlink(inode);
	unlock_new_inode(inode);
	iput(inode);
	return err;
}

/*
 * By the time this is called, we already have created
 * the directory cache entry for the new file, but it
 * is so far negative - it has no inode.
 *
 * If the create succeeds, we fill in the inode information
 * with d_instantiate().
 */
static int ext4_create(struct inode *dir, struct dentry *dentry, umode_t mode,
		       bool excl)
{
	handle_t *handle;
	struct inode *inode;
	int err, credits, retries = 0;

	err = dquot_initialize(dir);
	if (err)
		return err;

	credits = (EXT4_DATA_TRANS_BLOCKS(dir->i_sb) +
		   EXT4_INDEX_EXTRA_TRANS_BLOCKS + 3);
retry:
	inode = ext4_new_inode_start_handle(dir, mode, &dentry->d_name, 0,
					    NULL, EXT4_HT_DIR, credits);
	handle = ext4_journal_current_handle();
	err = PTR_ERR(inode);
	if (!IS_ERR(inode)) {
		inode->i_op = &ext4_file_inode_operations;
		inode->i_fop = &ext4_file_operations;
		ext4_set_aops(inode);
		err = ext4_add_nondir(handle, dentry, inode);
		if (!err && IS_DIRSYNC(dir))
			ext4_handle_sync(handle);
	}
	if (handle)
		ext4_journal_stop(handle);
	if (err == -ENOSPC && ext4_should_retry_alloc(dir->i_sb, &retries))
		goto retry;
	return err;
}

static int ext4_mknod(struct inode *dir, struct dentry *dentry,
		      umode_t mode, dev_t rdev)
{
	handle_t *handle;
	struct inode *inode;
	int err, credits, retries = 0;

	err = dquot_initialize(dir);
	if (err)
		return err;

	credits = (EXT4_DATA_TRANS_BLOCKS(dir->i_sb) +
		   EXT4_INDEX_EXTRA_TRANS_BLOCKS + 3);
retry:
	inode = ext4_new_inode_start_handle(dir, mode, &dentry->d_name, 0,
					    NULL, EXT4_HT_DIR, credits);
	handle = ext4_journal_current_handle();
	err = PTR_ERR(inode);
	if (!IS_ERR(inode)) {
		init_special_inode(inode, inode->i_mode, rdev);
		inode->i_op = &ext4_special_inode_operations;
		err = ext4_add_nondir(handle, dentry, inode);
		if (!err && IS_DIRSYNC(dir))
			ext4_handle_sync(handle);
	}
	if (handle)
		ext4_journal_stop(handle);
	if (err == -ENOSPC && ext4_should_retry_alloc(dir->i_sb, &retries))
		goto retry;
	return err;
}

static int ext4_tmpfile(struct inode *dir, struct dentry *dentry, umode_t mode)
{
	handle_t *handle;
	struct inode *inode;
	int err, retries = 0;

	err = dquot_initialize(dir);
	if (err)
		return err;

retry:
	inode = ext4_new_inode_start_handle(dir, mode,
					    NULL, 0, NULL,
					    EXT4_HT_DIR,
			EXT4_MAXQUOTAS_INIT_BLOCKS(dir->i_sb) +
			  4 + EXT4_XATTR_TRANS_BLOCKS);
	handle = ext4_journal_current_handle();
	err = PTR_ERR(inode);
	if (!IS_ERR(inode)) {
		inode->i_op = &ext4_file_inode_operations;
		inode->i_fop = &ext4_file_operations;
		ext4_set_aops(inode);
		d_tmpfile(dentry, inode);
		err = ext4_orphan_add(handle, inode);
		if (err)
			goto err_unlock_inode;
		mark_inode_dirty(inode);
		unlock_new_inode(inode);
	}
	if (handle)
		ext4_journal_stop(handle);
	if (err == -ENOSPC && ext4_should_retry_alloc(dir->i_sb, &retries))
		goto retry;
	return err;
err_unlock_inode:
	ext4_journal_stop(handle);
	unlock_new_inode(inode);
	return err;
}

struct ext4_dir_entry_2 *ext4_init_dot_dotdot(struct inode *inode,
			  struct ext4_dir_entry_2 *de,
			  int blocksize, int csum_size,
			  unsigned int parent_ino, int dotdot_real_len)
{
	de->inode = cpu_to_le32(inode->i_ino);
	de->name_len = 1;
	de->rec_len = ext4_rec_len_to_disk(EXT4_DIR_REC_LEN(de->name_len),
					   blocksize);
	strcpy(de->name, ".");
	ext4_set_de_type(inode->i_sb, de, S_IFDIR);

	de = ext4_next_entry(de, blocksize);
	de->inode = cpu_to_le32(parent_ino);
	de->name_len = 2;
	if (!dotdot_real_len)
		de->rec_len = ext4_rec_len_to_disk(blocksize -
					(csum_size + EXT4_DIR_REC_LEN(1)),
					blocksize);
	else
		de->rec_len = ext4_rec_len_to_disk(
				EXT4_DIR_REC_LEN(de->name_len), blocksize);
	strcpy(de->name, "..");
	ext4_set_de_type(inode->i_sb, de, S_IFDIR);

	return ext4_next_entry(de, blocksize);
}

static int ext4_init_new_dir(handle_t *handle, struct inode *dir,
			     struct inode *inode)
{
	struct buffer_head *dir_block = NULL;
	struct ext4_dir_entry_2 *de;
	struct ext4_dir_entry_tail *t;
	ext4_lblk_t block = 0;
	unsigned int blocksize = dir->i_sb->s_blocksize;
	int csum_size = 0;
	int err;

	if (ext4_has_metadata_csum(dir->i_sb))
		csum_size = sizeof(struct ext4_dir_entry_tail);

	if (ext4_test_inode_state(inode, EXT4_STATE_MAY_INLINE_DATA)) {
		err = ext4_try_create_inline_dir(handle, dir, inode);
		if (err < 0 && err != -ENOSPC)
			goto out;
		if (!err)
			goto out;
	}

	inode->i_size = 0;
	dir_block = ext4_append(handle, inode, &block);
	if (IS_ERR(dir_block))
		return PTR_ERR(dir_block);
	de = (struct ext4_dir_entry_2 *)dir_block->b_data;
	ext4_init_dot_dotdot(inode, de, blocksize, csum_size, dir->i_ino, 0);
	set_nlink(inode, 2);
	if (csum_size) {
		t = EXT4_DIRENT_TAIL(dir_block->b_data, blocksize);
		initialize_dirent_tail(t, blocksize);
	}

	BUFFER_TRACE(dir_block, "call ext4_handle_dirty_metadata");
	err = ext4_handle_dirty_dirent_node(handle, inode, dir_block);
	if (err)
		goto out;
	set_buffer_verified(dir_block);
out:
	brelse(dir_block);
	return err;
}

static int ext4_mkdir(struct inode *dir, struct dentry *dentry, umode_t mode)
{
	handle_t *handle;
	struct inode *inode;
	int err, credits, retries = 0;

	if (EXT4_DIR_LINK_MAX(dir))
		return -EMLINK;

	err = dquot_initialize(dir);
	if (err)
		return err;

	credits = (EXT4_DATA_TRANS_BLOCKS(dir->i_sb) +
		   EXT4_INDEX_EXTRA_TRANS_BLOCKS + 3);
retry:
	inode = ext4_new_inode_start_handle(dir, S_IFDIR | mode,
					    &dentry->d_name,
					    0, NULL, EXT4_HT_DIR, credits);
	handle = ext4_journal_current_handle();
	err = PTR_ERR(inode);
	if (IS_ERR(inode))
		goto out_stop;

	inode->i_op = &ext4_dir_inode_operations;
	inode->i_fop = &ext4_dir_operations;
	err = ext4_init_new_dir(handle, dir, inode);
	if (err)
		goto out_clear_inode;
	err = ext4_mark_inode_dirty(handle, inode);
	if (!err)
		err = ext4_add_entry(handle, dentry, inode);
	if (err) {
out_clear_inode:
		clear_nlink(inode);
		unlock_new_inode(inode);
		ext4_mark_inode_dirty(handle, inode);
		iput(inode);
		goto out_stop;
	}
	ext4_inc_count(handle, dir);
	ext4_update_dx_flag(dir);
	err = ext4_mark_inode_dirty(handle, dir);
	if (err)
		goto out_clear_inode;
	d_instantiate_new(dentry, inode);
	if (IS_DIRSYNC(dir))
		ext4_handle_sync(handle);

out_stop:
	if (handle)
		ext4_journal_stop(handle);
	if (err == -ENOSPC && ext4_should_retry_alloc(dir->i_sb, &retries))
		goto retry;
	return err;
}

/*
 * routine to check that the specified directory is empty (for rmdir)
 */
bool ext4_empty_dir(struct inode *inode)
{
	unsigned int offset;
	struct buffer_head *bh;
	struct ext4_dir_entry_2 *de, *de1;
	struct super_block *sb;

	if (ext4_has_inline_data(inode)) {
		int has_inline_data = 1;
		int ret;

		ret = empty_inline_dir(inode, &has_inline_data);
		if (has_inline_data)
			return ret;
	}

	sb = inode->i_sb;
	if (inode->i_size < EXT4_DIR_REC_LEN(1) + EXT4_DIR_REC_LEN(2)) {
		EXT4_ERROR_INODE(inode, "invalid size");
		return true;
	}
	/* The first directory block must not be a hole,
	 * so treat it as DIRENT_HTREE
	 */
	bh = ext4_read_dirblock(inode, 0, DIRENT_HTREE);
	if (IS_ERR(bh))
		return true;

	de = (struct ext4_dir_entry_2 *) bh->b_data;
	de1 = ext4_next_entry(de, sb->s_blocksize);
	if (le32_to_cpu(de->inode) != inode->i_ino ||
			le32_to_cpu(de1->inode) == 0 ||
			strcmp(".", de->name) || strcmp("..", de1->name)) {
		ext4_warning_inode(inode, "directory missing '.' and/or '..'");
		brelse(bh);
		return true;
	}
	offset = ext4_rec_len_from_disk(de->rec_len, sb->s_blocksize) +
		 ext4_rec_len_from_disk(de1->rec_len, sb->s_blocksize);
	de = ext4_next_entry(de1, sb->s_blocksize);
	while (offset < inode->i_size) {
		if ((void *) de >= (void *) (bh->b_data+sb->s_blocksize)) {
			unsigned int lblock;
			brelse(bh);
			lblock = offset >> EXT4_BLOCK_SIZE_BITS(sb);
			bh = ext4_read_dirblock(inode, lblock, EITHER);
			if (bh == NULL) {
				offset += sb->s_blocksize;
				continue;
			}
			if (IS_ERR(bh))
				return true;
			de = (struct ext4_dir_entry_2 *) bh->b_data;
		}
		if (ext4_check_dir_entry(inode, NULL, de, bh,
					 bh->b_data, bh->b_size, offset)) {
			de = (struct ext4_dir_entry_2 *)(bh->b_data +
							 sb->s_blocksize);
			offset = (offset | (sb->s_blocksize - 1)) + 1;
			continue;
		}
		if (le32_to_cpu(de->inode)) {
			brelse(bh);
			return false;
		}
		offset += ext4_rec_len_from_disk(de->rec_len, sb->s_blocksize);
		de = ext4_next_entry(de, sb->s_blocksize);
	}
	brelse(bh);
	return true;
}

/*
 * ext4_orphan_add() links an unlinked or truncated inode into a list of
 * such inodes, starting at the superblock, in case we crash before the
 * file is closed/deleted, or in case the inode truncate spans multiple
 * transactions and the last transaction is not recovered after a crash.
 *
 * At filesystem recovery time, we walk this list deleting unlinked
 * inodes and truncating linked inodes in ext4_orphan_cleanup().
 *
 * Orphan list manipulation functions must be called under i_mutex unless
 * we are just creating the inode or deleting it.
 */
int ext4_orphan_add(handle_t *handle, struct inode *inode)
{
	struct super_block *sb = inode->i_sb;
	struct ext4_sb_info *sbi = EXT4_SB(sb);
	struct ext4_iloc iloc;
	int err = 0, rc;
	bool dirty = false;

	if (!sbi->s_journal || is_bad_inode(inode))
		return 0;

	WARN_ON_ONCE(!(inode->i_state & (I_NEW | I_FREEING)) &&
		     !inode_is_locked(inode));
	/*
	 * Exit early if inode already is on orphan list. This is a big speedup
	 * since we don't have to contend on the global s_orphan_lock.
	 */
	if (!list_empty(&EXT4_I(inode)->i_orphan))
		return 0;

	/*
	 * Orphan handling is only valid for files with data blocks
	 * being truncated, or files being unlinked. Note that we either
	 * hold i_mutex, or the inode can not be referenced from outside,
	 * so i_nlink should not be bumped due to race
	 */
	J_ASSERT((S_ISREG(inode->i_mode) || S_ISDIR(inode->i_mode) ||
		  S_ISLNK(inode->i_mode)) || inode->i_nlink == 0);

	BUFFER_TRACE(sbi->s_sbh, "get_write_access");
	err = ext4_journal_get_write_access(handle, sbi->s_sbh);
	if (err)
		goto out;

	err = ext4_reserve_inode_write(handle, inode, &iloc);
	if (err)
		goto out;

	mutex_lock(&sbi->s_orphan_lock);
	/*
	 * Due to previous errors inode may be already a part of on-disk
	 * orphan list. If so skip on-disk list modification.
	 */
	if (!NEXT_ORPHAN(inode) || NEXT_ORPHAN(inode) >
	    (le32_to_cpu(sbi->s_es->s_inodes_count))) {
		/* Insert this inode at the head of the on-disk orphan list */
		NEXT_ORPHAN(inode) = le32_to_cpu(sbi->s_es->s_last_orphan);
		sbi->s_es->s_last_orphan = cpu_to_le32(inode->i_ino);
		dirty = true;
	}
	list_add(&EXT4_I(inode)->i_orphan, &sbi->s_orphan);
	mutex_unlock(&sbi->s_orphan_lock);

	if (dirty) {
		err = ext4_handle_dirty_super(handle, sb);
		rc = ext4_mark_iloc_dirty(handle, inode, &iloc);
		if (!err)
			err = rc;
		if (err) {
			/*
			 * We have to remove inode from in-memory list if
			 * addition to on disk orphan list failed. Stray orphan
			 * list entries can cause panics at unmount time.
			 */
			mutex_lock(&sbi->s_orphan_lock);
			list_del_init(&EXT4_I(inode)->i_orphan);
			mutex_unlock(&sbi->s_orphan_lock);
		}
	} else
		brelse(iloc.bh);

	jbd_debug(4, "superblock will point to %lu\n", inode->i_ino);
	jbd_debug(4, "orphan inode %lu will point to %d\n",
			inode->i_ino, NEXT_ORPHAN(inode));
out:
	ext4_std_error(sb, err);
	return err;
}

/*
 * ext4_orphan_del() removes an unlinked or truncated inode from the list
 * of such inodes stored on disk, because it is finally being cleaned up.
 */
int ext4_orphan_del(handle_t *handle, struct inode *inode)
{
	struct list_head *prev;
	struct ext4_inode_info *ei = EXT4_I(inode);
	struct ext4_sb_info *sbi = EXT4_SB(inode->i_sb);
	__u32 ino_next;
	struct ext4_iloc iloc;
	int err = 0;

	if (!sbi->s_journal && !(sbi->s_mount_state & EXT4_ORPHAN_FS))
		return 0;

	WARN_ON_ONCE(!(inode->i_state & (I_NEW | I_FREEING)) &&
		     !inode_is_locked(inode));
	/* Do this quick check before taking global s_orphan_lock. */
	if (list_empty(&ei->i_orphan))
		return 0;

	if (handle) {
		/* Grab inode buffer early before taking global s_orphan_lock */
		err = ext4_reserve_inode_write(handle, inode, &iloc);
	}

	mutex_lock(&sbi->s_orphan_lock);
	jbd_debug(4, "remove inode %lu from orphan list\n", inode->i_ino);

	prev = ei->i_orphan.prev;
	list_del_init(&ei->i_orphan);

	/* If we're on an error path, we may not have a valid
	 * transaction handle with which to update the orphan list on
	 * disk, but we still need to remove the inode from the linked
	 * list in memory. */
	if (!handle || err) {
		mutex_unlock(&sbi->s_orphan_lock);
		goto out_err;
	}

	ino_next = NEXT_ORPHAN(inode);
	if (prev == &sbi->s_orphan) {
		jbd_debug(4, "superblock will point to %u\n", ino_next);
		BUFFER_TRACE(sbi->s_sbh, "get_write_access");
		err = ext4_journal_get_write_access(handle, sbi->s_sbh);
		if (err) {
			mutex_unlock(&sbi->s_orphan_lock);
			goto out_brelse;
		}
		sbi->s_es->s_last_orphan = cpu_to_le32(ino_next);
		mutex_unlock(&sbi->s_orphan_lock);
		err = ext4_handle_dirty_super(handle, inode->i_sb);
	} else {
		struct ext4_iloc iloc2;
		struct inode *i_prev =
			&list_entry(prev, struct ext4_inode_info, i_orphan)->vfs_inode;

		jbd_debug(4, "orphan inode %lu will point to %u\n",
			  i_prev->i_ino, ino_next);
		err = ext4_reserve_inode_write(handle, i_prev, &iloc2);
		if (err) {
			mutex_unlock(&sbi->s_orphan_lock);
			goto out_brelse;
		}
		NEXT_ORPHAN(i_prev) = ino_next;
		err = ext4_mark_iloc_dirty(handle, i_prev, &iloc2);
		mutex_unlock(&sbi->s_orphan_lock);
	}
	if (err)
		goto out_brelse;
	NEXT_ORPHAN(inode) = 0;
	err = ext4_mark_iloc_dirty(handle, inode, &iloc);
out_err:
	ext4_std_error(inode->i_sb, err);
	return err;

out_brelse:
	brelse(iloc.bh);
	goto out_err;
}

static int ext4_rmdir(struct inode *dir, struct dentry *dentry)
{
	int retval;
	struct inode *inode;
	struct buffer_head *bh;
	struct ext4_dir_entry_2 *de;
	handle_t *handle = NULL;

	if (unlikely(ext4_forced_shutdown(EXT4_SB(dir->i_sb))))
		return -EIO;

	/* Initialize quotas before so that eventual writes go in
	 * separate transaction */
	retval = dquot_initialize(dir);
	if (retval)
		return retval;
	retval = dquot_initialize(d_inode(dentry));
	if (retval)
		return retval;

	retval = -ENOENT;
	bh = ext4_find_entry(dir, &dentry->d_name, &de, NULL);
	if (IS_ERR(bh))
		return PTR_ERR(bh);
	if (!bh)
		goto end_rmdir;

	inode = d_inode(dentry);

	retval = -EFSCORRUPTED;
	if (le32_to_cpu(de->inode) != inode->i_ino)
		goto end_rmdir;

	retval = -ENOTEMPTY;
	if (!ext4_empty_dir(inode))
		goto end_rmdir;

	handle = ext4_journal_start(dir, EXT4_HT_DIR,
				    EXT4_DATA_TRANS_BLOCKS(dir->i_sb));
	if (IS_ERR(handle)) {
		retval = PTR_ERR(handle);
		handle = NULL;
		goto end_rmdir;
	}

	if (IS_DIRSYNC(dir))
		ext4_handle_sync(handle);

	retval = ext4_delete_entry(handle, dir, de, bh);
	if (retval)
		goto end_rmdir;
	if (!EXT4_DIR_LINK_EMPTY(inode))
		ext4_warning_inode(inode,
			     "empty directory '%.*s' has too many links (%u)",
			     dentry->d_name.len, dentry->d_name.name,
			     inode->i_nlink);
	inode->i_version++;
	clear_nlink(inode);
	/* There's no need to set i_disksize: the fact that i_nlink is
	 * zero will ensure that the right thing happens during any
	 * recovery. */
	inode->i_size = 0;
	ext4_orphan_add(handle, inode);
	inode->i_ctime = dir->i_ctime = dir->i_mtime = current_time(inode);
	ext4_mark_inode_dirty(handle, inode);
	ext4_dec_count(handle, dir);
	ext4_update_dx_flag(dir);
	ext4_mark_inode_dirty(handle, dir);

#ifdef CONFIG_UNICODE
	/* VFS negative dentries are incompatible with Encoding and
	 * Case-insensitiveness. Eventually we'll want avoid
	 * invalidating the dentries here, alongside with returning the
	 * negative dentries at ext4_lookup(), when it is better
	 * supported by the VFS for the CI case.
	 */
	if (IS_CASEFOLDED(dir))
		d_invalidate(dentry);
#endif

end_rmdir:
	brelse(bh);
	if (handle)
		ext4_journal_stop(handle);
	return retval;
}

static int ext4_unlink(struct inode *dir, struct dentry *dentry)
{
	int retval;
	struct inode *inode;
	struct buffer_head *bh;
	struct ext4_dir_entry_2 *de;
	handle_t *handle = NULL;

	if (unlikely(ext4_forced_shutdown(EXT4_SB(dir->i_sb))))
		return -EIO;

	trace_ext4_unlink_enter(dir, dentry);
	/* Initialize quotas before so that eventual writes go
	 * in separate transaction */
	retval = dquot_initialize(dir);
	if (retval)
		return retval;
	retval = dquot_initialize(d_inode(dentry));
	if (retval)
		return retval;

	retval = -ENOENT;
	bh = ext4_find_entry(dir, &dentry->d_name, &de, NULL);
	if (IS_ERR(bh))
		return PTR_ERR(bh);
	if (!bh)
		goto end_unlink;

	inode = d_inode(dentry);

	retval = -EFSCORRUPTED;
	if (le32_to_cpu(de->inode) != inode->i_ino)
		goto end_unlink;

	handle = ext4_journal_start(dir, EXT4_HT_DIR,
				    EXT4_DATA_TRANS_BLOCKS(dir->i_sb));
	if (IS_ERR(handle)) {
		retval = PTR_ERR(handle);
		handle = NULL;
		goto end_unlink;
	}

	if (IS_DIRSYNC(dir))
		ext4_handle_sync(handle);

	if (inode->i_nlink == 0) {
		ext4_warning_inode(inode, "Deleting file '%.*s' with no links",
				   dentry->d_name.len, dentry->d_name.name);
		set_nlink(inode, 1);
	}
	retval = ext4_delete_entry(handle, dir, de, bh);
	if (retval)
		goto end_unlink;
	dir->i_ctime = dir->i_mtime = current_time(dir);
	ext4_update_dx_flag(dir);
	ext4_mark_inode_dirty(handle, dir);
	drop_nlink(inode);
	if (!inode->i_nlink)
		ext4_orphan_add(handle, inode);
	inode->i_ctime = current_time(inode);
	ext4_mark_inode_dirty(handle, inode);

#ifdef CONFIG_UNICODE
	/* VFS negative dentries are incompatible with Encoding and
	 * Case-insensitiveness. Eventually we'll want avoid
	 * invalidating the dentries here, alongside with returning the
	 * negative dentries at ext4_lookup(), when it is  better
	 * supported by the VFS for the CI case.
	 */
	if (IS_CASEFOLDED(dir))
		d_invalidate(dentry);
#endif

end_unlink:
	brelse(bh);
	if (handle)
		ext4_journal_stop(handle);
	trace_ext4_unlink_exit(dentry, retval);
	return retval;
}

static int ext4_symlink(struct inode *dir,
			struct dentry *dentry, const char *symname)
{
	handle_t *handle;
	struct inode *inode;
	int err, len = strlen(symname);
	int credits;
	struct fscrypt_str disk_link;

	if (unlikely(ext4_forced_shutdown(EXT4_SB(dir->i_sb))))
		return -EIO;

	err = fscrypt_prepare_symlink(dir, symname, len, dir->i_sb->s_blocksize,
				      &disk_link);
	if (err)
		return err;

	err = dquot_initialize(dir);
	if (err)
		return err;

	if ((disk_link.len > EXT4_N_BLOCKS * 4)) {
		/*
		 * For non-fast symlinks, we just allocate inode and put it on
		 * orphan list in the first transaction => we need bitmap,
		 * group descriptor, sb, inode block, quota blocks, and
		 * possibly selinux xattr blocks.
		 */
		credits = 4 + EXT4_MAXQUOTAS_INIT_BLOCKS(dir->i_sb) +
			  EXT4_XATTR_TRANS_BLOCKS;
	} else {
		/*
		 * Fast symlink. We have to add entry to directory
		 * (EXT4_DATA_TRANS_BLOCKS + EXT4_INDEX_EXTRA_TRANS_BLOCKS),
		 * allocate new inode (bitmap, group descriptor, inode block,
		 * quota blocks, sb is already counted in previous macros).
		 */
		credits = EXT4_DATA_TRANS_BLOCKS(dir->i_sb) +
			  EXT4_INDEX_EXTRA_TRANS_BLOCKS + 3;
	}

	inode = ext4_new_inode_start_handle(dir, S_IFLNK|S_IRWXUGO,
					    &dentry->d_name, 0, NULL,
					    EXT4_HT_DIR, credits);
	handle = ext4_journal_current_handle();
	if (IS_ERR(inode)) {
		if (handle)
			ext4_journal_stop(handle);
		return PTR_ERR(inode);
	}

	if (IS_ENCRYPTED(inode)) {
		err = fscrypt_encrypt_symlink(inode, symname, len, &disk_link);
		if (err)
			goto err_drop_inode;
		inode->i_op = &ext4_encrypted_symlink_inode_operations;
	}

	if ((disk_link.len > EXT4_N_BLOCKS * 4)) {
		if (!IS_ENCRYPTED(inode))
			inode->i_op = &ext4_symlink_inode_operations;
		inode_nohighmem(inode);
		ext4_set_aops(inode);
		/*
		 * We cannot call page_symlink() with transaction started
		 * because it calls into ext4_write_begin() which can wait
		 * for transaction commit if we are running out of space
		 * and thus we deadlock. So we have to stop transaction now
		 * and restart it when symlink contents is written.
		 * 
		 * To keep fs consistent in case of crash, we have to put inode
		 * to orphan list in the mean time.
		 */
		drop_nlink(inode);
		err = ext4_orphan_add(handle, inode);
		ext4_journal_stop(handle);
		handle = NULL;
		if (err)
			goto err_drop_inode;
		err = __page_symlink(inode, disk_link.name, disk_link.len, 1);
		if (err)
			goto err_drop_inode;
		/*
		 * Now inode is being linked into dir (EXT4_DATA_TRANS_BLOCKS
		 * + EXT4_INDEX_EXTRA_TRANS_BLOCKS), inode is also modified
		 */
		handle = ext4_journal_start(dir, EXT4_HT_DIR,
				EXT4_DATA_TRANS_BLOCKS(dir->i_sb) +
				EXT4_INDEX_EXTRA_TRANS_BLOCKS + 1);
		if (IS_ERR(handle)) {
			err = PTR_ERR(handle);
			handle = NULL;
			goto err_drop_inode;
		}
		set_nlink(inode, 1);
		err = ext4_orphan_del(handle, inode);
		if (err)
			goto err_drop_inode;
	} else {
		/* clear the extent format for fast symlink */
		ext4_clear_inode_flag(inode, EXT4_INODE_EXTENTS);
		if (!IS_ENCRYPTED(inode)) {
			inode->i_op = &ext4_fast_symlink_inode_operations;
			inode->i_link = (char *)&EXT4_I(inode)->i_data;
		}
		memcpy((char *)&EXT4_I(inode)->i_data, disk_link.name,
		       disk_link.len);
		inode->i_size = disk_link.len - 1;
	}
	EXT4_I(inode)->i_disksize = inode->i_size;
	err = ext4_add_nondir(handle, dentry, inode);
	if (!err && IS_DIRSYNC(dir))
		ext4_handle_sync(handle);

	if (handle)
		ext4_journal_stop(handle);
	goto out_free_encrypted_link;

err_drop_inode:
	if (handle)
		ext4_journal_stop(handle);
	clear_nlink(inode);
	unlock_new_inode(inode);
	iput(inode);
out_free_encrypted_link:
	if (disk_link.name != (unsigned char *)symname)
		kfree(disk_link.name);
	return err;
}

static int ext4_link(struct dentry *old_dentry,
		     struct inode *dir, struct dentry *dentry)
{
	handle_t *handle;
	struct inode *inode = d_inode(old_dentry);
	int err, retries = 0;

	if (inode->i_nlink >= EXT4_LINK_MAX)
		return -EMLINK;

	err = fscrypt_prepare_link(old_dentry, dir, dentry);
	if (err)
		return err;

       if ((ext4_test_inode_flag(dir, EXT4_INODE_PROJINHERIT)) &&
	   (!projid_eq(EXT4_I(dir)->i_projid,
		       EXT4_I(old_dentry->d_inode)->i_projid)))
		return -EXDEV;

	err = dquot_initialize(dir);
	if (err)
		return err;

retry:
	handle = ext4_journal_start(dir, EXT4_HT_DIR,
		(EXT4_DATA_TRANS_BLOCKS(dir->i_sb) +
		 EXT4_INDEX_EXTRA_TRANS_BLOCKS) + 1);
	if (IS_ERR(handle))
		return PTR_ERR(handle);

	if (IS_DIRSYNC(dir))
		ext4_handle_sync(handle);

	inode->i_ctime = current_time(inode);
	ext4_inc_count(handle, inode);
	ihold(inode);

	err = ext4_add_entry(handle, dentry, inode);
	if (!err) {
		ext4_mark_inode_dirty(handle, inode);
		/* this can happen only for tmpfile being
		 * linked the first time
		 */
		if (inode->i_nlink == 1)
			ext4_orphan_del(handle, inode);
		d_instantiate(dentry, inode);
	} else {
		drop_nlink(inode);
		iput(inode);
	}
	ext4_journal_stop(handle);
	if (err == -ENOSPC && ext4_should_retry_alloc(dir->i_sb, &retries))
		goto retry;
	return err;
}


/*
 * Try to find buffer head where contains the parent block.
 * It should be the inode block if it is inlined or the 1st block
 * if it is a normal dir.
 */
static struct buffer_head *ext4_get_first_dir_block(handle_t *handle,
					struct inode *inode,
					int *retval,
					struct ext4_dir_entry_2 **parent_de,
					int *inlined)
{
	struct buffer_head *bh;

	if (!ext4_has_inline_data(inode)) {
		/* The first directory block must not be a hole, so
		 * treat it as DIRENT_HTREE
		 */
		bh = ext4_read_dirblock(inode, 0, DIRENT_HTREE);
		if (IS_ERR(bh)) {
			*retval = PTR_ERR(bh);
			return NULL;
		}
		*parent_de = ext4_next_entry(
					(struct ext4_dir_entry_2 *)bh->b_data,
					inode->i_sb->s_blocksize);
		return bh;
	}

	*inlined = 1;
	return ext4_get_first_inline_block(inode, parent_de, retval);
}

struct ext4_renament {
	struct inode *dir;
	struct dentry *dentry;
	struct inode *inode;
	bool is_dir;
	int dir_nlink_delta;

	/* entry for "dentry" */
	struct buffer_head *bh;
	struct ext4_dir_entry_2 *de;
	int inlined;

	/* entry for ".." in inode if it's a directory */
	struct buffer_head *dir_bh;
	struct ext4_dir_entry_2 *parent_de;
	int dir_inlined;
};

static int ext4_rename_dir_prepare(handle_t *handle, struct ext4_renament *ent)
{
	int retval;

	ent->dir_bh = ext4_get_first_dir_block(handle, ent->inode,
					      &retval, &ent->parent_de,
					      &ent->dir_inlined);
	if (!ent->dir_bh)
		return retval;
	if (le32_to_cpu(ent->parent_de->inode) != ent->dir->i_ino)
		return -EFSCORRUPTED;
	BUFFER_TRACE(ent->dir_bh, "get_write_access");
	return ext4_journal_get_write_access(handle, ent->dir_bh);
}

static int ext4_rename_dir_finish(handle_t *handle, struct ext4_renament *ent,
				  unsigned dir_ino)
{
	int retval;

	ent->parent_de->inode = cpu_to_le32(dir_ino);
	BUFFER_TRACE(ent->dir_bh, "call ext4_handle_dirty_metadata");
	if (!ent->dir_inlined) {
		if (is_dx(ent->inode)) {
			retval = ext4_handle_dirty_dx_node(handle,
							   ent->inode,
							   ent->dir_bh);
		} else {
			retval = ext4_handle_dirty_dirent_node(handle,
							       ent->inode,
							       ent->dir_bh);
		}
	} else {
		retval = ext4_mark_inode_dirty(handle, ent->inode);
	}
	if (retval) {
		ext4_std_error(ent->dir->i_sb, retval);
		return retval;
	}
	return 0;
}

static int ext4_setent(handle_t *handle, struct ext4_renament *ent,
		       unsigned ino, unsigned file_type)
{
	int retval;

	BUFFER_TRACE(ent->bh, "get write access");
	retval = ext4_journal_get_write_access(handle, ent->bh);
	if (retval)
		return retval;
	ent->de->inode = cpu_to_le32(ino);
	if (ext4_has_feature_filetype(ent->dir->i_sb))
		ent->de->file_type = file_type;
	ent->dir->i_version++;
	ent->dir->i_ctime = ent->dir->i_mtime =
		current_time(ent->dir);
	ext4_mark_inode_dirty(handle, ent->dir);
	BUFFER_TRACE(ent->bh, "call ext4_handle_dirty_metadata");
	if (!ent->inlined) {
		retval = ext4_handle_dirty_dirent_node(handle,
						       ent->dir, ent->bh);
		if (unlikely(retval)) {
			ext4_std_error(ent->dir->i_sb, retval);
			return retval;
		}
	}
	brelse(ent->bh);
	ent->bh = NULL;

	return 0;
}

static int ext4_find_delete_entry(handle_t *handle, struct inode *dir,
				  const struct qstr *d_name)
{
	int retval = -ENOENT;
	struct buffer_head *bh;
	struct ext4_dir_entry_2 *de;

	bh = ext4_find_entry(dir, d_name, &de, NULL);
	if (IS_ERR(bh))
		return PTR_ERR(bh);
	if (bh) {
		retval = ext4_delete_entry(handle, dir, de, bh);
		brelse(bh);
	}
	return retval;
}

static void ext4_rename_delete(handle_t *handle, struct ext4_renament *ent,
			       int force_reread)
{
	int retval;
	/*
	 * ent->de could have moved from under us during htree split, so make
	 * sure that we are deleting the right entry.  We might also be pointing
	 * to a stale entry in the unused part of ent->bh so just checking inum
	 * and the name isn't enough.
	 */
	if (le32_to_cpu(ent->de->inode) != ent->inode->i_ino ||
	    ent->de->name_len != ent->dentry->d_name.len ||
	    strncmp(ent->de->name, ent->dentry->d_name.name,
		    ent->de->name_len) ||
	    force_reread) {
		retval = ext4_find_delete_entry(handle, ent->dir,
						&ent->dentry->d_name);
	} else {
		retval = ext4_delete_entry(handle, ent->dir, ent->de, ent->bh);
		if (retval == -ENOENT) {
			retval = ext4_find_delete_entry(handle, ent->dir,
							&ent->dentry->d_name);
		}
	}

	if (retval) {
		ext4_warning_inode(ent->dir,
				   "Deleting old file: nlink %d, error=%d",
				   ent->dir->i_nlink, retval);
	}
}

static void ext4_update_dir_count(handle_t *handle, struct ext4_renament *ent)
{
	if (ent->dir_nlink_delta) {
		if (ent->dir_nlink_delta == -1)
			ext4_dec_count(handle, ent->dir);
		else
			ext4_inc_count(handle, ent->dir);
		ext4_mark_inode_dirty(handle, ent->dir);
	}
}

static struct inode *ext4_whiteout_for_rename(struct ext4_renament *ent,
					      int credits, handle_t **h)
{
	struct inode *wh;
	handle_t *handle;
	int retries = 0;

	/*
	 * for inode block, sb block, group summaries,
	 * and inode bitmap
	 */
	credits += (EXT4_MAXQUOTAS_TRANS_BLOCKS(ent->dir->i_sb) +
		    EXT4_XATTR_TRANS_BLOCKS + 4);
retry:
	wh = ext4_new_inode_start_handle(ent->dir, S_IFCHR | WHITEOUT_MODE,
					 &ent->dentry->d_name, 0, NULL,
					 EXT4_HT_DIR, credits);

	handle = ext4_journal_current_handle();
	if (IS_ERR(wh)) {
		if (handle)
			ext4_journal_stop(handle);
		if (PTR_ERR(wh) == -ENOSPC &&
		    ext4_should_retry_alloc(ent->dir->i_sb, &retries))
			goto retry;
	} else {
		*h = handle;
		init_special_inode(wh, wh->i_mode, WHITEOUT_DEV);
		wh->i_op = &ext4_special_inode_operations;
	}
	return wh;
}

/*
 * Anybody can rename anything with this: the permission checks are left to the
 * higher-level routines.
 *
 * n.b.  old_{dentry,inode) refers to the source dentry/inode
 * while new_{dentry,inode) refers to the destination dentry/inode
 * This comes from rename(const char *oldpath, const char *newpath)
 */
static int ext4_rename(struct inode *old_dir, struct dentry *old_dentry,
		       struct inode *new_dir, struct dentry *new_dentry,
		       unsigned int flags)
{
	handle_t *handle = NULL;
	struct ext4_renament old = {
		.dir = old_dir,
		.dentry = old_dentry,
		.inode = d_inode(old_dentry),
	};
	struct ext4_renament new = {
		.dir = new_dir,
		.dentry = new_dentry,
		.inode = d_inode(new_dentry),
	};
	int force_reread;
	int retval;
	struct inode *whiteout = NULL;
	int credits;
	u8 old_file_type;

	if (new.inode && new.inode->i_nlink == 0) {
		EXT4_ERROR_INODE(new.inode,
				 "target of rename is already freed");
		return -EFSCORRUPTED;
	}

	if ((ext4_test_inode_flag(new_dir, EXT4_INODE_PROJINHERIT)) &&
	    (!projid_eq(EXT4_I(new_dir)->i_projid,
			EXT4_I(old_dentry->d_inode)->i_projid)))
		return -EXDEV;

	retval = dquot_initialize(old.dir);
	if (retval)
		return retval;
	retval = dquot_initialize(new.dir);
	if (retval)
		return retval;

	/* Initialize quotas before so that eventual writes go
	 * in separate transaction */
	if (new.inode) {
		retval = dquot_initialize(new.inode);
		if (retval)
			return retval;
	}

	old.bh = ext4_find_entry(old.dir, &old.dentry->d_name, &old.de, NULL);
	if (IS_ERR(old.bh))
		return PTR_ERR(old.bh);
	/*
	 *  Check for inode number is _not_ due to possible IO errors.
	 *  We might rmdir the source, keep it as pwd of some process
	 *  and merrily kill the link to whatever was created under the
	 *  same name. Goodbye sticky bit ;-<
	 */
	retval = -ENOENT;
	if (!old.bh || le32_to_cpu(old.de->inode) != old.inode->i_ino)
		goto end_rename;

	new.bh = ext4_find_entry(new.dir, &new.dentry->d_name,
				 &new.de, &new.inlined);
	if (IS_ERR(new.bh)) {
		retval = PTR_ERR(new.bh);
		new.bh = NULL;
		goto end_rename;
	}
	if (new.bh) {
		if (!new.inode) {
			brelse(new.bh);
			new.bh = NULL;
		}
	}
	if (new.inode && !test_opt(new.dir->i_sb, NO_AUTO_DA_ALLOC))
		ext4_alloc_da_blocks(old.inode);

	credits = (2 * EXT4_DATA_TRANS_BLOCKS(old.dir->i_sb) +
		   EXT4_INDEX_EXTRA_TRANS_BLOCKS + 2);
	if (!(flags & RENAME_WHITEOUT)) {
		handle = ext4_journal_start(old.dir, EXT4_HT_DIR, credits);
		if (IS_ERR(handle)) {
			retval = PTR_ERR(handle);
			handle = NULL;
			goto end_rename;
		}
	} else {
		whiteout = ext4_whiteout_for_rename(&old, credits, &handle);
		if (IS_ERR(whiteout)) {
			retval = PTR_ERR(whiteout);
			whiteout = NULL;
			goto end_rename;
		}
	}

	if (IS_DIRSYNC(old.dir) || IS_DIRSYNC(new.dir))
		ext4_handle_sync(handle);

	if (S_ISDIR(old.inode->i_mode)) {
		if (new.inode) {
			retval = -ENOTEMPTY;
			if (!ext4_empty_dir(new.inode))
				goto end_rename;
		} else {
			retval = -EMLINK;
			if (new.dir != old.dir && EXT4_DIR_LINK_MAX(new.dir))
				goto end_rename;
		}
		retval = ext4_rename_dir_prepare(handle, &old);
		if (retval)
			goto end_rename;
	}
	/*
	 * If we're renaming a file within an inline_data dir and adding or
	 * setting the new dirent causes a conversion from inline_data to
	 * extents/blockmap, we need to force the dirent delete code to
	 * re-read the directory, or else we end up trying to delete a dirent
	 * from what is now the extent tree root (or a block map).
	 */
	force_reread = (new.dir->i_ino == old.dir->i_ino &&
			ext4_test_inode_flag(new.dir, EXT4_INODE_INLINE_DATA));

	old_file_type = old.de->file_type;
	if (whiteout) {
		/*
		 * Do this before adding a new entry, so the old entry is sure
		 * to be still pointing to the valid old entry.
		 */
		retval = ext4_setent(handle, &old, whiteout->i_ino,
				     EXT4_FT_CHRDEV);
		if (retval)
			goto end_rename;
		ext4_mark_inode_dirty(handle, whiteout);
	}
	if (!new.bh) {
		retval = ext4_add_entry(handle, new.dentry, old.inode);
		if (retval)
			goto end_rename;
	} else {
		retval = ext4_setent(handle, &new,
				     old.inode->i_ino, old_file_type);
		if (retval)
			goto end_rename;
	}
	if (force_reread)
		force_reread = !ext4_test_inode_flag(new.dir,
						     EXT4_INODE_INLINE_DATA);

	/*
	 * Like most other Unix systems, set the ctime for inodes on a
	 * rename.
	 */
	old.inode->i_ctime = current_time(old.inode);
	ext4_mark_inode_dirty(handle, old.inode);

	if (!whiteout) {
		/*
		 * ok, that's it
		 */
		ext4_rename_delete(handle, &old, force_reread);
	}

	if (new.inode) {
		ext4_dec_count(handle, new.inode);
		new.inode->i_ctime = current_time(new.inode);
	}
	old.dir->i_ctime = old.dir->i_mtime = current_time(old.dir);
	ext4_update_dx_flag(old.dir);
	if (old.dir_bh) {
		retval = ext4_rename_dir_finish(handle, &old, new.dir->i_ino);
		if (retval)
			goto end_rename;

		ext4_dec_count(handle, old.dir);
		if (new.inode) {
			/* checked ext4_empty_dir above, can't have another
			 * parent, ext4_dec_count() won't work for many-linked
			 * dirs */
			clear_nlink(new.inode);
		} else {
			ext4_inc_count(handle, new.dir);
			ext4_update_dx_flag(new.dir);
			ext4_mark_inode_dirty(handle, new.dir);
		}
	}
	ext4_mark_inode_dirty(handle, old.dir);
	if (new.inode) {
		ext4_mark_inode_dirty(handle, new.inode);
		if (!new.inode->i_nlink)
			ext4_orphan_add(handle, new.inode);
	}
	retval = 0;

end_rename:
	brelse(old.dir_bh);
	brelse(old.bh);
	brelse(new.bh);
	if (whiteout) {
		if (retval)
			drop_nlink(whiteout);
		unlock_new_inode(whiteout);
		iput(whiteout);
	}
	if (handle)
		ext4_journal_stop(handle);
	return retval;
}

static int ext4_cross_rename(struct inode *old_dir, struct dentry *old_dentry,
			     struct inode *new_dir, struct dentry *new_dentry)
{
	handle_t *handle = NULL;
	struct ext4_renament old = {
		.dir = old_dir,
		.dentry = old_dentry,
		.inode = d_inode(old_dentry),
	};
	struct ext4_renament new = {
		.dir = new_dir,
		.dentry = new_dentry,
		.inode = d_inode(new_dentry),
	};
	u8 new_file_type;
	int retval;
	struct timespec ctime;

	if ((ext4_test_inode_flag(new_dir, EXT4_INODE_PROJINHERIT) &&
	     !projid_eq(EXT4_I(new_dir)->i_projid,
			EXT4_I(old_dentry->d_inode)->i_projid)) ||
	    (ext4_test_inode_flag(old_dir, EXT4_INODE_PROJINHERIT) &&
	     !projid_eq(EXT4_I(old_dir)->i_projid,
			EXT4_I(new_dentry->d_inode)->i_projid)))
		return -EXDEV;

	retval = dquot_initialize(old.dir);
	if (retval)
		return retval;
	retval = dquot_initialize(new.dir);
	if (retval)
		return retval;

	old.bh = ext4_find_entry(old.dir, &old.dentry->d_name,
				 &old.de, &old.inlined);
	if (IS_ERR(old.bh))
		return PTR_ERR(old.bh);
	/*
	 *  Check for inode number is _not_ due to possible IO errors.
	 *  We might rmdir the source, keep it as pwd of some process
	 *  and merrily kill the link to whatever was created under the
	 *  same name. Goodbye sticky bit ;-<
	 */
	retval = -ENOENT;
	if (!old.bh || le32_to_cpu(old.de->inode) != old.inode->i_ino)
		goto end_rename;

	new.bh = ext4_find_entry(new.dir, &new.dentry->d_name,
				 &new.de, &new.inlined);
	if (IS_ERR(new.bh)) {
		retval = PTR_ERR(new.bh);
		new.bh = NULL;
		goto end_rename;
	}

	/* RENAME_EXCHANGE case: old *and* new must both exist */
	if (!new.bh || le32_to_cpu(new.de->inode) != new.inode->i_ino)
		goto end_rename;

	handle = ext4_journal_start(old.dir, EXT4_HT_DIR,
		(2 * EXT4_DATA_TRANS_BLOCKS(old.dir->i_sb) +
		 2 * EXT4_INDEX_EXTRA_TRANS_BLOCKS + 2));
	if (IS_ERR(handle)) {
		retval = PTR_ERR(handle);
		handle = NULL;
		goto end_rename;
	}

	if (IS_DIRSYNC(old.dir) || IS_DIRSYNC(new.dir))
		ext4_handle_sync(handle);

	if (S_ISDIR(old.inode->i_mode)) {
		old.is_dir = true;
		retval = ext4_rename_dir_prepare(handle, &old);
		if (retval)
			goto end_rename;
	}
	if (S_ISDIR(new.inode->i_mode)) {
		new.is_dir = true;
		retval = ext4_rename_dir_prepare(handle, &new);
		if (retval)
			goto end_rename;
	}

	/*
	 * Other than the special case of overwriting a directory, parents'
	 * nlink only needs to be modified if this is a cross directory rename.
	 */
	if (old.dir != new.dir && old.is_dir != new.is_dir) {
		old.dir_nlink_delta = old.is_dir ? -1 : 1;
		new.dir_nlink_delta = -old.dir_nlink_delta;
		retval = -EMLINK;
		if ((old.dir_nlink_delta > 0 && EXT4_DIR_LINK_MAX(old.dir)) ||
		    (new.dir_nlink_delta > 0 && EXT4_DIR_LINK_MAX(new.dir)))
			goto end_rename;
	}

	new_file_type = new.de->file_type;
	retval = ext4_setent(handle, &new, old.inode->i_ino, old.de->file_type);
	if (retval)
		goto end_rename;

	retval = ext4_setent(handle, &old, new.inode->i_ino, new_file_type);
	if (retval)
		goto end_rename;

	/*
	 * Like most other Unix systems, set the ctime for inodes on a
	 * rename.
	 */
	ctime = current_time(old.inode);
	old.inode->i_ctime = ctime;
	new.inode->i_ctime = ctime;
	ext4_mark_inode_dirty(handle, old.inode);
	ext4_mark_inode_dirty(handle, new.inode);

	if (old.dir_bh) {
		retval = ext4_rename_dir_finish(handle, &old, new.dir->i_ino);
		if (retval)
			goto end_rename;
	}
	if (new.dir_bh) {
		retval = ext4_rename_dir_finish(handle, &new, old.dir->i_ino);
		if (retval)
			goto end_rename;
	}
	ext4_update_dir_count(handle, &old);
	ext4_update_dir_count(handle, &new);
	retval = 0;

end_rename:
	brelse(old.dir_bh);
	brelse(new.dir_bh);
	brelse(old.bh);
	brelse(new.bh);
	if (handle)
		ext4_journal_stop(handle);
	return retval;
}

static int ext4_rename2(struct inode *old_dir, struct dentry *old_dentry,
			struct inode *new_dir, struct dentry *new_dentry,
			unsigned int flags)
{
	int err;

	if (unlikely(ext4_forced_shutdown(EXT4_SB(old_dir->i_sb))))
		return -EIO;

	if (flags & ~(RENAME_NOREPLACE | RENAME_EXCHANGE | RENAME_WHITEOUT))
		return -EINVAL;

	err = fscrypt_prepare_rename(old_dir, old_dentry, new_dir, new_dentry,
				     flags);
	if (err)
		return err;

	if (flags & RENAME_EXCHANGE) {
		return ext4_cross_rename(old_dir, old_dentry,
					 new_dir, new_dentry);
	}

	return ext4_rename(old_dir, old_dentry, new_dir, new_dentry, flags);
}

/*
 * directories can handle most operations...
 */
const struct inode_operations ext4_dir_inode_operations = {
	.create		= ext4_create,
	.lookup		= ext4_lookup,
	.link		= ext4_link,
	.unlink		= ext4_unlink,
	.symlink	= ext4_symlink,
	.mkdir		= ext4_mkdir,
	.rmdir		= ext4_rmdir,
	.mknod		= ext4_mknod,
	.tmpfile	= ext4_tmpfile,
	.rename		= ext4_rename2,
	.setattr	= ext4_setattr,
	.getattr	= ext4_getattr,
	.listxattr	= ext4_listxattr,
	.get_acl	= ext4_get_acl,
	.set_acl	= ext4_set_acl,
	.fiemap         = ext4_fiemap,
};

const struct inode_operations ext4_special_inode_operations = {
	.setattr	= ext4_setattr,
	.getattr	= ext4_getattr,
	.listxattr	= ext4_listxattr,
	.get_acl	= ext4_get_acl,
	.set_acl	= ext4_set_acl,
};<|MERGE_RESOLUTION|>--- conflicted
+++ resolved
@@ -1676,23 +1676,11 @@
 	struct inode *inode;
 	struct ext4_dir_entry_2 *de;
 	struct buffer_head *bh;
-	int err;
-
-<<<<<<< HEAD
-	err = fscrypt_prepare_lookup(dir, dentry, flags);
-	if (err)
-		return ERR_PTR(err);
 
 	if (dentry->d_name.len > EXT4_NAME_LEN)
 		return ERR_PTR(-ENAMETOOLONG);
 
-	bh = ext4_find_entry(dir, &dentry->d_name, &de, NULL);
-=======
-	if (dentry->d_name.len > EXT4_NAME_LEN)
-		return ERR_PTR(-ENAMETOOLONG);
-
 	bh = ext4_lookup_entry(dir, dentry, &de);
->>>>>>> 234de928
 	if (IS_ERR(bh))
 		return (struct dentry *) bh;
 	inode = NULL;
