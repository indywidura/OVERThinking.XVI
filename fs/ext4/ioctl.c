// SPDX-License-Identifier: GPL-2.0
/*
 * linux/fs/ext4/ioctl.c
 *
 * Copyright (C) 1993, 1994, 1995
 * Remy Card (card@masi.ibp.fr)
 * Laboratoire MASI - Institut Blaise Pascal
 * Universite Pierre et Marie Curie (Paris VI)
 */

#include <linux/fs.h>
#include <linux/capability.h>
#include <linux/time.h>
#include <linux/compat.h>
#include <linux/mount.h>
#include <linux/file.h>
#include <linux/quotaops.h>
#include <linux/uuid.h>
#include <linux/uaccess.h>
#include <linux/delay.h>
#include "ext4_jbd2.h"
#include "ext4.h"
#include <linux/fsmap.h>
#include "fsmap.h"
#include <trace/events/ext4.h>

/**
 * Swap memory between @a and @b for @len bytes.
 *
 * @a:          pointer to first memory area
 * @b:          pointer to second memory area
 * @len:        number of bytes to swap
 *
 */
static void memswap(void *a, void *b, size_t len)
{
	unsigned char *ap, *bp;

	ap = (unsigned char *)a;
	bp = (unsigned char *)b;
	while (len-- > 0) {
		swap(*ap, *bp);
		ap++;
		bp++;
	}
}

/**
 * Swap i_data and associated attributes between @inode1 and @inode2.
 * This function is used for the primary swap between inode1 and inode2
 * and also to revert this primary swap in case of errors.
 *
 * Therefore you have to make sure, that calling this method twice
 * will revert all changes.
 *
 * @inode1:     pointer to first inode
 * @inode2:     pointer to second inode
 */
static void swap_inode_data(struct inode *inode1, struct inode *inode2)
{
	loff_t isize;
	struct ext4_inode_info *ei1;
	struct ext4_inode_info *ei2;
	unsigned long tmp;

	ei1 = EXT4_I(inode1);
	ei2 = EXT4_I(inode2);

	swap(inode1->i_flags, inode2->i_flags);
	swap(inode1->i_version, inode2->i_version);
	swap(inode1->i_blocks, inode2->i_blocks);
	swap(inode1->i_bytes, inode2->i_bytes);
	swap(inode1->i_atime, inode2->i_atime);
	swap(inode1->i_mtime, inode2->i_mtime);

	memswap(ei1->i_data, ei2->i_data, sizeof(ei1->i_data));
	tmp = ei1->i_flags & EXT4_FL_SHOULD_SWAP;
	ei1->i_flags = (ei2->i_flags & EXT4_FL_SHOULD_SWAP) |
		(ei1->i_flags & ~EXT4_FL_SHOULD_SWAP);
	ei2->i_flags = tmp | (ei2->i_flags & ~EXT4_FL_SHOULD_SWAP);
	swap(ei1->i_disksize, ei2->i_disksize);
	ext4_es_remove_extent(inode1, 0, EXT_MAX_BLOCKS);
	ext4_es_remove_extent(inode2, 0, EXT_MAX_BLOCKS);

	isize = i_size_read(inode1);
	i_size_write(inode1, i_size_read(inode2));
	i_size_write(inode2, isize);
}

/**
 * Swap the information from the given @inode and the inode
 * EXT4_BOOT_LOADER_INO. It will basically swap i_data and all other
 * important fields of the inodes.
 *
 * @sb:         the super block of the filesystem
 * @inode:      the inode to swap with EXT4_BOOT_LOADER_INO
 *
 */
static long swap_inode_boot_loader(struct super_block *sb,
				struct inode *inode)
{
	handle_t *handle;
	int err;
	struct inode *inode_bl;
	struct ext4_inode_info *ei_bl;
	struct ext4_sb_info *sbi = EXT4_SB(sb);

	if (inode->i_nlink != 1 || !S_ISREG(inode->i_mode))
		return -EINVAL;

	if (!inode_owner_or_capable(inode) || !capable(CAP_SYS_ADMIN))
		return -EPERM;

	inode_bl = ext4_iget(sb, EXT4_BOOT_LOADER_INO, EXT4_IGET_SPECIAL);
	if (IS_ERR(inode_bl))
		return PTR_ERR(inode_bl);
	ei_bl = EXT4_I(inode_bl);

	filemap_flush(inode->i_mapping);
	filemap_flush(inode_bl->i_mapping);

	/* Protect orig inodes against a truncate and make sure,
	 * that only 1 swap_inode_boot_loader is running. */
	lock_two_nondirectories(inode, inode_bl);

	truncate_inode_pages(&inode->i_data, 0);
	truncate_inode_pages(&inode_bl->i_data, 0);

	/* Wait for all existing dio workers */
	ext4_inode_block_unlocked_dio(inode);
	ext4_inode_block_unlocked_dio(inode_bl);
	inode_dio_wait(inode);
	inode_dio_wait(inode_bl);

	handle = ext4_journal_start(inode_bl, EXT4_HT_MOVE_EXTENTS, 2);
	if (IS_ERR(handle)) {
		err = -EINVAL;
		goto journal_err_out;
	}

	/* Protect extent tree against block allocations via delalloc */
	ext4_double_down_write_data_sem(inode, inode_bl);

	if (inode_bl->i_nlink == 0) {
		/* this inode has never been used as a BOOT_LOADER */
		set_nlink(inode_bl, 1);
		i_uid_write(inode_bl, 0);
		i_gid_write(inode_bl, 0);
		inode_bl->i_flags = 0;
		ei_bl->i_flags = 0;
		inode_bl->i_version = 1;
		i_size_write(inode_bl, 0);
		inode_bl->i_mode = S_IFREG;
		if (ext4_has_feature_extents(sb)) {
			ext4_set_inode_flag(inode_bl, EXT4_INODE_EXTENTS);
			ext4_ext_tree_init(handle, inode_bl);
		} else
			memset(ei_bl->i_data, 0, sizeof(ei_bl->i_data));
	}

	swap_inode_data(inode, inode_bl);

	inode->i_ctime = inode_bl->i_ctime = current_time(inode);

	spin_lock(&sbi->s_next_gen_lock);
	inode->i_generation = sbi->s_next_generation++;
	inode_bl->i_generation = sbi->s_next_generation++;
	spin_unlock(&sbi->s_next_gen_lock);

	ext4_discard_preallocations(inode);

	err = ext4_mark_inode_dirty(handle, inode);
	if (err < 0) {
		ext4_warning(inode->i_sb,
			"couldn't mark inode #%lu dirty (err %d)",
			inode->i_ino, err);
		/* Revert all changes: */
		swap_inode_data(inode, inode_bl);
	} else {
		err = ext4_mark_inode_dirty(handle, inode_bl);
		if (err < 0) {
			ext4_warning(inode_bl->i_sb,
				"couldn't mark inode #%lu dirty (err %d)",
				inode_bl->i_ino, err);
			/* Revert all changes: */
			swap_inode_data(inode, inode_bl);
			ext4_mark_inode_dirty(handle, inode);
		}
	}
	ext4_journal_stop(handle);
	ext4_double_up_write_data_sem(inode, inode_bl);

journal_err_out:
	ext4_inode_resume_unlocked_dio(inode);
	ext4_inode_resume_unlocked_dio(inode_bl);
	unlock_two_nondirectories(inode, inode_bl);
	iput(inode_bl);
	return err;
}

#ifdef CONFIG_FS_ENCRYPTION
static int uuid_is_zero(__u8 u[16])
{
	int	i;

	for (i = 0; i < 16; i++)
		if (u[i])
			return 0;
	return 1;
}
#endif

/*
 * If immutable is set and we are not clearing it, we're not allowed to change
 * anything else in the inode.  Don't error out if we're only trying to set
 * immutable on an immutable file.
 */
static int ext4_ioctl_check_immutable(struct inode *inode, __u32 new_projid,
				      unsigned int flags)
{
	struct ext4_inode_info *ei = EXT4_I(inode);
	unsigned int oldflags = ei->i_flags;

	if (!(oldflags & EXT4_IMMUTABLE_FL) || !(flags & EXT4_IMMUTABLE_FL))
		return 0;

	if ((oldflags & ~EXT4_IMMUTABLE_FL) != (flags & ~EXT4_IMMUTABLE_FL))
		return -EPERM;
	if (ext4_has_feature_project(inode->i_sb) &&
	    __kprojid_val(ei->i_projid) != new_projid)
		return -EPERM;

	return 0;
}

static int ext4_ioctl_setflags(struct inode *inode,
			       unsigned int flags)
{
	struct ext4_inode_info *ei = EXT4_I(inode);
	handle_t *handle = NULL;
	int err = -EPERM, migrate = 0;
	struct ext4_iloc iloc;
	unsigned int oldflags, mask, i;
	unsigned int jflag;
	struct super_block *sb = inode->i_sb;

	/* Is it quota file? Do not allow user to mess with it */
	if (ext4_is_quota_file(inode))
		goto flags_out;

	oldflags = ei->i_flags;

	/* The JOURNAL_DATA flag is modifiable only by root */
	jflag = flags & EXT4_JOURNAL_DATA_FL;

	/*
	 * The IMMUTABLE and APPEND_ONLY flags can only be changed by
	 * the relevant capability.
	 *
	 * This test looks nicer. Thanks to Pauline Middelink
	 */
	if ((flags ^ oldflags) & (EXT4_APPEND_FL | EXT4_IMMUTABLE_FL)) {
		if (!capable(CAP_LINUX_IMMUTABLE))
			goto flags_out;
	}

	/*
	 * The JOURNAL_DATA flag can only be changed by
	 * the relevant capability.
	 */
	if ((jflag ^ oldflags) & (EXT4_JOURNAL_DATA_FL)) {
		if (!capable(CAP_SYS_RESOURCE))
			goto flags_out;
	}
	if ((flags ^ oldflags) & EXT4_EXTENTS_FL)
		migrate = 1;

	if (flags & EXT4_EOFBLOCKS_FL) {
		/* we don't support adding EOFBLOCKS flag */
		if (!(oldflags & EXT4_EOFBLOCKS_FL)) {
			err = -EOPNOTSUPP;
			goto flags_out;
		}
	} else if (oldflags & EXT4_EOFBLOCKS_FL) {
		err = ext4_truncate(inode);
		if (err)
			goto flags_out;
	}

<<<<<<< HEAD
	/*
	 * Wait for all pending directio and then flush all the dirty pages
	 * for this file.  The flush marks all the pages readonly, so any
	 * subsequent attempt to write to the file (particularly mmap pages)
	 * will come through the filesystem and fail.
	 */
	if (S_ISREG(inode->i_mode) && !IS_IMMUTABLE(inode) &&
	    (flags & EXT4_IMMUTABLE_FL)) {
		inode_dio_wait(inode);
		err = filemap_write_and_wait(inode->i_mapping);
		if (err)
			goto flags_out;
=======
	if ((flags ^ oldflags) & EXT4_CASEFOLD_FL) {
		if (!ext4_has_feature_casefold(sb)) {
			err = -EOPNOTSUPP;
			goto flags_out;
		}

		if (!S_ISDIR(inode->i_mode)) {
			err = -ENOTDIR;
			goto flags_out;
		}

		if (!ext4_empty_dir(inode)) {
			err = -ENOTEMPTY;
			goto flags_out;
		}
>>>>>>> a327f04f
	}

	handle = ext4_journal_start(inode, EXT4_HT_INODE, 1);
	if (IS_ERR(handle)) {
		err = PTR_ERR(handle);
		goto flags_out;
	}
	if (IS_SYNC(inode))
		ext4_handle_sync(handle);
	err = ext4_reserve_inode_write(handle, inode, &iloc);
	if (err)
		goto flags_err;

	for (i = 0, mask = 1; i < 32; i++, mask <<= 1) {
		if (!(mask & EXT4_FL_USER_MODIFIABLE))
			continue;
		/* These flags get special treatment later */
		if (mask == EXT4_JOURNAL_DATA_FL || mask == EXT4_EXTENTS_FL)
			continue;
		if (mask & flags)
			ext4_set_inode_flag(inode, i);
		else
			ext4_clear_inode_flag(inode, i);
	}

	ext4_set_inode_flags(inode);
	inode->i_ctime = current_time(inode);

	err = ext4_mark_iloc_dirty(handle, inode, &iloc);
flags_err:
	ext4_journal_stop(handle);
	if (err)
		goto flags_out;

	if ((jflag ^ oldflags) & (EXT4_JOURNAL_DATA_FL)) {
		/*
		 * Changes to the journaling mode can cause unsafe changes to
		 * S_DAX if we are using the DAX mount option.
		 */
		if (test_opt(inode->i_sb, DAX)) {
			err = -EBUSY;
			goto flags_out;
		}

		err = ext4_change_inode_journal_flag(inode, jflag);
		if (err)
			goto flags_out;
	}
	if (migrate) {
		if (flags & EXT4_EXTENTS_FL)
			err = ext4_ext_migrate(inode);
		else
			err = ext4_ind_migrate(inode);
	}

flags_out:
	return err;
}

#ifdef CONFIG_QUOTA
static int ext4_ioctl_setproject(struct file *filp, __u32 projid)
{
	struct inode *inode = file_inode(filp);
	struct super_block *sb = inode->i_sb;
	struct ext4_inode_info *ei = EXT4_I(inode);
	int err, rc;
	handle_t *handle;
	kprojid_t kprojid;
	struct ext4_iloc iloc;
	struct ext4_inode *raw_inode;
	struct dquot *transfer_to[MAXQUOTAS] = { };

	if (!ext4_has_feature_project(sb)) {
		if (projid != EXT4_DEF_PROJID)
			return -EOPNOTSUPP;
		else
			return 0;
	}

	if (EXT4_INODE_SIZE(sb) <= EXT4_GOOD_OLD_INODE_SIZE)
		return -EOPNOTSUPP;

	kprojid = make_kprojid(&init_user_ns, (projid_t)projid);

	if (projid_eq(kprojid, EXT4_I(inode)->i_projid))
		return 0;

	err = -EPERM;
	/* Is it quota file? Do not allow user to mess with it */
	if (ext4_is_quota_file(inode))
		return err;

	err = ext4_get_inode_loc(inode, &iloc);
	if (err)
		return err;

	raw_inode = ext4_raw_inode(&iloc);
	if (!EXT4_FITS_IN_INODE(raw_inode, ei, i_projid)) {
		err = ext4_expand_extra_isize(inode,
					      EXT4_SB(sb)->s_want_extra_isize,
					      &iloc);
		if (err)
			return err;
	} else {
		brelse(iloc.bh);
	}

	err = dquot_initialize(inode);
	if (err)
		return err;

	handle = ext4_journal_start(inode, EXT4_HT_QUOTA,
		EXT4_QUOTA_INIT_BLOCKS(sb) +
		EXT4_QUOTA_DEL_BLOCKS(sb) + 3);
	if (IS_ERR(handle))
		return PTR_ERR(handle);

	err = ext4_reserve_inode_write(handle, inode, &iloc);
	if (err)
		goto out_stop;

	transfer_to[PRJQUOTA] = dqget(sb, make_kqid_projid(kprojid));
	if (!IS_ERR(transfer_to[PRJQUOTA])) {

		/* __dquot_transfer() calls back ext4_get_inode_usage() which
		 * counts xattr inode references.
		 */
		down_read(&EXT4_I(inode)->xattr_sem);
		err = __dquot_transfer(inode, transfer_to);
		up_read(&EXT4_I(inode)->xattr_sem);
		dqput(transfer_to[PRJQUOTA]);
		if (err)
			goto out_dirty;
	}

	EXT4_I(inode)->i_projid = kprojid;
	inode->i_ctime = current_time(inode);
out_dirty:
	rc = ext4_mark_iloc_dirty(handle, inode, &iloc);
	if (!err)
		err = rc;
out_stop:
	ext4_journal_stop(handle);
	return err;
}
#else
static int ext4_ioctl_setproject(struct file *filp, __u32 projid)
{
	if (projid != EXT4_DEF_PROJID)
		return -EOPNOTSUPP;
	return 0;
}
#endif

/* Transfer internal flags to xflags */
static inline __u32 ext4_iflags_to_xflags(unsigned long iflags)
{
	__u32 xflags = 0;

	if (iflags & EXT4_SYNC_FL)
		xflags |= FS_XFLAG_SYNC;
	if (iflags & EXT4_IMMUTABLE_FL)
		xflags |= FS_XFLAG_IMMUTABLE;
	if (iflags & EXT4_APPEND_FL)
		xflags |= FS_XFLAG_APPEND;
	if (iflags & EXT4_NODUMP_FL)
		xflags |= FS_XFLAG_NODUMP;
	if (iflags & EXT4_NOATIME_FL)
		xflags |= FS_XFLAG_NOATIME;
	if (iflags & EXT4_PROJINHERIT_FL)
		xflags |= FS_XFLAG_PROJINHERIT;
	return xflags;
}

#define EXT4_SUPPORTED_FS_XFLAGS (FS_XFLAG_SYNC | FS_XFLAG_IMMUTABLE | \
				  FS_XFLAG_APPEND | FS_XFLAG_NODUMP | \
				  FS_XFLAG_NOATIME | FS_XFLAG_PROJINHERIT)

/* Transfer xflags flags to internal */
static inline unsigned long ext4_xflags_to_iflags(__u32 xflags)
{
	unsigned long iflags = 0;

	if (xflags & FS_XFLAG_SYNC)
		iflags |= EXT4_SYNC_FL;
	if (xflags & FS_XFLAG_IMMUTABLE)
		iflags |= EXT4_IMMUTABLE_FL;
	if (xflags & FS_XFLAG_APPEND)
		iflags |= EXT4_APPEND_FL;
	if (xflags & FS_XFLAG_NODUMP)
		iflags |= EXT4_NODUMP_FL;
	if (xflags & FS_XFLAG_NOATIME)
		iflags |= EXT4_NOATIME_FL;
	if (xflags & FS_XFLAG_PROJINHERIT)
		iflags |= EXT4_PROJINHERIT_FL;

	return iflags;
}

static int ext4_shutdown(struct super_block *sb, unsigned long arg)
{
	struct ext4_sb_info *sbi = EXT4_SB(sb);
	__u32 flags;

	if (!capable(CAP_SYS_ADMIN))
		return -EPERM;

	if (get_user(flags, (__u32 __user *)arg))
		return -EFAULT;

	if (flags > EXT4_GOING_FLAGS_NOLOGFLUSH)
		return -EINVAL;

	if (ext4_forced_shutdown(sbi))
		return 0;

	ext4_msg(sb, KERN_ALERT, "shut down requested (%d)", flags);

	switch (flags) {
	case EXT4_GOING_FLAGS_DEFAULT:
		freeze_bdev(sb->s_bdev);
		set_bit(EXT4_FLAGS_SHUTDOWN, &sbi->s_ext4_flags);
		thaw_bdev(sb->s_bdev, sb);
		break;
	case EXT4_GOING_FLAGS_LOGFLUSH:
		set_bit(EXT4_FLAGS_SHUTDOWN, &sbi->s_ext4_flags);
		if (sbi->s_journal && !is_journal_aborted(sbi->s_journal)) {
			(void) ext4_force_commit(sb);
			jbd2_journal_abort(sbi->s_journal, -ESHUTDOWN);
		}
		break;
	case EXT4_GOING_FLAGS_NOLOGFLUSH:
		set_bit(EXT4_FLAGS_SHUTDOWN, &sbi->s_ext4_flags);
		if (sbi->s_journal && !is_journal_aborted(sbi->s_journal))
			jbd2_journal_abort(sbi->s_journal, -ESHUTDOWN);
		break;
	default:
		return -EINVAL;
	}
	clear_opt(sb, DISCARD);
	return 0;
}

struct getfsmap_info {
	struct super_block	*gi_sb;
	struct fsmap_head __user *gi_data;
	unsigned int		gi_idx;
	__u32			gi_last_flags;
};

static int ext4_getfsmap_format(struct ext4_fsmap *xfm, void *priv)
{
	struct getfsmap_info *info = priv;
	struct fsmap fm;

	trace_ext4_getfsmap_mapping(info->gi_sb, xfm);

	info->gi_last_flags = xfm->fmr_flags;
	ext4_fsmap_from_internal(info->gi_sb, &fm, xfm);
	if (copy_to_user(&info->gi_data->fmh_recs[info->gi_idx++], &fm,
			sizeof(struct fsmap)))
		return -EFAULT;

	return 0;
}

static int ext4_ioc_getfsmap(struct super_block *sb,
			     struct fsmap_head __user *arg)
{
	struct getfsmap_info info = {0};
	struct ext4_fsmap_head xhead = {0};
	struct fsmap_head head;
	bool aborted = false;
	int error;

	if (copy_from_user(&head, arg, sizeof(struct fsmap_head)))
		return -EFAULT;
	if (memchr_inv(head.fmh_reserved, 0, sizeof(head.fmh_reserved)) ||
	    memchr_inv(head.fmh_keys[0].fmr_reserved, 0,
		       sizeof(head.fmh_keys[0].fmr_reserved)) ||
	    memchr_inv(head.fmh_keys[1].fmr_reserved, 0,
		       sizeof(head.fmh_keys[1].fmr_reserved)))
		return -EINVAL;
	/*
	 * ext4 doesn't report file extents at all, so the only valid
	 * file offsets are the magic ones (all zeroes or all ones).
	 */
	if (head.fmh_keys[0].fmr_offset ||
	    (head.fmh_keys[1].fmr_offset != 0 &&
	     head.fmh_keys[1].fmr_offset != -1ULL))
		return -EINVAL;

	xhead.fmh_iflags = head.fmh_iflags;
	xhead.fmh_count = head.fmh_count;
	ext4_fsmap_to_internal(sb, &xhead.fmh_keys[0], &head.fmh_keys[0]);
	ext4_fsmap_to_internal(sb, &xhead.fmh_keys[1], &head.fmh_keys[1]);

	trace_ext4_getfsmap_low_key(sb, &xhead.fmh_keys[0]);
	trace_ext4_getfsmap_high_key(sb, &xhead.fmh_keys[1]);

	info.gi_sb = sb;
	info.gi_data = arg;
	error = ext4_getfsmap(sb, &xhead, ext4_getfsmap_format, &info);
	if (error == EXT4_QUERY_RANGE_ABORT) {
		error = 0;
		aborted = true;
	} else if (error)
		return error;

	/* If we didn't abort, set the "last" flag in the last fmx */
	if (!aborted && info.gi_idx) {
		info.gi_last_flags |= FMR_OF_LAST;
		if (copy_to_user(&info.gi_data->fmh_recs[info.gi_idx - 1].fmr_flags,
				 &info.gi_last_flags,
				 sizeof(info.gi_last_flags)))
			return -EFAULT;
	}

	/* copy back header */
	head.fmh_entries = xhead.fmh_entries;
	head.fmh_oflags = xhead.fmh_oflags;
	if (copy_to_user(arg, &head, sizeof(struct fsmap_head)))
		return -EFAULT;

	return 0;
}

static int ext4_ioctl_check_project(struct inode *inode, struct fsxattr *fa)
{
	/*
	 * Project Quota ID state is only allowed to change from within the init
	 * namespace. Enforce that restriction only if we are trying to change
	 * the quota ID state. Everything else is allowed in user namespaces.
	 */
	if (current_user_ns() == &init_user_ns)
		return 0;

	if (__kprojid_val(EXT4_I(inode)->i_projid) != fa->fsx_projid)
		return -EINVAL;

	if (ext4_test_inode_flag(inode, EXT4_INODE_PROJINHERIT)) {
		if (!(fa->fsx_xflags & FS_XFLAG_PROJINHERIT))
			return -EINVAL;
	} else {
		if (fa->fsx_xflags & FS_XFLAG_PROJINHERIT)
			return -EINVAL;
	}

	return 0;
}

long ext4_ioctl(struct file *filp, unsigned int cmd, unsigned long arg)
{
	struct inode *inode = file_inode(filp);
	struct super_block *sb = inode->i_sb;
	struct ext4_inode_info *ei = EXT4_I(inode);
	unsigned int flags;

	ext4_debug("cmd = %u, arg = %lu\n", cmd, arg);

	switch (cmd) {
	case FS_IOC_GETFSMAP:
		return ext4_ioc_getfsmap(sb, (void __user *)arg);
	case EXT4_IOC_GETFLAGS:
		flags = ei->i_flags & EXT4_FL_USER_VISIBLE;
		return put_user(flags, (int __user *) arg);
	case EXT4_IOC_SETFLAGS: {
		int err;

		if (!inode_owner_or_capable(inode))
			return -EACCES;

		if (get_user(flags, (int __user *) arg))
			return -EFAULT;

		if (flags & ~EXT4_FL_USER_VISIBLE)
			return -EOPNOTSUPP;
		/*
		 * chattr(1) grabs flags via GETFLAGS, modifies the result and
		 * passes that to SETFLAGS. So we cannot easily make SETFLAGS
		 * more restrictive than just silently masking off visible but
		 * not settable flags as we always did.
		 */
		flags &= EXT4_FL_USER_MODIFIABLE;
		if (ext4_mask_flags(inode->i_mode, flags) != flags)
			return -EOPNOTSUPP;

		err = mnt_want_write_file(filp);
		if (err)
			return err;

		inode_lock(inode);
		err = ext4_ioctl_check_immutable(inode,
				from_kprojid(&init_user_ns, ei->i_projid),
				flags);
		if (!err)
			err = ext4_ioctl_setflags(inode, flags);
		inode_unlock(inode);
		mnt_drop_write_file(filp);
		return err;
	}
	case EXT4_IOC_GETVERSION:
	case EXT4_IOC_GETVERSION_OLD:
		return put_user(inode->i_generation, (int __user *) arg);
	case EXT4_IOC_SETVERSION:
	case EXT4_IOC_SETVERSION_OLD: {
		handle_t *handle;
		struct ext4_iloc iloc;
		__u32 generation;
		int err;

		if (!inode_owner_or_capable(inode))
			return -EPERM;

		if (ext4_has_metadata_csum(inode->i_sb)) {
			ext4_warning(sb, "Setting inode version is not "
				     "supported with metadata_csum enabled.");
			return -ENOTTY;
		}

		err = mnt_want_write_file(filp);
		if (err)
			return err;
		if (get_user(generation, (int __user *) arg)) {
			err = -EFAULT;
			goto setversion_out;
		}

		inode_lock(inode);
		handle = ext4_journal_start(inode, EXT4_HT_INODE, 1);
		if (IS_ERR(handle)) {
			err = PTR_ERR(handle);
			goto unlock_out;
		}
		err = ext4_reserve_inode_write(handle, inode, &iloc);
		if (err == 0) {
			inode->i_ctime = current_time(inode);
			inode->i_generation = generation;
			err = ext4_mark_iloc_dirty(handle, inode, &iloc);
		}
		ext4_journal_stop(handle);

unlock_out:
		inode_unlock(inode);
setversion_out:
		mnt_drop_write_file(filp);
		return err;
	}
	case EXT4_IOC_GROUP_EXTEND: {
		ext4_fsblk_t n_blocks_count;
		int err, err2=0;

		err = ext4_resize_begin(sb);
		if (err)
			return err;

		if (get_user(n_blocks_count, (__u32 __user *)arg)) {
			err = -EFAULT;
			goto group_extend_out;
		}

		if (ext4_has_feature_bigalloc(sb)) {
			ext4_msg(sb, KERN_ERR,
				 "Online resizing not supported with bigalloc");
			err = -EOPNOTSUPP;
			goto group_extend_out;
		}

		err = mnt_want_write_file(filp);
		if (err)
			goto group_extend_out;

		err = ext4_group_extend(sb, EXT4_SB(sb)->s_es, n_blocks_count);
		if (EXT4_SB(sb)->s_journal) {
			jbd2_journal_lock_updates(EXT4_SB(sb)->s_journal);
			err2 = jbd2_journal_flush(EXT4_SB(sb)->s_journal);
			jbd2_journal_unlock_updates(EXT4_SB(sb)->s_journal);
		}
		if (err == 0)
			err = err2;
		mnt_drop_write_file(filp);
group_extend_out:
		ext4_resize_end(sb);
		return err;
	}

	case EXT4_IOC_MOVE_EXT: {
		struct move_extent me;
		struct fd donor;
		int err;

		if (!(filp->f_mode & FMODE_READ) ||
		    !(filp->f_mode & FMODE_WRITE))
			return -EBADF;

		if (copy_from_user(&me,
			(struct move_extent __user *)arg, sizeof(me)))
			return -EFAULT;
		me.moved_len = 0;

		donor = fdget(me.donor_fd);
		if (!donor.file)
			return -EBADF;

		if (!(donor.file->f_mode & FMODE_WRITE)) {
			err = -EBADF;
			goto mext_out;
		}

		if (ext4_has_feature_bigalloc(sb)) {
			ext4_msg(sb, KERN_ERR,
				 "Online defrag not supported with bigalloc");
			err = -EOPNOTSUPP;
			goto mext_out;
		} else if (IS_DAX(inode)) {
			ext4_msg(sb, KERN_ERR,
				 "Online defrag not supported with DAX");
			err = -EOPNOTSUPP;
			goto mext_out;
		}

		err = mnt_want_write_file(filp);
		if (err)
			goto mext_out;

		err = ext4_move_extents(filp, donor.file, me.orig_start,
					me.donor_start, me.len, &me.moved_len);
		mnt_drop_write_file(filp);

		if (copy_to_user((struct move_extent __user *)arg,
				 &me, sizeof(me)))
			err = -EFAULT;
mext_out:
		fdput(donor);
		return err;
	}

	case EXT4_IOC_GROUP_ADD: {
		struct ext4_new_group_data input;
		int err, err2=0;

		err = ext4_resize_begin(sb);
		if (err)
			return err;

		if (copy_from_user(&input, (struct ext4_new_group_input __user *)arg,
				sizeof(input))) {
			err = -EFAULT;
			goto group_add_out;
		}

		if (ext4_has_feature_bigalloc(sb)) {
			ext4_msg(sb, KERN_ERR,
				 "Online resizing not supported with bigalloc");
			err = -EOPNOTSUPP;
			goto group_add_out;
		}

		err = mnt_want_write_file(filp);
		if (err)
			goto group_add_out;

		err = ext4_group_add(sb, &input);
		if (EXT4_SB(sb)->s_journal) {
			jbd2_journal_lock_updates(EXT4_SB(sb)->s_journal);
			err2 = jbd2_journal_flush(EXT4_SB(sb)->s_journal);
			jbd2_journal_unlock_updates(EXT4_SB(sb)->s_journal);
		}
		if (err == 0)
			err = err2;
		mnt_drop_write_file(filp);
		if (!err && ext4_has_group_desc_csum(sb) &&
		    test_opt(sb, INIT_INODE_TABLE))
			err = ext4_register_li_request(sb, input.group);
group_add_out:
		ext4_resize_end(sb);
		return err;
	}

	case EXT4_IOC_MIGRATE:
	{
		int err;
		if (!inode_owner_or_capable(inode))
			return -EACCES;

		err = mnt_want_write_file(filp);
		if (err)
			return err;
		/*
		 * inode_mutex prevent write and truncate on the file.
		 * Read still goes through. We take i_data_sem in
		 * ext4_ext_swap_inode_data before we switch the
		 * inode format to prevent read.
		 */
		inode_lock((inode));
		err = ext4_ext_migrate(inode);
		inode_unlock((inode));
		mnt_drop_write_file(filp);
		return err;
	}

	case EXT4_IOC_ALLOC_DA_BLKS:
	{
		int err;
		if (!inode_owner_or_capable(inode))
			return -EACCES;

		err = mnt_want_write_file(filp);
		if (err)
			return err;
		err = ext4_alloc_da_blocks(inode);
		mnt_drop_write_file(filp);
		return err;
	}

	case EXT4_IOC_SWAP_BOOT:
	{
		int err;
		if (!(filp->f_mode & FMODE_WRITE))
			return -EBADF;
		err = mnt_want_write_file(filp);
		if (err)
			return err;
		err = swap_inode_boot_loader(sb, inode);
		mnt_drop_write_file(filp);
		return err;
	}

	case EXT4_IOC_RESIZE_FS: {
		ext4_fsblk_t n_blocks_count;
		int err = 0, err2 = 0;
		ext4_group_t o_group = EXT4_SB(sb)->s_groups_count;

		if (ext4_has_feature_bigalloc(sb)) {
			ext4_msg(sb, KERN_ERR,
				 "Online resizing not (yet) supported with bigalloc");
			return -EOPNOTSUPP;
		}

		if (copy_from_user(&n_blocks_count, (__u64 __user *)arg,
				   sizeof(__u64))) {
			return -EFAULT;
		}

		err = ext4_resize_begin(sb);
		if (err)
			return err;

		err = mnt_want_write_file(filp);
		if (err)
			goto resizefs_out;

		err = ext4_resize_fs(sb, n_blocks_count);
		if (EXT4_SB(sb)->s_journal) {
			jbd2_journal_lock_updates(EXT4_SB(sb)->s_journal);
			err2 = jbd2_journal_flush(EXT4_SB(sb)->s_journal);
			jbd2_journal_unlock_updates(EXT4_SB(sb)->s_journal);
		}
		if (err == 0)
			err = err2;
		mnt_drop_write_file(filp);
		if (!err && (o_group < EXT4_SB(sb)->s_groups_count) &&
		    ext4_has_group_desc_csum(sb) &&
		    test_opt(sb, INIT_INODE_TABLE))
			err = ext4_register_li_request(sb, o_group);

resizefs_out:
		ext4_resize_end(sb);
		return err;
	}

	case FITRIM:
	{
		struct request_queue *q = bdev_get_queue(sb->s_bdev);
		struct fstrim_range range;
		int ret = 0;

		if (!capable(CAP_SYS_ADMIN))
			return -EPERM;

		if (!blk_queue_discard(q))
			return -EOPNOTSUPP;

		/*
		 * We haven't replayed the journal, so we cannot use our
		 * block-bitmap-guided storage zapping commands.
		 */
		if (test_opt(sb, NOLOAD) && ext4_has_feature_journal(sb))
			return -EROFS;

		if (copy_from_user(&range, (struct fstrim_range __user *)arg,
		    sizeof(range)))
			return -EFAULT;

		range.minlen = max((unsigned int)range.minlen,
				   q->limits.discard_granularity);
		ret = ext4_trim_fs(sb, &range);
		if (ret < 0)
			return ret;

		if (copy_to_user((struct fstrim_range __user *)arg, &range,
		    sizeof(range)))
			return -EFAULT;

		return 0;
	}
	case EXT4_IOC_PRECACHE_EXTENTS:
		return ext4_ext_precache(inode);

	case EXT4_IOC_SET_ENCRYPTION_POLICY:
		if (!ext4_has_feature_encrypt(sb))
			return -EOPNOTSUPP;
		return fscrypt_ioctl_set_policy(filp, (const void __user *)arg);

	case EXT4_IOC_GET_ENCRYPTION_PWSALT: {
#ifdef CONFIG_FS_ENCRYPTION
		int err, err2;
		struct ext4_sb_info *sbi = EXT4_SB(sb);
		handle_t *handle;

		if (!ext4_has_feature_encrypt(sb))
			return -EOPNOTSUPP;
		if (uuid_is_zero(sbi->s_es->s_encrypt_pw_salt)) {
			err = mnt_want_write_file(filp);
			if (err)
				return err;
			handle = ext4_journal_start_sb(sb, EXT4_HT_MISC, 1);
			if (IS_ERR(handle)) {
				err = PTR_ERR(handle);
				goto pwsalt_err_exit;
			}
			err = ext4_journal_get_write_access(handle, sbi->s_sbh);
			if (err)
				goto pwsalt_err_journal;
			lock_buffer(sbi->s_sbh);
			generate_random_uuid(sbi->s_es->s_encrypt_pw_salt);
			ext4_superblock_csum_set(sb);
			unlock_buffer(sbi->s_sbh);
			err = ext4_handle_dirty_metadata(handle, NULL,
							 sbi->s_sbh);
		pwsalt_err_journal:
			err2 = ext4_journal_stop(handle);
			if (err2 && !err)
				err = err2;
		pwsalt_err_exit:
			mnt_drop_write_file(filp);
			if (err)
				return err;
		}
		if (copy_to_user((void __user *) arg,
				 sbi->s_es->s_encrypt_pw_salt, 16))
			return -EFAULT;
		return 0;
#else
		return -EOPNOTSUPP;
#endif
	}
	case EXT4_IOC_GET_ENCRYPTION_POLICY:
		if (!ext4_has_feature_encrypt(sb))
			return -EOPNOTSUPP;
		return fscrypt_ioctl_get_policy(filp, (void __user *)arg);

	case FS_IOC_GET_ENCRYPTION_POLICY_EX:
		if (!ext4_has_feature_encrypt(sb))
			return -EOPNOTSUPP;
		return fscrypt_ioctl_get_policy_ex(filp, (void __user *)arg);

	case FS_IOC_ADD_ENCRYPTION_KEY:
		if (!ext4_has_feature_encrypt(sb))
			return -EOPNOTSUPP;
		return fscrypt_ioctl_add_key(filp, (void __user *)arg);

	case FS_IOC_REMOVE_ENCRYPTION_KEY:
		if (!ext4_has_feature_encrypt(sb))
			return -EOPNOTSUPP;
		return fscrypt_ioctl_remove_key(filp, (void __user *)arg);

	case FS_IOC_REMOVE_ENCRYPTION_KEY_ALL_USERS:
		if (!ext4_has_feature_encrypt(sb))
			return -EOPNOTSUPP;
		return fscrypt_ioctl_remove_key_all_users(filp,
							  (void __user *)arg);
	case FS_IOC_GET_ENCRYPTION_KEY_STATUS:
		if (!ext4_has_feature_encrypt(sb))
			return -EOPNOTSUPP;
		return fscrypt_ioctl_get_key_status(filp, (void __user *)arg);

	case FS_IOC_GET_ENCRYPTION_NONCE:
		if (!ext4_has_feature_encrypt(sb))
			return -EOPNOTSUPP;
		return fscrypt_ioctl_get_nonce(filp, (void __user *)arg);

	case EXT4_IOC_FSGETXATTR:
	{
		struct fsxattr fa;

		memset(&fa, 0, sizeof(struct fsxattr));
		fa.fsx_xflags = ext4_iflags_to_xflags(ei->i_flags & EXT4_FL_USER_VISIBLE);

		if (ext4_has_feature_project(inode->i_sb)) {
			fa.fsx_projid = (__u32)from_kprojid(&init_user_ns,
				EXT4_I(inode)->i_projid);
		}

		if (copy_to_user((struct fsxattr __user *)arg,
				 &fa, sizeof(fa)))
			return -EFAULT;
		return 0;
	}
	case EXT4_IOC_FSSETXATTR:
	{
		struct fsxattr fa;
		int err;

		if (copy_from_user(&fa, (struct fsxattr __user *)arg,
				   sizeof(fa)))
			return -EFAULT;

		/* Make sure caller has proper permission */
		if (!inode_owner_or_capable(inode))
			return -EACCES;

		if (fa.fsx_xflags & ~EXT4_SUPPORTED_FS_XFLAGS)
			return -EOPNOTSUPP;

		flags = ext4_xflags_to_iflags(fa.fsx_xflags);
		if (ext4_mask_flags(inode->i_mode, flags) != flags)
			return -EOPNOTSUPP;

		err = mnt_want_write_file(filp);
		if (err)
			return err;

		inode_lock(inode);
		err = ext4_ioctl_check_project(inode, &fa);
		if (err)
			goto out;
		flags = (ei->i_flags & ~EXT4_FL_XFLAG_VISIBLE) |
			 (flags & EXT4_FL_XFLAG_VISIBLE);
		err = ext4_ioctl_check_immutable(inode, fa.fsx_projid, flags);
		if (err)
			goto out;
		err = ext4_ioctl_setflags(inode, flags);
		if (err)
			goto out;
		err = ext4_ioctl_setproject(filp, fa.fsx_projid);
out:
		inode_unlock(inode);
		mnt_drop_write_file(filp);
		return err;
	}
	case EXT4_IOC_SHUTDOWN:
		return ext4_shutdown(sb, arg);

	case FS_IOC_ENABLE_VERITY:
		if (!ext4_has_feature_verity(sb))
			return -EOPNOTSUPP;
		return fsverity_ioctl_enable(filp, (const void __user *)arg);

	case FS_IOC_MEASURE_VERITY:
		if (!ext4_has_feature_verity(sb))
			return -EOPNOTSUPP;
		return fsverity_ioctl_measure(filp, (void __user *)arg);

	case FS_IOC_READ_VERITY_METADATA:
		if (!ext4_has_feature_verity(sb))
			return -EOPNOTSUPP;
		return fsverity_ioctl_read_metadata(filp,
						    (const void __user *)arg);

	default:
		return -ENOTTY;
	}
}

#ifdef CONFIG_COMPAT
long ext4_compat_ioctl(struct file *file, unsigned int cmd, unsigned long arg)
{
	/* These are just misnamed, they actually get/put from/to user an int */
	switch (cmd) {
	case EXT4_IOC32_GETFLAGS:
		cmd = EXT4_IOC_GETFLAGS;
		break;
	case EXT4_IOC32_SETFLAGS:
		cmd = EXT4_IOC_SETFLAGS;
		break;
	case EXT4_IOC32_GETVERSION:
		cmd = EXT4_IOC_GETVERSION;
		break;
	case EXT4_IOC32_SETVERSION:
		cmd = EXT4_IOC_SETVERSION;
		break;
	case EXT4_IOC32_GROUP_EXTEND:
		cmd = EXT4_IOC_GROUP_EXTEND;
		break;
	case EXT4_IOC32_GETVERSION_OLD:
		cmd = EXT4_IOC_GETVERSION_OLD;
		break;
	case EXT4_IOC32_SETVERSION_OLD:
		cmd = EXT4_IOC_SETVERSION_OLD;
		break;
	case EXT4_IOC32_GETRSVSZ:
		cmd = EXT4_IOC_GETRSVSZ;
		break;
	case EXT4_IOC32_SETRSVSZ:
		cmd = EXT4_IOC_SETRSVSZ;
		break;
	case EXT4_IOC32_GROUP_ADD: {
		struct compat_ext4_new_group_input __user *uinput;
		struct ext4_new_group_input input;
		mm_segment_t old_fs;
		int err;

		uinput = compat_ptr(arg);
		err = get_user(input.group, &uinput->group);
		err |= get_user(input.block_bitmap, &uinput->block_bitmap);
		err |= get_user(input.inode_bitmap, &uinput->inode_bitmap);
		err |= get_user(input.inode_table, &uinput->inode_table);
		err |= get_user(input.blocks_count, &uinput->blocks_count);
		err |= get_user(input.reserved_blocks,
				&uinput->reserved_blocks);
		if (err)
			return -EFAULT;
		old_fs = get_fs();
		set_fs(KERNEL_DS);
		err = ext4_ioctl(file, EXT4_IOC_GROUP_ADD,
				 (unsigned long) &input);
		set_fs(old_fs);
		return err;
	}
	case EXT4_IOC_MOVE_EXT:
	case EXT4_IOC_RESIZE_FS:
	case EXT4_IOC_PRECACHE_EXTENTS:
	case EXT4_IOC_SET_ENCRYPTION_POLICY:
	case EXT4_IOC_GET_ENCRYPTION_PWSALT:
	case EXT4_IOC_GET_ENCRYPTION_POLICY:
	case FS_IOC_GET_ENCRYPTION_POLICY_EX:
	case FS_IOC_ADD_ENCRYPTION_KEY:
	case FS_IOC_REMOVE_ENCRYPTION_KEY:
	case FS_IOC_REMOVE_ENCRYPTION_KEY_ALL_USERS:
	case FS_IOC_GET_ENCRYPTION_KEY_STATUS:
	case FS_IOC_GET_ENCRYPTION_NONCE:
	case EXT4_IOC_SHUTDOWN:
	case FS_IOC_GETFSMAP:
	case FS_IOC_ENABLE_VERITY:
	case FS_IOC_MEASURE_VERITY:
	case FS_IOC_READ_VERITY_METADATA:
		break;
	default:
		return -ENOIOCTLCMD;
	}
	return ext4_ioctl(file, cmd, (unsigned long) compat_ptr(arg));
}
#endif<|MERGE_RESOLUTION|>--- conflicted
+++ resolved
@@ -287,7 +287,6 @@
 			goto flags_out;
 	}
 
-<<<<<<< HEAD
 	/*
 	 * Wait for all pending directio and then flush all the dirty pages
 	 * for this file.  The flush marks all the pages readonly, so any
@@ -300,7 +299,6 @@
 		err = filemap_write_and_wait(inode->i_mapping);
 		if (err)
 			goto flags_out;
-=======
 	if ((flags ^ oldflags) & EXT4_CASEFOLD_FL) {
 		if (!ext4_has_feature_casefold(sb)) {
 			err = -EOPNOTSUPP;
@@ -316,7 +314,6 @@
 			err = -ENOTEMPTY;
 			goto flags_out;
 		}
->>>>>>> a327f04f
 	}
 
 	handle = ext4_journal_start(inode, EXT4_HT_INODE, 1);
