/*
 * Copyright (C) 2007 Oracle.  All rights reserved.
 *
 * This program is free software; you can redistribute it and/or
 * modify it under the terms of the GNU General Public
 * License v2 as published by the Free Software Foundation.
 *
 * This program is distributed in the hope that it will be useful,
 * but WITHOUT ANY WARRANTY; without even the implied warranty of
 * MERCHANTABILITY or FITNESS FOR A PARTICULAR PURPOSE.  See the GNU
 * General Public License for more details.
 *
 * You should have received a copy of the GNU General Public
 * License along with this program; if not, write to the
 * Free Software Foundation, Inc., 59 Temple Place - Suite 330,
 * Boston, MA 021110-1307, USA.
 */

#include <linux/delay.h>
#include <linux/kthread.h>
#include <linux/pagemap.h>

#include "ctree.h"
#include "disk-io.h"
#include "free-space-cache.h"
#include "inode-map.h"
#include "transaction.h"

static int caching_kthread(void *data)
{
	struct btrfs_root *root = data;
	struct btrfs_fs_info *fs_info = root->fs_info;
	struct btrfs_free_space_ctl *ctl = root->free_ino_ctl;
	struct btrfs_key key;
	struct btrfs_path *path;
	struct extent_buffer *leaf;
	u64 last = (u64)-1;
	int slot;
	int ret;

	if (!btrfs_test_opt(root, INODE_MAP_CACHE))
		return 0;

	path = btrfs_alloc_path();
	if (!path)
		return -ENOMEM;

	/* Since the commit root is read-only, we can safely skip locking. */
	path->skip_locking = 1;
	path->search_commit_root = 1;
	path->reada = 2;

	key.objectid = BTRFS_FIRST_FREE_OBJECTID;
	key.offset = 0;
	key.type = BTRFS_INODE_ITEM_KEY;
again:
	/* need to make sure the commit_root doesn't disappear */
	mutex_lock(&root->fs_commit_mutex);

	ret = btrfs_search_slot(NULL, root, &key, path, 0, 0);
	if (ret < 0)
		goto out;

	while (1) {
		if (btrfs_fs_closing(fs_info))
			goto out;

		leaf = path->nodes[0];
		slot = path->slots[0];
		if (slot >= btrfs_header_nritems(leaf)) {
			ret = btrfs_next_leaf(root, path);
			if (ret < 0)
				goto out;
			else if (ret > 0)
				break;

			if (need_resched() ||
			    btrfs_transaction_in_commit(fs_info)) {
				leaf = path->nodes[0];

				if (btrfs_header_nritems(leaf) == 0) {
					WARN_ON(1);
					break;
				}

				/*
				 * Save the key so we can advances forward
				 * in the next search.
				 */
				btrfs_item_key_to_cpu(leaf, &key, 0);
				btrfs_release_path(path);
				root->cache_progress = last;
				mutex_unlock(&root->fs_commit_mutex);
				schedule_timeout(1);
				goto again;
			} else
				continue;
		}

		btrfs_item_key_to_cpu(leaf, &key, slot);

		if (key.type != BTRFS_INODE_ITEM_KEY)
			goto next;

		if (key.objectid >= root->highest_objectid)
			break;

		if (last != (u64)-1 && last + 1 != key.objectid) {
			__btrfs_add_free_space(ctl, last + 1,
					       key.objectid - last - 1);
			wake_up(&root->cache_wait);
		}

		last = key.objectid;
next:
		path->slots[0]++;
	}

	if (last < root->highest_objectid - 1) {
		__btrfs_add_free_space(ctl, last + 1,
				       root->highest_objectid - last - 1);
	}

	spin_lock(&root->cache_lock);
	root->cached = BTRFS_CACHE_FINISHED;
	spin_unlock(&root->cache_lock);

	root->cache_progress = (u64)-1;
	btrfs_unpin_free_ino(root);
out:
	wake_up(&root->cache_wait);
	mutex_unlock(&root->fs_commit_mutex);

	btrfs_free_path(path);

	return ret;
}

static void start_caching(struct btrfs_root *root)
{
	struct btrfs_free_space_ctl *ctl = root->free_ino_ctl;
	struct task_struct *tsk;
	int ret;
	u64 objectid;

	if (!btrfs_test_opt(root, INODE_MAP_CACHE))
		return;

	spin_lock(&root->cache_lock);
	if (root->cached != BTRFS_CACHE_NO) {
		spin_unlock(&root->cache_lock);
		return;
	}

	root->cached = BTRFS_CACHE_STARTED;
	spin_unlock(&root->cache_lock);

	ret = load_free_ino_cache(root->fs_info, root);
	if (ret == 1) {
		spin_lock(&root->cache_lock);
		root->cached = BTRFS_CACHE_FINISHED;
		spin_unlock(&root->cache_lock);
		return;
	}

	/*
	 * It can be quite time-consuming to fill the cache by searching
	 * through the extent tree, and this can keep ino allocation path
	 * waiting. Therefore at start we quickly find out the highest
	 * inode number and we know we can use inode numbers which fall in
	 * [highest_ino + 1, BTRFS_LAST_FREE_OBJECTID].
	 */
	ret = btrfs_find_free_objectid(root, &objectid);
	if (!ret && objectid <= BTRFS_LAST_FREE_OBJECTID) {
		__btrfs_add_free_space(ctl, objectid,
				       BTRFS_LAST_FREE_OBJECTID - objectid + 1);
	}

	tsk = kthread_run(caching_kthread, root, "btrfs-ino-cache-%llu\n",
			  root->root_key.objectid);
	BUG_ON(IS_ERR(tsk)); /* -ENOMEM */
}

int btrfs_find_free_ino(struct btrfs_root *root, u64 *objectid)
{
	if (!btrfs_test_opt(root, INODE_MAP_CACHE))
		return btrfs_find_free_objectid(root, objectid);

again:
	*objectid = btrfs_find_ino_for_alloc(root);

	if (*objectid != 0)
		return 0;

	start_caching(root);

	wait_event(root->cache_wait,
		   root->cached == BTRFS_CACHE_FINISHED ||
		   root->free_ino_ctl->free_space > 0);

	if (root->cached == BTRFS_CACHE_FINISHED &&
	    root->free_ino_ctl->free_space == 0)
		return -ENOSPC;
	else
		goto again;
}

void btrfs_return_ino(struct btrfs_root *root, u64 objectid)
{
	struct btrfs_free_space_ctl *ctl = root->free_ino_ctl;
	struct btrfs_free_space_ctl *pinned = root->free_ino_pinned;

	if (!btrfs_test_opt(root, INODE_MAP_CACHE))
		return;

again:
	if (root->cached == BTRFS_CACHE_FINISHED) {
		__btrfs_add_free_space(ctl, objectid, 1);
	} else {
		/*
		 * If we are in the process of caching free ino chunks,
		 * to avoid adding the same inode number to the free_ino
		 * tree twice due to cross transaction, we'll leave it
		 * in the pinned tree until a transaction is committed
		 * or the caching work is done.
		 */

		mutex_lock(&root->fs_commit_mutex);
		spin_lock(&root->cache_lock);
		if (root->cached == BTRFS_CACHE_FINISHED) {
			spin_unlock(&root->cache_lock);
			mutex_unlock(&root->fs_commit_mutex);
			goto again;
		}
		spin_unlock(&root->cache_lock);

		start_caching(root);

		if (objectid <= root->cache_progress ||
		    objectid > root->highest_objectid)
			__btrfs_add_free_space(ctl, objectid, 1);
		else
			__btrfs_add_free_space(pinned, objectid, 1);

		mutex_unlock(&root->fs_commit_mutex);
	}
}

/*
 * When a transaction is committed, we'll move those inode numbers which
 * are smaller than root->cache_progress from pinned tree to free_ino tree,
 * and others will just be dropped, because the commit root we were
 * searching has changed.
 *
 * Must be called with root->fs_commit_mutex held
 */
void btrfs_unpin_free_ino(struct btrfs_root *root)
{
	struct btrfs_free_space_ctl *ctl = root->free_ino_ctl;
	struct rb_root *rbroot = &root->free_ino_pinned->free_space_offset;
	struct btrfs_free_space *info;
	struct rb_node *n;
	u64 count;

	if (!btrfs_test_opt(root, INODE_MAP_CACHE))
		return;

	while (1) {
		n = rb_first(rbroot);
		if (!n)
			break;

		info = rb_entry(n, struct btrfs_free_space, offset_index);
		BUG_ON(info->bitmap); /* Logic error */

		if (info->offset > root->cache_progress)
			goto free;
		else if (info->offset + info->bytes > root->cache_progress)
			count = root->cache_progress - info->offset + 1;
		else
			count = info->bytes;

		__btrfs_add_free_space(ctl, info->offset, count);
free:
		rb_erase(&info->offset_index, rbroot);
		kfree(info);
	}
}

#define INIT_THRESHOLD	(((1024 * 32) / 2) / sizeof(struct btrfs_free_space))
#define INODES_PER_BITMAP (PAGE_CACHE_SIZE * 8)

/*
 * The goal is to keep the memory used by the free_ino tree won't
 * exceed the memory if we use bitmaps only.
 */
static void recalculate_thresholds(struct btrfs_free_space_ctl *ctl)
{
	struct btrfs_free_space *info;
	struct rb_node *n;
	int max_ino;
	int max_bitmaps;

	n = rb_last(&ctl->free_space_offset);
	if (!n) {
		ctl->extents_thresh = INIT_THRESHOLD;
		return;
	}
	info = rb_entry(n, struct btrfs_free_space, offset_index);

	/*
	 * Find the maximum inode number in the filesystem. Note we
	 * ignore the fact that this can be a bitmap, because we are
	 * not doing precise calculation.
	 */
	max_ino = info->bytes - 1;

	max_bitmaps = ALIGN(max_ino, INODES_PER_BITMAP) / INODES_PER_BITMAP;
	if (max_bitmaps <= ctl->total_bitmaps) {
		ctl->extents_thresh = 0;
		return;
	}

	ctl->extents_thresh = (max_bitmaps - ctl->total_bitmaps) *
				PAGE_CACHE_SIZE / sizeof(*info);
}

/*
 * We don't fall back to bitmap, if we are below the extents threshold
 * or this chunk of inode numbers is a big one.
 */
static bool use_bitmap(struct btrfs_free_space_ctl *ctl,
		       struct btrfs_free_space *info)
{
	if (ctl->free_extents < ctl->extents_thresh ||
	    info->bytes > INODES_PER_BITMAP / 10)
		return false;

	return true;
}

static struct btrfs_free_space_op free_ino_op = {
	.recalc_thresholds	= recalculate_thresholds,
	.use_bitmap		= use_bitmap,
};

static void pinned_recalc_thresholds(struct btrfs_free_space_ctl *ctl)
{
}

static bool pinned_use_bitmap(struct btrfs_free_space_ctl *ctl,
			      struct btrfs_free_space *info)
{
	/*
	 * We always use extents for two reasons:
	 *
	 * - The pinned tree is only used during the process of caching
	 *   work.
	 * - Make code simpler. See btrfs_unpin_free_ino().
	 */
	return false;
}

static struct btrfs_free_space_op pinned_free_ino_op = {
	.recalc_thresholds	= pinned_recalc_thresholds,
	.use_bitmap		= pinned_use_bitmap,
};

void btrfs_init_free_ino_ctl(struct btrfs_root *root)
{
	struct btrfs_free_space_ctl *ctl = root->free_ino_ctl;
	struct btrfs_free_space_ctl *pinned = root->free_ino_pinned;

	spin_lock_init(&ctl->tree_lock);
	ctl->unit = 1;
	ctl->start = 0;
	ctl->private = NULL;
	ctl->op = &free_ino_op;

	/*
	 * Initially we allow to use 16K of ram to cache chunks of
	 * inode numbers before we resort to bitmaps. This is somewhat
	 * arbitrary, but it will be adjusted in runtime.
	 */
	ctl->extents_thresh = INIT_THRESHOLD;

	spin_lock_init(&pinned->tree_lock);
	pinned->unit = 1;
	pinned->start = 0;
	pinned->private = NULL;
	pinned->extents_thresh = 0;
	pinned->op = &pinned_free_ino_op;
}

int btrfs_save_ino_cache(struct btrfs_root *root,
			 struct btrfs_trans_handle *trans)
{
	struct btrfs_free_space_ctl *ctl = root->free_ino_ctl;
	struct btrfs_path *path;
	struct inode *inode;
	struct btrfs_block_rsv *rsv;
	u64 num_bytes;
	u64 alloc_hint = 0;
	int ret;
	int prealloc;
	bool retry = false;

	/* only fs tree and subvol/snap needs ino cache */
	if (root->root_key.objectid != BTRFS_FS_TREE_OBJECTID &&
	    (root->root_key.objectid < BTRFS_FIRST_FREE_OBJECTID ||
	     root->root_key.objectid > BTRFS_LAST_FREE_OBJECTID))
		return 0;

	/* Don't save inode cache if we are deleting this root */
	if (btrfs_root_refs(&root->root_item) == 0 &&
	    root != root->fs_info->tree_root)
		return 0;

	if (!btrfs_test_opt(root, INODE_MAP_CACHE))
		return 0;

	path = btrfs_alloc_path();
	if (!path)
		return -ENOMEM;

	rsv = trans->block_rsv;
	trans->block_rsv = &root->fs_info->trans_block_rsv;

	num_bytes = trans->bytes_reserved;
	/*
	 * 1 item for inode item insertion if need
	 * 3 items for inode item update (in the worst case)
	 * 1 item for free space object
	 * 3 items for pre-allocation
	 */
	trans->bytes_reserved = btrfs_calc_trans_metadata_size(root, 8);
	ret = btrfs_block_rsv_add_noflush(root, trans->block_rsv,
					  trans->bytes_reserved);
	if (ret)
		goto out;
	trace_btrfs_space_reservation(root->fs_info, "ino_cache",
<<<<<<< HEAD
				      (u64)(unsigned long)trans,
				      trans->bytes_reserved, 1);
=======
				      trans->transid, trans->bytes_reserved, 1);
>>>>>>> e9676695
again:
	inode = lookup_free_ino_inode(root, path);
	if (IS_ERR(inode) && (PTR_ERR(inode) != -ENOENT || retry)) {
		ret = PTR_ERR(inode);
		goto out_release;
	}

	if (IS_ERR(inode)) {
		BUG_ON(retry); /* Logic error */
		retry = true;

		ret = create_free_ino_inode(root, trans, path);
		if (ret)
			goto out_release;
		goto again;
	}

	BTRFS_I(inode)->generation = 0;
	ret = btrfs_update_inode(trans, root, inode);
	if (ret) {
		btrfs_abort_transaction(trans, root, ret);
		goto out_put;
	}

	if (i_size_read(inode) > 0) {
		ret = btrfs_truncate_free_space_cache(root, trans, path, inode);
		if (ret) {
			btrfs_abort_transaction(trans, root, ret);
			goto out_put;
		}
	}

	spin_lock(&root->cache_lock);
	if (root->cached != BTRFS_CACHE_FINISHED) {
		ret = -1;
		spin_unlock(&root->cache_lock);
		goto out_put;
	}
	spin_unlock(&root->cache_lock);

	spin_lock(&ctl->tree_lock);
	prealloc = sizeof(struct btrfs_free_space) * ctl->free_extents;
	prealloc = ALIGN(prealloc, PAGE_CACHE_SIZE);
	prealloc += ctl->total_bitmaps * PAGE_CACHE_SIZE;
	spin_unlock(&ctl->tree_lock);

	/* Just to make sure we have enough space */
	prealloc += 8 * PAGE_CACHE_SIZE;

	ret = btrfs_delalloc_reserve_space(inode, prealloc);
	if (ret)
		goto out_put;

	ret = btrfs_prealloc_file_range_trans(inode, trans, 0, 0, prealloc,
					      prealloc, prealloc, &alloc_hint);
	if (ret) {
		btrfs_delalloc_release_space(inode, prealloc);
		goto out_put;
	}
	btrfs_free_reserved_data_space(inode, prealloc);

	ret = btrfs_write_out_ino_cache(root, trans, path);
out_put:
	iput(inode);
out_release:
	trace_btrfs_space_reservation(root->fs_info, "ino_cache",
<<<<<<< HEAD
				      (u64)(unsigned long)trans,
				      trans->bytes_reserved, 0);
=======
				      trans->transid, trans->bytes_reserved, 0);
>>>>>>> e9676695
	btrfs_block_rsv_release(root, trans->block_rsv, trans->bytes_reserved);
out:
	trans->block_rsv = rsv;
	trans->bytes_reserved = num_bytes;

	btrfs_free_path(path);
	return ret;
}

static int btrfs_find_highest_objectid(struct btrfs_root *root, u64 *objectid)
{
	struct btrfs_path *path;
	int ret;
	struct extent_buffer *l;
	struct btrfs_key search_key;
	struct btrfs_key found_key;
	int slot;

	path = btrfs_alloc_path();
	if (!path)
		return -ENOMEM;

	search_key.objectid = BTRFS_LAST_FREE_OBJECTID;
	search_key.type = -1;
	search_key.offset = (u64)-1;
	ret = btrfs_search_slot(NULL, root, &search_key, path, 0, 0);
	if (ret < 0)
		goto error;
	BUG_ON(ret == 0); /* Corruption */
	if (path->slots[0] > 0) {
		slot = path->slots[0] - 1;
		l = path->nodes[0];
		btrfs_item_key_to_cpu(l, &found_key, slot);
		*objectid = max_t(u64, found_key.objectid,
				  BTRFS_FIRST_FREE_OBJECTID - 1);
	} else {
		*objectid = BTRFS_FIRST_FREE_OBJECTID - 1;
	}
	ret = 0;
error:
	btrfs_free_path(path);
	return ret;
}

int btrfs_find_free_objectid(struct btrfs_root *root, u64 *objectid)
{
	int ret;
	mutex_lock(&root->objectid_mutex);

	if (unlikely(root->highest_objectid < BTRFS_FIRST_FREE_OBJECTID)) {
		ret = btrfs_find_highest_objectid(root,
						  &root->highest_objectid);
		if (ret)
			goto out;
	}

	if (unlikely(root->highest_objectid >= BTRFS_LAST_FREE_OBJECTID)) {
		ret = -ENOSPC;
		goto out;
	}

	*objectid = ++root->highest_objectid;
	ret = 0;
out:
	mutex_unlock(&root->objectid_mutex);
	return ret;
}<|MERGE_RESOLUTION|>--- conflicted
+++ resolved
@@ -439,12 +439,7 @@
 	if (ret)
 		goto out;
 	trace_btrfs_space_reservation(root->fs_info, "ino_cache",
-<<<<<<< HEAD
-				      (u64)(unsigned long)trans,
-				      trans->bytes_reserved, 1);
-=======
 				      trans->transid, trans->bytes_reserved, 1);
->>>>>>> e9676695
 again:
 	inode = lookup_free_ino_inode(root, path);
 	if (IS_ERR(inode) && (PTR_ERR(inode) != -ENOENT || retry)) {
@@ -511,12 +506,7 @@
 	iput(inode);
 out_release:
 	trace_btrfs_space_reservation(root->fs_info, "ino_cache",
-<<<<<<< HEAD
-				      (u64)(unsigned long)trans,
-				      trans->bytes_reserved, 0);
-=======
 				      trans->transid, trans->bytes_reserved, 0);
->>>>>>> e9676695
 	btrfs_block_rsv_release(root, trans->block_rsv, trans->bytes_reserved);
 out:
 	trans->block_rsv = rsv;
