// SPDX-License-Identifier: GPL-2.0
/*
 * fs/f2fs/data.c
 *
 * Copyright (c) 2012 Samsung Electronics Co., Ltd.
 *             http://www.samsung.com/
 */
#include <linux/fs.h>
#include <linux/f2fs_fs.h>
#include <linux/buffer_head.h>
#include <linux/mpage.h>
#include <linux/writeback.h>
#include <linux/backing-dev.h>
#include <linux/pagevec.h>
#include <linux/blkdev.h>
#include <linux/bio.h>
#include <linux/prefetch.h>
#include <linux/uio.h>
#include <linux/cleancache.h>
#include <linux/hie.h>
#include <linux/sched/signal.h>

#include "f2fs.h"
#include "node.h"
#include "segment.h"
#include "trace.h"
#include <trace/events/f2fs.h>
#include <trace/events/android_fs.h>

#define NUM_PREALLOC_POST_READ_CTXS	128

static struct kmem_cache *bio_post_read_ctx_cache;
static mempool_t *bio_post_read_ctx_pool;

static bool __is_cp_guaranteed(struct page *page)
{
	struct address_space *mapping = page->mapping;
	struct inode *inode;
	struct f2fs_sb_info *sbi;

	if (!mapping)
		return false;

	inode = mapping->host;
	sbi = F2FS_I_SB(inode);

	if (inode->i_ino == F2FS_META_INO(sbi) ||
			inode->i_ino ==  F2FS_NODE_INO(sbi) ||
			S_ISDIR(inode->i_mode) ||
			(S_ISREG(inode->i_mode) &&
			(f2fs_is_atomic_file(inode) || IS_NOQUOTA(inode))) ||
			is_cold_data(page))
		return true;
	return false;
}

static enum count_type __read_io_type(struct page *page)
{
	struct address_space *mapping = page->mapping;

	if (mapping) {
		struct inode *inode = mapping->host;
		struct f2fs_sb_info *sbi = F2FS_I_SB(inode);

		if (inode->i_ino == F2FS_META_INO(sbi))
			return F2FS_RD_META;

		if (inode->i_ino == F2FS_NODE_INO(sbi))
			return F2FS_RD_NODE;
	}
	return F2FS_RD_DATA;
}

/* postprocessing steps for read bios */
enum bio_post_read_step {
	STEP_INITIAL = 0,
	STEP_DECRYPT,
};

struct bio_post_read_ctx {
	struct bio *bio;
	struct work_struct work;
	unsigned int cur_step;
	unsigned int enabled_steps;
};

static void __read_end_io(struct bio *bio)
{
	struct page *page;
	struct bio_vec *bv;
	int i;

	bio_for_each_segment_all(bv, bio, i) {
		page = bv->bv_page;

		/* PG_error was set if any post_read step failed */
		if (bio->bi_status || PageError(page)) {
			ClearPageUptodate(page);
			/* will re-read again later */
			ClearPageError(page);
		} else {
			SetPageUptodate(page);
		}
		dec_page_count(F2FS_P_SB(page), __read_io_type(page));
		unlock_page(page);
	}
	if (bio->bi_private)
		mempool_free(bio->bi_private, bio_post_read_ctx_pool);
	bio_put(bio);
}

static void bio_post_read_processing(struct bio_post_read_ctx *ctx);

static void decrypt_work(struct work_struct *work)
{
	struct bio_post_read_ctx *ctx =
		container_of(work, struct bio_post_read_ctx, work);

	fscrypt_decrypt_bio(ctx->bio);

	bio_post_read_processing(ctx);
}

static void bio_post_read_processing(struct bio_post_read_ctx *ctx)
{
	switch (++ctx->cur_step) {
	case STEP_DECRYPT:
		if (ctx->enabled_steps & (1 << STEP_DECRYPT)) {
			INIT_WORK(&ctx->work, decrypt_work);
			fscrypt_enqueue_decrypt_work(&ctx->work);
			return;
		}
		ctx->cur_step++;
		/* fall-through */
	default:
		__read_end_io(ctx->bio);
	}
}

static bool f2fs_bio_post_read_required(struct bio *bio)
{
	if (bio_encrypted(bio))
		return false;

	return bio->bi_private && !bio->bi_status;
}

static void f2fs_read_end_io(struct bio *bio)
{
	if (time_to_inject(F2FS_P_SB(bio->bi_io_vec->bv_page), FAULT_READ_IO)) {
		f2fs_show_injection_info(FAULT_READ_IO);
		bio->bi_status = BLK_STS_IOERR;
	}

	if (f2fs_bio_post_read_required(bio)) {
		struct bio_post_read_ctx *ctx = bio->bi_private;

		ctx->cur_step = STEP_INITIAL;
		bio_post_read_processing(ctx);
		return;
	}

	__read_end_io(bio);
}

static void f2fs_write_end_io(struct bio *bio)
{
	struct f2fs_sb_info *sbi = bio->bi_private;
	struct bio_vec *bvec;
	int i;

	if (time_to_inject(sbi, FAULT_WRITE_IO)) {
		f2fs_show_injection_info(FAULT_WRITE_IO);
		bio->bi_status = BLK_STS_IOERR;
	}

	bio_for_each_segment_all(bvec, bio, i) {
		struct page *page = bvec->bv_page;
		enum count_type type = WB_DATA_TYPE(page);

		if (IS_DUMMY_WRITTEN_PAGE(page)) {
			set_page_private(page, (unsigned long)NULL);
			ClearPagePrivate(page);
			unlock_page(page);
			mempool_free(page, sbi->write_io_dummy);

			if (unlikely(bio->bi_status))
				f2fs_stop_checkpoint(sbi, true);
			continue;
		}

		fscrypt_pullback_bio_page(&page, true);

		if (unlikely(bio->bi_status)) {
			mapping_set_error(page->mapping, -EIO);
			if (type == F2FS_WB_CP_DATA)
				f2fs_stop_checkpoint(sbi, true);
		}

		f2fs_bug_on(sbi, page->mapping == NODE_MAPPING(sbi) &&
					page->index != nid_of_node(page));

		dec_page_count(sbi, type);
		if (f2fs_in_warm_node_list(sbi, page))
			f2fs_del_fsync_node_entry(sbi, page);
		clear_cold_data(page);
		end_page_writeback(page);
	}
	if (!get_pages(sbi, F2FS_WB_CP_DATA) &&
				wq_has_sleeper(&sbi->cp_wait))
		wake_up(&sbi->cp_wait);

	bio_put(bio);
}

/*
 * Return true, if pre_bio's bdev is same as its target device.
 */
struct block_device *f2fs_target_device(struct f2fs_sb_info *sbi,
				block_t blk_addr, struct bio *bio)
{
	struct block_device *bdev = sbi->sb->s_bdev;
	int i;

	for (i = 0; i < sbi->s_ndevs; i++) {
		if (FDEV(i).start_blk <= blk_addr &&
					FDEV(i).end_blk >= blk_addr) {
			blk_addr -= FDEV(i).start_blk;
			bdev = FDEV(i).bdev;
			break;
		}
	}
	if (bio) {
		bio_set_dev(bio, bdev);
		bio->bi_iter.bi_sector = SECTOR_FROM_BLOCK(blk_addr);
	}
	return bdev;
}

int f2fs_target_device_index(struct f2fs_sb_info *sbi, block_t blkaddr)
{
	int i;

	for (i = 0; i < sbi->s_ndevs; i++)
		if (FDEV(i).start_blk <= blkaddr && FDEV(i).end_blk >= blkaddr)
			return i;
	return 0;
}

static bool __same_bdev(struct f2fs_sb_info *sbi,
				block_t blk_addr, struct bio *bio)
{
	struct block_device *b = f2fs_target_device(sbi, blk_addr, NULL);
	return bio->bi_disk == b->bd_disk && bio->bi_partno == b->bd_partno;
}

/*
 * Low-level block read/write IO operations.
 */
static struct bio *__bio_alloc(struct f2fs_sb_info *sbi, block_t blk_addr,
				struct writeback_control *wbc,
				int npages, bool is_read,
				enum page_type type, enum temp_type temp)
{
	struct bio *bio;

	bio = f2fs_bio_alloc(sbi, npages, true);

	f2fs_target_device(sbi, blk_addr, bio);
	if (is_read) {
		bio->bi_end_io = f2fs_read_end_io;
		bio->bi_private = NULL;
	} else {
		bio->bi_end_io = f2fs_write_end_io;
		bio->bi_private = sbi;
		bio->bi_write_hint = f2fs_io_type_to_rw_hint(sbi, type, temp);
	}
	if (wbc)
		wbc_init_bio(wbc, bio);

	return bio;
}

static inline void __submit_bio(struct f2fs_sb_info *sbi,
				struct bio *bio, enum page_type type)
{
	if (!is_read_io(bio_op(bio))) {
		unsigned int start;

		if (type != DATA && type != NODE)
			goto submit_io;

		if (test_opt(sbi, LFS) && current->plug)
			blk_finish_plug(current->plug);

		start = bio->bi_iter.bi_size >> F2FS_BLKSIZE_BITS;
		start %= F2FS_IO_SIZE(sbi);

		if (start == 0)
			goto submit_io;

		/* fill dummy pages */
		for (; start < F2FS_IO_SIZE(sbi); start++) {
			struct page *page =
				mempool_alloc(sbi->write_io_dummy,
					GFP_NOIO | __GFP_ZERO | __GFP_NOFAIL);
			f2fs_bug_on(sbi, !page);

			SetPagePrivate(page);
			set_page_private(page, (unsigned long)DUMMY_WRITTEN_PAGE);
			lock_page(page);
			if (bio_add_page(bio, page, PAGE_SIZE, 0) < PAGE_SIZE)
				f2fs_bug_on(sbi, 1);
		}
		/*
		 * In the NODE case, we lose next block address chain. So, we
		 * need to do checkpoint in f2fs_sync_file.
		 */
		if (type == NODE)
			set_sbi_flag(sbi, SBI_NEED_CP);
	}
submit_io:
	if (is_read_io(bio_op(bio)))
		trace_f2fs_submit_read_bio(sbi->sb, type, bio);
	else
		trace_f2fs_submit_write_bio(sbi->sb, type, bio);
	submit_bio(bio);
}

static void __submit_merged_bio(struct f2fs_bio_info *io)
{
	struct f2fs_io_info *fio = &io->fio;

	if (!io->bio)
		return;

	bio_set_op_attrs(io->bio, fio->op, fio->op_flags);

	if (is_read_io(fio->op))
		trace_f2fs_prepare_read_bio(io->sbi->sb, fio->type, io->bio);
	else
		trace_f2fs_prepare_write_bio(io->sbi->sb, fio->type, io->bio);

	f2fs_set_bio_ctx_fio(fio, io->bio);
	__submit_bio(io->sbi, io->bio, fio->type);
	io->bio = NULL;
}

static bool __has_merged_page(struct f2fs_bio_info *io, struct inode *inode,
						struct page *page, nid_t ino)
{
	struct bio_vec *bvec;
	struct page *target;
	int i;

	if (!io->bio)
		return false;

	if (!inode && !page && !ino)
		return true;

	bio_for_each_segment_all(bvec, io->bio, i) {

		if (bvec->bv_page->mapping)
			target = bvec->bv_page;
		else
			target = fscrypt_control_page(bvec->bv_page);

		if (inode && inode == target->mapping->host)
			return true;
		if (page && page == target)
			return true;
		if (ino && ino == ino_of_node(target))
			return true;
	}

	return false;
}

static bool has_merged_page(struct f2fs_sb_info *sbi, struct inode *inode,
						struct page *page, nid_t ino,
						enum page_type type)
{
	enum page_type btype = PAGE_TYPE_OF_BIO(type);
	enum temp_type temp;
	struct f2fs_bio_info *io;
	bool ret = false;

	for (temp = HOT; temp < NR_TEMP_TYPE; temp++) {
		io = sbi->write_io[btype] + temp;

		down_read(&io->io_rwsem);
		ret = __has_merged_page(io, inode, page, ino);
		up_read(&io->io_rwsem);

		/* TODO: use HOT temp only for meta pages now. */
		if (ret || btype == META)
			break;
	}
	return ret;
}

static void __f2fs_submit_merged_write(struct f2fs_sb_info *sbi,
				enum page_type type, enum temp_type temp)
{
	enum page_type btype = PAGE_TYPE_OF_BIO(type);
	struct f2fs_bio_info *io = sbi->write_io[btype] + temp;

	down_write(&io->io_rwsem);

	/* change META to META_FLUSH in the checkpoint procedure */
	if (type >= META_FLUSH) {
		io->fio.type = META_FLUSH;
		io->fio.op = REQ_OP_WRITE;
		io->fio.op_flags = REQ_META | REQ_PRIO | REQ_SYNC;
		if (!test_opt(sbi, NOBARRIER))
			io->fio.op_flags |= REQ_PREFLUSH | REQ_FUA;
	}
	__submit_merged_bio(io);
	up_write(&io->io_rwsem);
}

static void __submit_merged_write_cond(struct f2fs_sb_info *sbi,
				struct inode *inode, struct page *page,
				nid_t ino, enum page_type type, bool force)
{
	enum temp_type temp;

	if (!force && !has_merged_page(sbi, inode, page, ino, type))
		return;

	for (temp = HOT; temp < NR_TEMP_TYPE; temp++) {

		__f2fs_submit_merged_write(sbi, type, temp);

		/* TODO: use HOT temp only for meta pages now. */
		if (type >= META)
			break;
	}
}

void f2fs_submit_merged_write(struct f2fs_sb_info *sbi, enum page_type type)
{
	__submit_merged_write_cond(sbi, NULL, 0, 0, type, true);
}

void f2fs_submit_merged_write_cond(struct f2fs_sb_info *sbi,
				struct inode *inode, struct page *page,
				nid_t ino, enum page_type type)
{
	__submit_merged_write_cond(sbi, inode, page, ino, type, false);
}

void f2fs_flush_merged_writes(struct f2fs_sb_info *sbi)
{
	f2fs_submit_merged_write(sbi, DATA);
	f2fs_submit_merged_write(sbi, NODE);
	f2fs_submit_merged_write(sbi, META);
}

/*
 * Fill the locked page with data located in the block address.
 * A caller needs to unlock the page on failure.
 */
int f2fs_submit_page_bio(struct f2fs_io_info *fio)
{
	struct bio *bio;
	struct page *page = fio->encrypted_page ?
			fio->encrypted_page : fio->page;

	if (!f2fs_is_valid_blkaddr(fio->sbi, fio->new_blkaddr,
			__is_meta_io(fio) ? META_GENERIC : DATA_GENERIC))
		return -EFAULT;

	trace_f2fs_submit_page_bio(page, fio);
	f2fs_trace_ios(fio, 0);

	/* Allocate a new bio */
	bio = __bio_alloc(fio->sbi, fio->new_blkaddr, fio->io_wbc,
				1, is_read_io(fio->op), fio->type, fio->temp);

	if (bio_add_page(bio, page, PAGE_SIZE, 0) < PAGE_SIZE) {
		bio_put(bio);
		return -EFAULT;
	}

	if (fio->io_wbc && !is_read_io(fio->op))
		wbc_account_io(fio->io_wbc, page, PAGE_SIZE);

	bio_set_op_attrs(bio, fio->op, fio->op_flags);

<<<<<<< HEAD
	f2fs_set_bio_ctx_fio(fio, bio);
	__submit_bio(fio->sbi, bio, fio->type);
=======
	inc_page_count(fio->sbi, is_read_io(fio->op) ?
			__read_io_type(page): WB_DATA_TYPE(fio->page));
>>>>>>> 494c2659

	__submit_bio(fio->sbi, bio, fio->type);
	return 0;
}

#ifdef CONFIG_F2FS_FS_ENCRYPTION
static int f2fs_crypt_bio_not_mergeable(struct bio *bio, struct page *nxt)
{
	struct address_space *bio_mapping;
	struct address_space *nxt_mapping;
	struct page *p;

	if (!hie_is_ready() || !bio || !nxt)
		return 0;

	p = bio_page(bio);

	if (!p)
		return 0;

	bio_mapping = page_mapping(p);
	nxt_mapping = page_mapping(nxt);

	if (bio_mapping && nxt_mapping) {
		if (!bio_mapping->host || !nxt_mapping->host)
			return 0;

		/* both not hw encrypted => don't care */
		if (!fscrypt_is_hw_encrypt(bio_mapping->host) &&
		    !fscrypt_is_hw_encrypt(nxt_mapping->host))
			return 0;

		/* different file => don't merge */
		if (bio_mapping->host->i_ino != nxt_mapping->host->i_ino)
			return 1;

		/* discontiguous page index => don't merge */
		if ((p->index + bio_segments(bio)) != (nxt->index))
			return 1;
	}

	return 0;
}
#else
static int f2fs_crypt_bio_not_mergeable(struct bio *bio struct page *nxt)
{
	return 0;
}
#endif

int f2fs_submit_page_write(struct f2fs_io_info *fio)
{
	struct f2fs_sb_info *sbi = fio->sbi;
	enum page_type btype = PAGE_TYPE_OF_BIO(fio->type);
	struct f2fs_bio_info *io = sbi->write_io[btype] + fio->temp;
	struct page *bio_page;

	f2fs_bug_on(sbi, is_read_io(fio->op));

	down_write(&io->io_rwsem);
next:
	if (fio->in_list) {
		spin_lock(&io->io_lock);
		if (list_empty(&io->io_list)) {
			spin_unlock(&io->io_lock);
			goto out;
		}
		fio = list_first_entry(&io->io_list,
						struct f2fs_io_info, list);
		list_del(&fio->list);
		spin_unlock(&io->io_lock);
	}

	if (__is_valid_data_blkaddr(fio->old_blkaddr))
		verify_block_addr(fio, fio->old_blkaddr);
	verify_block_addr(fio, fio->new_blkaddr);

	bio_page = fio->encrypted_page ? fio->encrypted_page : fio->page;

	/* set submitted = true as a return value */
	fio->submitted = true;

	inc_page_count(sbi, WB_DATA_TYPE(bio_page));

	if (io->bio && (io->last_block_in_bio != fio->new_blkaddr - 1 ||
	    (io->fio.op != fio->op || io->fio.op_flags != fio->op_flags) ||
			!__same_bdev(sbi, fio->new_blkaddr, io->bio)))
		__submit_merged_bio(io);

	if (f2fs_crypt_bio_not_mergeable(io->bio, bio_page))
		__submit_merged_bio(io);

alloc_new:
	if (io->bio == NULL) {
		if ((fio->type == DATA || fio->type == NODE) &&
				fio->new_blkaddr & F2FS_IO_SIZE_MASK(sbi)) {
			dec_page_count(sbi, WB_DATA_TYPE(bio_page));
			fio->retry = true;
			goto skip;
		}
		io->bio = __bio_alloc(sbi, fio->new_blkaddr, fio->io_wbc,
						BIO_MAX_PAGES, false,
						fio->type, fio->temp);
		io->fio = *fio;
	}

	if (bio_add_page(io->bio, bio_page, PAGE_SIZE, 0) < PAGE_SIZE) {
		__submit_merged_bio(io);
		goto alloc_new;
	}

	if (fio->io_wbc)
		wbc_account_io(fio->io_wbc, bio_page, PAGE_SIZE);

	io->last_block_in_bio = fio->new_blkaddr;
	f2fs_trace_ios(fio, 0);

	trace_f2fs_submit_page_write(fio->page, fio);
skip:
	if (fio->in_list)
		goto next;
out:
	if (is_sbi_flag_set(sbi, SBI_IS_SHUTDOWN) ||
				f2fs_is_checkpoint_ready(sbi))
		__submit_merged_bio(io);
	up_write(&io->io_rwsem);
}

static struct bio *f2fs_grab_read_bio(struct inode *inode, block_t blkaddr,
					unsigned nr_pages, unsigned op_flag)
{
	struct f2fs_sb_info *sbi = F2FS_I_SB(inode);
	struct bio *bio;
	struct bio_post_read_ctx *ctx;
	unsigned int post_read_steps = 0;

	if (!f2fs_is_valid_blkaddr(sbi, blkaddr, DATA_GENERIC))
		return ERR_PTR(-EFAULT);

	bio = f2fs_bio_alloc(sbi, min_t(int, nr_pages, BIO_MAX_PAGES), false);
	if (!bio)
		return ERR_PTR(-ENOMEM);
	f2fs_target_device(sbi, blkaddr, bio);
	bio->bi_end_io = f2fs_read_end_io;
	bio_set_op_attrs(bio, REQ_OP_READ, op_flag);

	if (fscrypt_is_hw_encrypt(inode)) {
		f2fs_wait_on_block_writeback(sbi, blkaddr);
		return bio;
	}

	if (f2fs_encrypted_file(inode))
		post_read_steps |= 1 << STEP_DECRYPT;
	if (post_read_steps) {
		ctx = mempool_alloc(bio_post_read_ctx_pool, GFP_NOFS);
		if (!ctx) {
			bio_put(bio);
			return ERR_PTR(-ENOMEM);
		}
		ctx->bio = bio;
		ctx->enabled_steps = post_read_steps;
		bio->bi_private = ctx;
	}

	return bio;
}

/* This can handle encryption stuffs */
static int f2fs_submit_page_read(struct inode *inode, struct page *page,
							block_t blkaddr)
{
	struct bio *bio = f2fs_grab_read_bio(inode, blkaddr, 1, 0);

	if (IS_ERR(bio))
		return PTR_ERR(bio);

	/* wait for GCed page writeback via META_MAPPING */
	f2fs_wait_on_block_writeback(inode, blkaddr);

	if (bio_add_page(bio, page, PAGE_SIZE, 0) < PAGE_SIZE) {
		bio_put(bio);
		return -EFAULT;
	}
<<<<<<< HEAD

	f2fs_set_bio_ctx(inode, bio);
=======
	ClearPageError(page);
	inc_page_count(F2FS_I_SB(inode), F2FS_RD_DATA);
>>>>>>> 494c2659
	__submit_bio(F2FS_I_SB(inode), bio, DATA);
	return 0;
}

static void __set_data_blkaddr(struct dnode_of_data *dn)
{
	struct f2fs_node *rn = F2FS_NODE(dn->node_page);
	__le32 *addr_array;
	int base = 0;

	if (IS_INODE(dn->node_page) && f2fs_has_extra_attr(dn->inode))
		base = get_extra_isize(dn->inode);

	/* Get physical address of data block */
	addr_array = blkaddr_in_node(rn);
	addr_array[base + dn->ofs_in_node] = cpu_to_le32(dn->data_blkaddr);
}

/*
 * Lock ordering for the change of data block address:
 * ->data_page
 *  ->node_page
 *    update block addresses in the node page
 */
void f2fs_set_data_blkaddr(struct dnode_of_data *dn)
{
	f2fs_wait_on_page_writeback(dn->node_page, NODE, true);
	__set_data_blkaddr(dn);
	if (set_page_dirty(dn->node_page))
		dn->node_changed = true;
}

void f2fs_update_data_blkaddr(struct dnode_of_data *dn, block_t blkaddr)
{
	dn->data_blkaddr = blkaddr;
	f2fs_set_data_blkaddr(dn);
	f2fs_update_extent_cache(dn);
}

/* dn->ofs_in_node will be returned with up-to-date last block pointer */
int f2fs_reserve_new_blocks(struct dnode_of_data *dn, blkcnt_t count)
{
	struct f2fs_sb_info *sbi = F2FS_I_SB(dn->inode);
	int err;

	if (!count)
		return 0;

	if (unlikely(is_inode_flag_set(dn->inode, FI_NO_ALLOC)))
		return -EPERM;
	if (unlikely((err = inc_valid_block_count(sbi, dn->inode, &count))))
		return err;

	trace_f2fs_reserve_new_blocks(dn->inode, dn->nid,
						dn->ofs_in_node, count);

	f2fs_wait_on_page_writeback(dn->node_page, NODE, true);

	for (; count > 0; dn->ofs_in_node++) {
		block_t blkaddr = datablock_addr(dn->inode,
					dn->node_page, dn->ofs_in_node);
		if (blkaddr == NULL_ADDR) {
			dn->data_blkaddr = NEW_ADDR;
			__set_data_blkaddr(dn);
			count--;
		}
	}

	if (set_page_dirty(dn->node_page))
		dn->node_changed = true;
	return 0;
}

/* Should keep dn->ofs_in_node unchanged */
int f2fs_reserve_new_block(struct dnode_of_data *dn)
{
	unsigned int ofs_in_node = dn->ofs_in_node;
	int ret;

	ret = f2fs_reserve_new_blocks(dn, 1);
	dn->ofs_in_node = ofs_in_node;
	return ret;
}

int f2fs_reserve_block(struct dnode_of_data *dn, pgoff_t index)
{
	bool need_put = dn->inode_page ? false : true;
	int err;

	err = f2fs_get_dnode_of_data(dn, index, ALLOC_NODE);
	if (err)
		return err;

	if (dn->data_blkaddr == NULL_ADDR)
		err = f2fs_reserve_new_block(dn);
	if (err || need_put)
		f2fs_put_dnode(dn);
	return err;
}

int f2fs_get_block(struct dnode_of_data *dn, pgoff_t index)
{
	struct extent_info ei  = {0,0,0};
	struct inode *inode = dn->inode;

	if (f2fs_lookup_extent_cache(inode, index, &ei)) {
		dn->data_blkaddr = ei.blk + index - ei.fofs;
		return 0;
	}

	return f2fs_reserve_block(dn, index);
}

struct page *f2fs_get_read_data_page(struct inode *inode, pgoff_t index,
						int op_flags, bool for_write)
{
	struct address_space *mapping = inode->i_mapping;
	struct dnode_of_data dn;
	struct page *page;
	struct extent_info ei = {0,0,0};
	int err;

	page = f2fs_grab_cache_page(mapping, index, for_write);
	if (!page)
		return ERR_PTR(-ENOMEM);

	if (f2fs_lookup_extent_cache(inode, index, &ei)) {
		dn.data_blkaddr = ei.blk + index - ei.fofs;
		goto got_it;
	}

	set_new_dnode(&dn, inode, NULL, NULL, 0);
	err = f2fs_get_dnode_of_data(&dn, index, LOOKUP_NODE);
	if (err)
		goto put_err;
	f2fs_put_dnode(&dn);

	if (unlikely(dn.data_blkaddr == NULL_ADDR)) {
		err = -ENOENT;
		goto put_err;
	}
got_it:
	if (PageUptodate(page)) {
		unlock_page(page);
		return page;
	}

	/*
	 * A new dentry page is allocated but not able to be written, since its
	 * new inode page couldn't be allocated due to -ENOSPC.
	 * In such the case, its blkaddr can be remained as NEW_ADDR.
	 * see, f2fs_add_link -> f2fs_get_new_data_page ->
	 * f2fs_init_inode_metadata.
	 */
	if (dn.data_blkaddr == NEW_ADDR) {
		zero_user_segment(page, 0, PAGE_SIZE);
		if (!PageUptodate(page))
			SetPageUptodate(page);
		unlock_page(page);
		return page;
	}

	err = f2fs_submit_page_read(inode, page, dn.data_blkaddr);
	if (err)
		goto put_err;
	return page;

put_err:
	f2fs_put_page(page, 1);
	return ERR_PTR(err);
}

struct page *f2fs_find_data_page(struct inode *inode, pgoff_t index)
{
	struct address_space *mapping = inode->i_mapping;
	struct page *page;

	page = find_get_page(mapping, index);
	if (page && PageUptodate(page))
		return page;
	f2fs_put_page(page, 0);

	page = f2fs_get_read_data_page(inode, index, 0, false);
	if (IS_ERR(page))
		return page;

	if (PageUptodate(page))
		return page;

	wait_on_page_locked(page);
	if (unlikely(!PageUptodate(page))) {
		f2fs_put_page(page, 0);
		return ERR_PTR(-EIO);
	}
	return page;
}

/*
 * If it tries to access a hole, return an error.
 * Because, the callers, functions in dir.c and GC, should be able to know
 * whether this page exists or not.
 */
struct page *f2fs_get_lock_data_page(struct inode *inode, pgoff_t index,
							bool for_write)
{
	struct address_space *mapping = inode->i_mapping;
	struct page *page;
repeat:
	page = f2fs_get_read_data_page(inode, index, 0, for_write);
	if (IS_ERR(page))
		return page;

	/* wait for read completion */
	lock_page(page);
	if (unlikely(page->mapping != mapping)) {
		f2fs_put_page(page, 1);
		goto repeat;
	}
	if (unlikely(!PageUptodate(page))) {
		f2fs_put_page(page, 1);
		return ERR_PTR(-EIO);
	}
	return page;
}

/*
 * Caller ensures that this data page is never allocated.
 * A new zero-filled data page is allocated in the page cache.
 *
 * Also, caller should grab and release a rwsem by calling f2fs_lock_op() and
 * f2fs_unlock_op().
 * Note that, ipage is set only by make_empty_dir, and if any error occur,
 * ipage should be released by this function.
 */
struct page *f2fs_get_new_data_page(struct inode *inode,
		struct page *ipage, pgoff_t index, bool new_i_size)
{
	struct address_space *mapping = inode->i_mapping;
	struct page *page;
	struct dnode_of_data dn;
	int err;

	page = f2fs_grab_cache_page(mapping, index, true);
	if (!page) {
		/*
		 * before exiting, we should make sure ipage will be released
		 * if any error occur.
		 */
		f2fs_put_page(ipage, 1);
		return ERR_PTR(-ENOMEM);
	}

	set_new_dnode(&dn, inode, ipage, NULL, 0);
	err = f2fs_reserve_block(&dn, index);
	if (err) {
		f2fs_put_page(page, 1);
		return ERR_PTR(err);
	}
	if (!ipage)
		f2fs_put_dnode(&dn);

	if (PageUptodate(page))
		goto got_it;

	if (dn.data_blkaddr == NEW_ADDR) {
		zero_user_segment(page, 0, PAGE_SIZE);
		if (!PageUptodate(page))
			SetPageUptodate(page);
	} else {
		f2fs_put_page(page, 1);

		/* if ipage exists, blkaddr should be NEW_ADDR */
		f2fs_bug_on(F2FS_I_SB(inode), ipage);
		page = f2fs_get_lock_data_page(inode, index, true);
		if (IS_ERR(page))
			return page;
	}
got_it:
	if (new_i_size && i_size_read(inode) <
				((loff_t)(index + 1) << PAGE_SHIFT))
		f2fs_i_size_write(inode, ((loff_t)(index + 1) << PAGE_SHIFT));
	return page;
}

static int __allocate_data_block(struct dnode_of_data *dn, int seg_type)
{
	struct f2fs_sb_info *sbi = F2FS_I_SB(dn->inode);
	struct f2fs_summary sum;
	struct node_info ni;
	block_t old_blkaddr;
	blkcnt_t count = 1;
	int err;

	if (unlikely(is_inode_flag_set(dn->inode, FI_NO_ALLOC)))
		return -EPERM;

	err = f2fs_get_node_info(sbi, dn->nid, &ni);
	if (err)
		return err;

	dn->data_blkaddr = datablock_addr(dn->inode,
				dn->node_page, dn->ofs_in_node);
	if (dn->data_blkaddr != NULL_ADDR)
		goto alloc;

	if (unlikely((err = inc_valid_block_count(sbi, dn->inode, &count))))
		return err;

alloc:
	set_summary(&sum, dn->nid, dn->ofs_in_node, ni.version);
	old_blkaddr = dn->data_blkaddr;
	f2fs_allocate_data_block(sbi, NULL, old_blkaddr, &dn->data_blkaddr,
					&sum, seg_type, NULL, false);
	if (GET_SEGNO(sbi, old_blkaddr) != NULL_SEGNO)
		invalidate_mapping_pages(META_MAPPING(sbi),
					old_blkaddr, old_blkaddr);
	f2fs_set_data_blkaddr(dn);

	/*
	 * i_size will be updated by direct_IO. Otherwise, we'll get stale
	 * data from unwritten block via dio_read.
	 */
	return 0;
}

int f2fs_preallocate_blocks(struct kiocb *iocb, struct iov_iter *from)
{
	struct inode *inode = file_inode(iocb->ki_filp);
	struct f2fs_map_blocks map;
	int flag;
	int err = 0;
	bool direct_io = iocb->ki_flags & IOCB_DIRECT;

	/* convert inline data for Direct I/O*/
	if (direct_io) {
		err = f2fs_convert_inline_inode(inode);
		if (err)
			return err;
	}

	if (is_inode_flag_set(inode, FI_NO_PREALLOC))
		return 0;

	map.m_lblk = F2FS_BLK_ALIGN(iocb->ki_pos);
	map.m_len = F2FS_BYTES_TO_BLK(iocb->ki_pos + iov_iter_count(from));
	if (map.m_len > map.m_lblk)
		map.m_len -= map.m_lblk;
	else
		map.m_len = 0;

	map.m_next_pgofs = NULL;
	map.m_next_extent = NULL;
	map.m_seg_type = NO_CHECK_TYPE;

	if (direct_io) {
		map.m_seg_type = f2fs_rw_hint_to_seg_type(iocb->ki_hint);
		flag = f2fs_force_buffered_io(inode, iocb, from) ?
					F2FS_GET_BLOCK_PRE_AIO :
					F2FS_GET_BLOCK_PRE_DIO;
		goto map_blocks;
	}
	if (iocb->ki_pos + iov_iter_count(from) > MAX_INLINE_DATA(inode)) {
		err = f2fs_convert_inline_inode(inode);
		if (err)
			return err;
	}
	if (f2fs_has_inline_data(inode))
		return err;

	flag = F2FS_GET_BLOCK_PRE_AIO;

map_blocks:
	err = f2fs_map_blocks(inode, &map, 1, flag);
	if (map.m_len > 0 && err == -ENOSPC) {
		if (!direct_io)
			set_inode_flag(inode, FI_NO_PREALLOC);
		err = 0;
	}
	return err;
}

void __do_map_lock(struct f2fs_sb_info *sbi, int flag, bool lock)
{
	if (flag == F2FS_GET_BLOCK_PRE_AIO) {
		if (lock)
			down_read(&sbi->node_change);
		else
			up_read(&sbi->node_change);
	} else {
		if (lock)
			f2fs_lock_op(sbi);
		else
			f2fs_unlock_op(sbi);
	}
}

/*
 * f2fs_map_blocks() now supported readahead/bmap/rw direct_IO with
 * f2fs_map_blocks structure.
 * If original data blocks are allocated, then give them to blockdev.
 * Otherwise,
 *     a. preallocate requested block addresses
 *     b. do not use extent cache for better performance
 *     c. give the block addresses to blockdev
 */
int f2fs_map_blocks(struct inode *inode, struct f2fs_map_blocks *map,
						int create, int flag)
{
	unsigned int maxblocks = map->m_len;
	struct dnode_of_data dn;
	struct f2fs_sb_info *sbi = F2FS_I_SB(inode);
	int mode = create ? ALLOC_NODE : LOOKUP_NODE;
	pgoff_t pgofs, end_offset, end;
	int err = 0, ofs = 1;
	unsigned int ofs_in_node, last_ofs_in_node;
	blkcnt_t prealloc;
	struct extent_info ei = {0,0,0};
	block_t blkaddr;
	unsigned int start_pgofs;

	if (!maxblocks)
		return 0;

	map->m_len = 0;
	map->m_flags = 0;

	/* it only supports block size == page size */
	pgofs =	(pgoff_t)map->m_lblk;
	end = pgofs + maxblocks;

	if (!create && f2fs_lookup_extent_cache(inode, pgofs, &ei)) {
		map->m_pblk = ei.blk + pgofs - ei.fofs;
		map->m_len = min((pgoff_t)maxblocks, ei.fofs + ei.len - pgofs);
		map->m_flags = F2FS_MAP_MAPPED;
		if (map->m_next_extent)
			*map->m_next_extent = pgofs + map->m_len;

		/* for hardware encryption, but to avoid potential issue in future */
		if (flag == F2FS_GET_BLOCK_DIO)
			f2fs_wait_on_block_writeback_range(inode,
						map->m_pblk, map->m_len);
		goto out;
	}

next_dnode:
	if (create)
		__do_map_lock(sbi, flag, true);

	/* When reading holes, we need its node page */
	set_new_dnode(&dn, inode, NULL, NULL, 0);
	err = f2fs_get_dnode_of_data(&dn, pgofs, mode);
	if (err) {
		if (flag == F2FS_GET_BLOCK_BMAP)
			map->m_pblk = 0;
		if (err == -ENOENT) {
			err = 0;
			if (map->m_next_pgofs)
				*map->m_next_pgofs =
					f2fs_get_next_page_offset(&dn, pgofs);
			if (map->m_next_extent)
				*map->m_next_extent =
					f2fs_get_next_page_offset(&dn, pgofs);
		}
		goto unlock_out;
	}

	start_pgofs = pgofs;
	prealloc = 0;
	last_ofs_in_node = ofs_in_node = dn.ofs_in_node;
	end_offset = ADDRS_PER_PAGE(dn.node_page, inode);

next_block:
	blkaddr = datablock_addr(dn.inode, dn.node_page, dn.ofs_in_node);

	if (__is_valid_data_blkaddr(blkaddr) &&
		!f2fs_is_valid_blkaddr(sbi, blkaddr, DATA_GENERIC)) {
		err = -EFAULT;
		goto sync_out;
	}

	if (is_valid_data_blkaddr(sbi, blkaddr)) {
		/* use out-place-update for driect IO under LFS mode */
		if (test_opt(sbi, LFS) && create &&
				flag == F2FS_GET_BLOCK_DIO) {
			err = __allocate_data_block(&dn, map->m_seg_type);
			if (!err)
				set_inode_flag(inode, FI_APPEND_WRITE);
		}
	} else {
		if (create) {
			if (unlikely(f2fs_cp_error(sbi))) {
				err = -EIO;
				goto sync_out;
			}
			if (flag == F2FS_GET_BLOCK_PRE_AIO) {
				if (blkaddr == NULL_ADDR) {
					prealloc++;
					last_ofs_in_node = dn.ofs_in_node;
				}
			} else {
				WARN_ON(flag != F2FS_GET_BLOCK_PRE_DIO &&
					flag != F2FS_GET_BLOCK_DIO);
				err = __allocate_data_block(&dn,
							map->m_seg_type);
				if (!err)
					set_inode_flag(inode, FI_APPEND_WRITE);
			}
			if (err)
				goto sync_out;
			map->m_flags |= F2FS_MAP_NEW;
			blkaddr = dn.data_blkaddr;
		} else {
			if (flag == F2FS_GET_BLOCK_BMAP) {
				map->m_pblk = 0;
				goto sync_out;
			}
			if (flag == F2FS_GET_BLOCK_PRECACHE)
				goto sync_out;
			if (flag == F2FS_GET_BLOCK_FIEMAP &&
						blkaddr == NULL_ADDR) {
				if (map->m_next_pgofs)
					*map->m_next_pgofs = pgofs + 1;
				goto sync_out;
			}
			if (flag != F2FS_GET_BLOCK_FIEMAP) {
				/* for defragment case */
				if (map->m_next_pgofs)
					*map->m_next_pgofs = pgofs + 1;
				goto sync_out;
			}
		}
	}

	if (flag == F2FS_GET_BLOCK_PRE_AIO)
		goto skip;

	if (map->m_len == 0) {
		/* preallocated unwritten block should be mapped for fiemap. */
		if (blkaddr == NEW_ADDR)
			map->m_flags |= F2FS_MAP_UNWRITTEN;
		map->m_flags |= F2FS_MAP_MAPPED;

		map->m_pblk = blkaddr;
		map->m_len = 1;
	} else if ((map->m_pblk != NEW_ADDR &&
			blkaddr == (map->m_pblk + ofs)) ||
			(map->m_pblk == NEW_ADDR && blkaddr == NEW_ADDR) ||
			flag == F2FS_GET_BLOCK_PRE_DIO) {
		ofs++;
		map->m_len++;
	} else {
		goto sync_out;
	}

skip:
	dn.ofs_in_node++;
	pgofs++;

	/* preallocate blocks in batch for one dnode page */
	if (flag == F2FS_GET_BLOCK_PRE_AIO &&
			(pgofs == end || dn.ofs_in_node == end_offset)) {

		dn.ofs_in_node = ofs_in_node;
		err = f2fs_reserve_new_blocks(&dn, prealloc);
		if (err)
			goto sync_out;

		map->m_len += dn.ofs_in_node - ofs_in_node;
		if (prealloc && dn.ofs_in_node != last_ofs_in_node + 1) {
			err = -ENOSPC;
			goto sync_out;
		}
		dn.ofs_in_node = end_offset;
	}

	if (pgofs >= end)
		goto sync_out;
	else if (dn.ofs_in_node < end_offset)
		goto next_block;

	if (flag == F2FS_GET_BLOCK_PRECACHE) {
		if (map->m_flags & F2FS_MAP_MAPPED) {
			unsigned int ofs = start_pgofs - map->m_lblk;

			f2fs_update_extent_cache_range(&dn,
				start_pgofs, map->m_pblk + ofs,
				map->m_len - ofs);
		}
	}

	f2fs_put_dnode(&dn);

	if (create) {
		__do_map_lock(sbi, flag, false);
		f2fs_balance_fs(sbi, dn.node_changed);
	}
	goto next_dnode;

sync_out:

	/* for hardware encryption, but to avoid potential issue in future */
	if (flag == F2FS_GET_BLOCK_DIO && map->m_flags & F2FS_MAP_MAPPED)
		f2fs_wait_on_block_writeback_range(inode,
						map->m_pblk, map->m_len);

	if (flag == F2FS_GET_BLOCK_PRECACHE) {
		if (map->m_flags & F2FS_MAP_MAPPED) {
			unsigned int ofs = start_pgofs - map->m_lblk;

			f2fs_update_extent_cache_range(&dn,
				start_pgofs, map->m_pblk + ofs,
				map->m_len - ofs);
		}
		if (map->m_next_extent)
			*map->m_next_extent = pgofs + 1;
	}
	f2fs_put_dnode(&dn);
unlock_out:
	if (create) {
		__do_map_lock(sbi, flag, false);
		f2fs_balance_fs(sbi, dn.node_changed);
	}
out:
	trace_f2fs_map_blocks(inode, map, err);
	return err;
}

bool f2fs_overwrite_io(struct inode *inode, loff_t pos, size_t len)
{
	struct f2fs_map_blocks map;
	block_t last_lblk;
	int err;

	if (pos + len > i_size_read(inode))
		return false;

	map.m_lblk = F2FS_BYTES_TO_BLK(pos);
	map.m_next_pgofs = NULL;
	map.m_next_extent = NULL;
	map.m_seg_type = NO_CHECK_TYPE;
	last_lblk = F2FS_BLK_ALIGN(pos + len);

	while (map.m_lblk < last_lblk) {
		map.m_len = last_lblk - map.m_lblk;
		err = f2fs_map_blocks(inode, &map, 0, F2FS_GET_BLOCK_DEFAULT);
		if (err || map.m_len == 0)
			return false;
		map.m_lblk += map.m_len;
	}
	return true;
}

static int __get_data_block(struct inode *inode, sector_t iblock,
			struct buffer_head *bh, int create, int flag,
			pgoff_t *next_pgofs, int seg_type)
{
	struct f2fs_map_blocks map;
	int err;

	map.m_lblk = iblock;
	map.m_len = bh->b_size >> inode->i_blkbits;
	map.m_next_pgofs = next_pgofs;
	map.m_next_extent = NULL;
	map.m_seg_type = seg_type;

	err = f2fs_map_blocks(inode, &map, create, flag);
	if (!err) {
		map_bh(bh, inode->i_sb, map.m_pblk);
		bh->b_state = (bh->b_state & ~F2FS_MAP_FLAGS) | map.m_flags;
		bh->b_size = (u64)map.m_len << inode->i_blkbits;
	}
	return err;
}

static int get_data_block(struct inode *inode, sector_t iblock,
			struct buffer_head *bh_result, int create, int flag,
			pgoff_t *next_pgofs)
{
	return __get_data_block(inode, iblock, bh_result, create,
							flag, next_pgofs,
							NO_CHECK_TYPE);
}

static int get_data_block_dio(struct inode *inode, sector_t iblock,
			struct buffer_head *bh_result, int create)
{
	return __get_data_block(inode, iblock, bh_result, create,
						F2FS_GET_BLOCK_DIO, NULL,
						f2fs_rw_hint_to_seg_type(
							inode->i_write_hint));
}

static int get_data_block_bmap(struct inode *inode, sector_t iblock,
			struct buffer_head *bh_result, int create)
{
	/* Block number less than F2FS MAX BLOCKS */
	if (unlikely(iblock >= F2FS_I_SB(inode)->max_file_blocks))
		return -EFBIG;

	return __get_data_block(inode, iblock, bh_result, create,
						F2FS_GET_BLOCK_BMAP, NULL,
						NO_CHECK_TYPE);
}

static inline sector_t logical_to_blk(struct inode *inode, loff_t offset)
{
	return (offset >> inode->i_blkbits);
}

static inline loff_t blk_to_logical(struct inode *inode, sector_t blk)
{
	return (blk << inode->i_blkbits);
}

static int f2fs_xattr_fiemap(struct inode *inode,
				struct fiemap_extent_info *fieinfo)
{
	struct f2fs_sb_info *sbi = F2FS_I_SB(inode);
	struct page *page;
	struct node_info ni;
	__u64 phys = 0, len;
	__u32 flags;
	nid_t xnid = F2FS_I(inode)->i_xattr_nid;
	int err = 0;

	if (f2fs_has_inline_xattr(inode)) {
		int offset;

		page = f2fs_grab_cache_page(NODE_MAPPING(sbi),
						inode->i_ino, false);
		if (!page)
			return -ENOMEM;

		err = f2fs_get_node_info(sbi, inode->i_ino, &ni);
		if (err) {
			f2fs_put_page(page, 1);
			return err;
		}

		phys = (__u64)blk_to_logical(inode, ni.blk_addr);
		offset = offsetof(struct f2fs_inode, i_addr) +
					sizeof(__le32) * (DEF_ADDRS_PER_INODE -
					get_inline_xattr_addrs(inode));

		phys += offset;
		len = inline_xattr_size(inode);

		f2fs_put_page(page, 1);

		flags = FIEMAP_EXTENT_DATA_INLINE | FIEMAP_EXTENT_NOT_ALIGNED;

		if (!xnid)
			flags |= FIEMAP_EXTENT_LAST;

		err = fiemap_fill_next_extent(fieinfo, 0, phys, len, flags);
		if (err || err == 1)
			return err;
	}

	if (xnid) {
		page = f2fs_grab_cache_page(NODE_MAPPING(sbi), xnid, false);
		if (!page)
			return -ENOMEM;

		err = f2fs_get_node_info(sbi, xnid, &ni);
		if (err) {
			f2fs_put_page(page, 1);
			return err;
		}

		phys = (__u64)blk_to_logical(inode, ni.blk_addr);
		len = inode->i_sb->s_blocksize;

		f2fs_put_page(page, 1);

		flags = FIEMAP_EXTENT_LAST;
	}

	if (phys)
		err = fiemap_fill_next_extent(fieinfo, 0, phys, len, flags);

	return (err < 0 ? err : 0);
}

int f2fs_fiemap(struct inode *inode, struct fiemap_extent_info *fieinfo,
		u64 start, u64 len)
{
	struct buffer_head map_bh;
	sector_t start_blk, last_blk;
	pgoff_t next_pgofs;
	u64 logical = 0, phys = 0, size = 0;
	u32 flags = 0;
	int ret = 0;

	if (fieinfo->fi_flags & FIEMAP_FLAG_CACHE) {
		ret = f2fs_precache_extents(inode);
		if (ret)
			return ret;
	}

	ret = fiemap_check_flags(fieinfo, FIEMAP_FLAG_SYNC | FIEMAP_FLAG_XATTR);
	if (ret)
		return ret;

	inode_lock(inode);

	if (fieinfo->fi_flags & FIEMAP_FLAG_XATTR) {
		ret = f2fs_xattr_fiemap(inode, fieinfo);
		goto out;
	}

	if (f2fs_has_inline_data(inode)) {
		ret = f2fs_inline_data_fiemap(inode, fieinfo, start, len);
		if (ret != -EAGAIN)
			goto out;
	}

	if (logical_to_blk(inode, len) == 0)
		len = blk_to_logical(inode, 1);

	start_blk = logical_to_blk(inode, start);
	last_blk = logical_to_blk(inode, start + len - 1);

next:
	memset(&map_bh, 0, sizeof(struct buffer_head));
	map_bh.b_size = len;

	ret = get_data_block(inode, start_blk, &map_bh, 0,
					F2FS_GET_BLOCK_FIEMAP, &next_pgofs);
	if (ret)
		goto out;

	/* HOLE */
	if (!buffer_mapped(&map_bh)) {
		start_blk = next_pgofs;

		if (blk_to_logical(inode, start_blk) < blk_to_logical(inode,
					F2FS_I_SB(inode)->max_file_blocks))
			goto prep_next;

		flags |= FIEMAP_EXTENT_LAST;
	}

	if (size) {
		if (f2fs_encrypted_inode(inode))
			flags |= FIEMAP_EXTENT_DATA_ENCRYPTED;

		ret = fiemap_fill_next_extent(fieinfo, logical,
				phys, size, flags);
	}

	if (start_blk > last_blk || ret)
		goto out;

	logical = blk_to_logical(inode, start_blk);
	phys = blk_to_logical(inode, map_bh.b_blocknr);
	size = map_bh.b_size;
	flags = 0;
	if (buffer_unwritten(&map_bh))
		flags = FIEMAP_EXTENT_UNWRITTEN;

	start_blk += logical_to_blk(inode, size);

prep_next:
	cond_resched();
	if (fatal_signal_pending(current))
		ret = -EINTR;
	else
		goto next;
out:
	if (ret == 1)
		ret = 0;

	inode_unlock(inode);
	return ret;
}

/*
 * This function was originally taken from fs/mpage.c, and customized for f2fs.
 * Major change was from block_size == page_size in f2fs by default.
 *
 * Note that the aops->readpages() function is ONLY used for read-ahead. If
 * this function ever deviates from doing just read-ahead, it should either
 * use ->readpage() or do the necessary surgery to decouple ->readpages()
 * from read-ahead.
 */
static int f2fs_mpage_readpages(struct address_space *mapping,
			struct list_head *pages, struct page *page,
			unsigned nr_pages, bool is_readahead)
{
	struct bio *bio = NULL;
	sector_t last_block_in_bio = 0;
	struct inode *inode = mapping->host;
	const unsigned blkbits = inode->i_blkbits;
	const unsigned blocksize = 1 << blkbits;
	sector_t block_in_file;
	sector_t last_block;
	sector_t last_block_in_file;
	sector_t block_nr;
	struct f2fs_map_blocks map;

	map.m_pblk = 0;
	map.m_lblk = 0;
	map.m_len = 0;
	map.m_flags = 0;
	map.m_next_pgofs = NULL;
	map.m_next_extent = NULL;
	map.m_seg_type = NO_CHECK_TYPE;

	for (; nr_pages; nr_pages--) {
		if (pages) {
			page = list_last_entry(pages, struct page, lru);

			prefetchw(&page->flags);
			list_del(&page->lru);
			if (add_to_page_cache_lru(page, mapping,
						  page->index,
						  readahead_gfp_mask(mapping)))
				goto next_page;
		}

		block_in_file = (sector_t)page->index;
		last_block = block_in_file + nr_pages;
		last_block_in_file = (i_size_read(inode) + blocksize - 1) >>
								blkbits;
		if (last_block > last_block_in_file)
			last_block = last_block_in_file;

		/*
		 * Map blocks using the previous result first.
		 */
		if ((map.m_flags & F2FS_MAP_MAPPED) &&
				block_in_file > map.m_lblk &&
				block_in_file < (map.m_lblk + map.m_len))
			goto got_it;

		/*
		 * Then do more f2fs_map_blocks() calls until we are
		 * done with this page.
		 */
		map.m_flags = 0;

		if (block_in_file < last_block) {
			map.m_lblk = block_in_file;
			map.m_len = last_block - block_in_file;

			if (f2fs_map_blocks(inode, &map, 0,
						F2FS_GET_BLOCK_DEFAULT))
				goto set_error_page;
		}
got_it:
		if ((map.m_flags & F2FS_MAP_MAPPED)) {
			block_nr = map.m_pblk + block_in_file - map.m_lblk;
			SetPageMappedToDisk(page);

			if (!PageUptodate(page) && !cleancache_get_page(page)) {
				SetPageUptodate(page);
				goto confused;
			}

			if (!f2fs_is_valid_blkaddr(F2FS_I_SB(inode), block_nr,
								DATA_GENERIC))
				goto set_error_page;
		} else {
			zero_user_segment(page, 0, PAGE_SIZE);
			if (!PageUptodate(page))
				SetPageUptodate(page);
			unlock_page(page);
			goto next_page;
		}

		/*
		 * This page will go to BIO.  Do we need to send this
		 * BIO off first?
		 */
		if (bio && (last_block_in_bio != block_nr - 1 ||
			!__same_bdev(F2FS_I_SB(inode), block_nr, bio))) {
submit_and_realloc:
			f2fs_set_bio_ctx(inode, bio);
			__submit_bio(F2FS_I_SB(inode), bio, DATA);
			bio = NULL;
		}

		if (f2fs_crypt_bio_not_mergeable(bio, page))
			goto submit_and_realloc;

		if (bio == NULL) {
			bio = f2fs_grab_read_bio(inode, block_nr, nr_pages,
					is_readahead ? REQ_RAHEAD : 0);
			if (IS_ERR(bio)) {
				bio = NULL;
				goto set_error_page;
			}
		}

		/*
		 * If the page is under writeback, we need to wait for
		 * its completion to see the correct decrypted data.
		 */
		f2fs_wait_on_block_writeback(inode, block_nr);

		if (bio_add_page(bio, page, blocksize, 0) < blocksize)
			goto submit_and_realloc;

		inc_page_count(F2FS_I_SB(inode), F2FS_RD_DATA);
		ClearPageError(page);
		last_block_in_bio = block_nr;
		goto next_page;
set_error_page:
		SetPageError(page);
		zero_user_segment(page, 0, PAGE_SIZE);
		unlock_page(page);
		goto next_page;
confused:
		if (bio) {
			f2fs_set_bio_ctx(inode, bio);
			__submit_bio(F2FS_I_SB(inode), bio, DATA);
			bio = NULL;
		}
		unlock_page(page);
next_page:
		if (pages)
			put_page(page);
	}
	BUG_ON(pages && !list_empty(pages));
	if (bio) {
		f2fs_set_bio_ctx(inode, bio);
		__submit_bio(F2FS_I_SB(inode), bio, DATA);
	}
	return 0;
}

static int f2fs_read_data_page(struct file *file, struct page *page)
{
	struct inode *inode = page->mapping->host;
	int ret = -EAGAIN;

	trace_f2fs_readpage(page, DATA);

	/* If the file has inline data, try to read it directly */
	if (f2fs_has_inline_data(inode))
		ret = f2fs_read_inline_data(inode, page);
	if (ret == -EAGAIN)
		ret = f2fs_mpage_readpages(page->mapping, NULL, page, 1, false);
	return ret;
}

static int f2fs_read_data_pages(struct file *file,
			struct address_space *mapping,
			struct list_head *pages, unsigned nr_pages)
{
	struct inode *inode = mapping->host;
	struct page *page = list_last_entry(pages, struct page, lru);

	trace_f2fs_readpages(inode, page, nr_pages);

	/* If the file has inline data, skip readpages */
	if (f2fs_has_inline_data(inode))
		return 0;

	return f2fs_mpage_readpages(mapping, pages, NULL, nr_pages, true);
}

static int encrypt_one_page(struct f2fs_io_info *fio)
{
	struct inode *inode = fio->page->mapping->host;
	struct page *mpage;
	gfp_t gfp_flags = GFP_NOFS;

	if (!f2fs_encrypted_file(inode))
		return 0;

	if (fscrypt_is_hw_encrypt(inode))
		return 0;

	/* wait for GCed page writeback via META_MAPPING */
	f2fs_wait_on_block_writeback(inode, fio->old_blkaddr);

retry_encrypt:
	fio->encrypted_page = fscrypt_encrypt_page(inode, fio->page,
			PAGE_SIZE, 0, fio->page->index, gfp_flags);
	if (IS_ERR(fio->encrypted_page)) {
		/* flush pending IOs and wait for a while in the ENOMEM case */
		if (PTR_ERR(fio->encrypted_page) == -ENOMEM) {
			f2fs_flush_merged_writes(fio->sbi);
			congestion_wait(BLK_RW_ASYNC, HZ/50);
			gfp_flags |= __GFP_NOFAIL;
			goto retry_encrypt;
		}
		return PTR_ERR(fio->encrypted_page);
	}

	mpage = find_lock_page(META_MAPPING(fio->sbi), fio->old_blkaddr);
	if (mpage) {
		if (PageUptodate(mpage))
			memcpy(page_address(mpage),
				page_address(fio->encrypted_page), PAGE_SIZE);
		f2fs_put_page(mpage, 1);
	}
	return 0;
}

static inline bool check_inplace_update_policy(struct inode *inode,
				struct f2fs_io_info *fio)
{
	struct f2fs_sb_info *sbi = F2FS_I_SB(inode);
	unsigned int policy = SM_I(sbi)->ipu_policy;

	if (policy & (0x1 << F2FS_IPU_FORCE))
		return true;
	if (policy & (0x1 << F2FS_IPU_SSR) && f2fs_need_SSR(sbi))
		return true;
	if (policy & (0x1 << F2FS_IPU_UTIL) &&
			utilization(sbi) > SM_I(sbi)->min_ipu_util)
		return true;
	if (policy & (0x1 << F2FS_IPU_SSR_UTIL) && f2fs_need_SSR(sbi) &&
			utilization(sbi) > SM_I(sbi)->min_ipu_util)
		return true;

	/*
	 * IPU for rewrite async pages
	 */
	if (policy & (0x1 << F2FS_IPU_ASYNC) &&
			fio && fio->op == REQ_OP_WRITE &&
			!(fio->op_flags & REQ_SYNC) &&
			!f2fs_encrypted_inode(inode))
		return true;

	/* this is only set during fdatasync */
	if (policy & (0x1 << F2FS_IPU_FSYNC) &&
			is_inode_flag_set(inode, FI_NEED_IPU))
		return true;

	if (unlikely(fio && is_sbi_flag_set(sbi, SBI_CP_DISABLED) &&
			!f2fs_is_checkpointed_data(sbi, fio->old_blkaddr)))
		return true;

	return false;
}

bool f2fs_should_update_inplace(struct inode *inode, struct f2fs_io_info *fio)
{
	if (f2fs_is_pinned_file(inode))
		return true;

	/* if this is cold file, we should overwrite to avoid fragmentation */
	if (file_is_cold(inode))
		return true;

	return check_inplace_update_policy(inode, fio);
}

bool f2fs_should_update_outplace(struct inode *inode, struct f2fs_io_info *fio)
{
	struct f2fs_sb_info *sbi = F2FS_I_SB(inode);

	if (test_opt(sbi, LFS))
		return true;
	if (S_ISDIR(inode->i_mode))
		return true;
	if (IS_NOQUOTA(inode))
		return true;
	if (f2fs_is_atomic_file(inode))
		return true;
	if (fio) {
		if (is_cold_data(fio->page))
			return true;
		if (IS_ATOMIC_WRITTEN_PAGE(fio->page))
			return true;
		if (unlikely(is_sbi_flag_set(sbi, SBI_CP_DISABLED) &&
			f2fs_is_checkpointed_data(sbi, fio->old_blkaddr)))
			return true;
	}
	return false;
}

static inline bool need_inplace_update(struct f2fs_io_info *fio)
{
	struct inode *inode = fio->page->mapping->host;

	if (f2fs_should_update_outplace(inode, fio))
		return false;

	return f2fs_should_update_inplace(inode, fio);
}

int f2fs_do_write_data_page(struct f2fs_io_info *fio)
{
	struct page *page = fio->page;
	struct inode *inode = page->mapping->host;
	struct dnode_of_data dn;
	struct extent_info ei = {0,0,0};
	struct node_info ni;
	bool ipu_force = false;
	int err = 0;

	set_new_dnode(&dn, inode, NULL, NULL, 0);
	if (need_inplace_update(fio) &&
			f2fs_lookup_extent_cache(inode, page->index, &ei)) {
		fio->old_blkaddr = ei.blk + page->index - ei.fofs;

		if (!f2fs_is_valid_blkaddr(fio->sbi, fio->old_blkaddr,
							DATA_GENERIC))
			return -EFAULT;

		ipu_force = true;
		fio->need_lock = LOCK_DONE;
		goto got_it;
	}

	/* Deadlock due to between page->lock and f2fs_lock_op */
	if (fio->need_lock == LOCK_REQ && !f2fs_trylock_op(fio->sbi))
		return -EAGAIN;

	err = f2fs_get_dnode_of_data(&dn, page->index, LOOKUP_NODE);
	if (err)
		goto out;

	fio->old_blkaddr = dn.data_blkaddr;

	/* This page is already truncated */
	if (fio->old_blkaddr == NULL_ADDR) {
		ClearPageUptodate(page);
		clear_cold_data(page);
		goto out_writepage;
	}
got_it:
	if (__is_valid_data_blkaddr(fio->old_blkaddr) &&
		!f2fs_is_valid_blkaddr(fio->sbi, fio->old_blkaddr,
							DATA_GENERIC)) {
		err = -EFAULT;
		goto out_writepage;
	}
	/*
	 * If current allocation needs SSR,
	 * it had better in-place writes for updated data.
	 */
	if (ipu_force || (is_valid_data_blkaddr(fio->sbi, fio->old_blkaddr) &&
					need_inplace_update(fio))) {
		err = encrypt_one_page(fio);
		if (err)
			goto out_writepage;

		set_page_writeback(page);
		ClearPageError(page);
		f2fs_put_dnode(&dn);
		if (fio->need_lock == LOCK_REQ)
			f2fs_unlock_op(fio->sbi);
		err = f2fs_inplace_write_data(fio);
		trace_f2fs_do_write_data_page(fio->page, IPU);
		set_inode_flag(inode, FI_UPDATE_WRITE);
		return err;
	}

	if (fio->need_lock == LOCK_RETRY) {
		if (!f2fs_trylock_op(fio->sbi)) {
			err = -EAGAIN;
			goto out_writepage;
		}
		fio->need_lock = LOCK_REQ;
	}

	err = f2fs_get_node_info(fio->sbi, dn.nid, &ni);
	if (err)
		goto out_writepage;

	fio->version = ni.version;

	err = encrypt_one_page(fio);
	if (err)
		goto out_writepage;

	set_page_writeback(page);
	ClearPageError(page);

	/* LFS mode write path */
	f2fs_outplace_write_data(&dn, fio);
	trace_f2fs_do_write_data_page(page, OPU);
	set_inode_flag(inode, FI_APPEND_WRITE);
	if (page->index == 0)
		set_inode_flag(inode, FI_FIRST_BLOCK_WRITTEN);
out_writepage:
	f2fs_put_dnode(&dn);
out:
	if (fio->need_lock == LOCK_REQ)
		f2fs_unlock_op(fio->sbi);
	return err;
}

static int __write_data_page(struct page *page, bool *submitted,
				struct writeback_control *wbc,
				enum iostat_type io_type)
{
	struct inode *inode = page->mapping->host;
	struct f2fs_sb_info *sbi = F2FS_I_SB(inode);
	loff_t i_size = i_size_read(inode);
	const pgoff_t end_index = ((unsigned long long) i_size)
							>> PAGE_SHIFT;
	loff_t psize = (page->index + 1) << PAGE_SHIFT;
	unsigned offset = 0;
	bool need_balance_fs = false;
	int err = 0;
	struct f2fs_io_info fio = {
		.sbi = sbi,
		.ino = inode->i_ino,
		.type = DATA,
		.op = REQ_OP_WRITE,
		.op_flags = wbc_to_write_flags(wbc),
		.old_blkaddr = NULL_ADDR,
		.page = page,
		.encrypted_page = NULL,
		.submitted = false,
		.need_lock = LOCK_RETRY,
		.io_type = io_type,
		.io_wbc = wbc,
	};

	trace_f2fs_writepage(page, DATA);

	/* we should bypass data pages to proceed the kworkder jobs */
	if (unlikely(f2fs_cp_error(sbi))) {
		mapping_set_error(page->mapping, -EIO);
		/*
		 * don't drop any dirty dentry pages for keeping lastest
		 * directory structure.
		 */
		if (S_ISDIR(inode->i_mode))
			goto redirty_out;
		goto out;
	}

	if (unlikely(is_sbi_flag_set(sbi, SBI_POR_DOING)))
		goto redirty_out;

	if (page->index < end_index)
		goto write;

	/*
	 * If the offset is out-of-range of file size,
	 * this page does not have to be written to disk.
	 */
	offset = i_size & (PAGE_SIZE - 1);
	if ((page->index >= end_index + 1) || !offset)
		goto out;

	zero_user_segment(page, offset, PAGE_SIZE);
write:
	if (f2fs_is_drop_cache(inode))
		goto out;
	/* we should not write 0'th page having journal header */
	if (f2fs_is_volatile_file(inode) && (!page->index ||
			(!wbc->for_reclaim &&
			f2fs_available_free_memory(sbi, BASE_CHECK))))
		goto redirty_out;

	/* Dentry blocks are controlled by checkpoint */
	if (S_ISDIR(inode->i_mode)) {
		fio.need_lock = LOCK_DONE;
		err = f2fs_do_write_data_page(&fio);
		goto done;
	}

	if (!wbc->for_reclaim)
		need_balance_fs = true;
	else if (has_not_enough_free_secs(sbi, 0, 0))
		goto redirty_out;
	else
		set_inode_flag(inode, FI_HOT_DATA);

	err = -EAGAIN;
	if (f2fs_has_inline_data(inode)) {
		err = f2fs_write_inline_data(inode, page);
		if (!err)
			goto out;
	}

	if (err == -EAGAIN) {
		err = f2fs_do_write_data_page(&fio);
		if (err == -EAGAIN) {
			fio.need_lock = LOCK_REQ;
			err = f2fs_do_write_data_page(&fio);
		}
	}

	if (err) {
		file_set_keep_isize(inode);
	} else {
		down_write(&F2FS_I(inode)->i_sem);
		if (F2FS_I(inode)->last_disk_size < psize)
			F2FS_I(inode)->last_disk_size = psize;
		up_write(&F2FS_I(inode)->i_sem);
	}

done:
	if (err && err != -ENOENT)
		goto redirty_out;

out:
	inode_dec_dirty_pages(inode);
	if (err) {
		ClearPageUptodate(page);
		clear_cold_data(page);
	}

	if (wbc->for_reclaim) {
		f2fs_submit_merged_write_cond(sbi, NULL, page, 0, DATA);
		clear_inode_flag(inode, FI_HOT_DATA);
		f2fs_remove_dirty_inode(inode);
		submitted = NULL;
	}

	unlock_page(page);
	if (!S_ISDIR(inode->i_mode) && !IS_NOQUOTA(inode))
		f2fs_balance_fs(sbi, need_balance_fs);

	if (unlikely(f2fs_cp_error(sbi))) {
		f2fs_submit_merged_write(sbi, DATA);
		submitted = NULL;
	}

	if (submitted)
		*submitted = fio.submitted;

	return 0;

redirty_out:
	redirty_page_for_writepage(wbc, page);
	/*
	 * pageout() in MM traslates EAGAIN, so calls handle_write_error()
	 * -> mapping_set_error() -> set_bit(AS_EIO, ...).
	 * file_write_and_wait_range() will see EIO error, which is critical
	 * to return value of fsync() followed by atomic_write failure to user.
	 */
	if (!err || wbc->for_reclaim)
		return AOP_WRITEPAGE_ACTIVATE;
	unlock_page(page);
	return err;
}

static int f2fs_write_data_page(struct page *page,
					struct writeback_control *wbc)
{
	return __write_data_page(page, NULL, wbc, FS_DATA_IO);
}

/*
 * This function was copied from write_cche_pages from mm/page-writeback.c.
 * The major change is making write step of cold data page separately from
 * warm/hot data page.
 */
static int f2fs_write_cache_pages(struct address_space *mapping,
					struct writeback_control *wbc,
					enum iostat_type io_type)
{
	int ret = 0;
	int done = 0;
	struct pagevec pvec;
	struct f2fs_sb_info *sbi = F2FS_M_SB(mapping);
	int nr_pages;
	pgoff_t uninitialized_var(writeback_index);
	pgoff_t index;
	pgoff_t end;		/* Inclusive */
	pgoff_t done_index;
	int cycled;
	int range_whole = 0;
	int tag;
	int nwritten = 0;

	pagevec_init(&pvec, 0);

	if (get_dirty_pages(mapping->host) <=
				SM_I(F2FS_M_SB(mapping))->min_hot_blocks)
		set_inode_flag(mapping->host, FI_HOT_DATA);
	else
		clear_inode_flag(mapping->host, FI_HOT_DATA);

	if (wbc->range_cyclic) {
		writeback_index = mapping->writeback_index; /* prev offset */
		index = writeback_index;
		if (index == 0)
			cycled = 1;
		else
			cycled = 0;
		end = -1;
	} else {
		index = wbc->range_start >> PAGE_SHIFT;
		end = wbc->range_end >> PAGE_SHIFT;
		if (wbc->range_start == 0 && wbc->range_end == LLONG_MAX)
			range_whole = 1;
		cycled = 1; /* ignore range_cyclic tests */
	}
	if (wbc->sync_mode == WB_SYNC_ALL || wbc->tagged_writepages)
		tag = PAGECACHE_TAG_TOWRITE;
	else
		tag = PAGECACHE_TAG_DIRTY;
retry:
	if (wbc->sync_mode == WB_SYNC_ALL || wbc->tagged_writepages)
		tag_pages_for_writeback(mapping, index, end);
	done_index = index;
	while (!done && (index <= end)) {
		int i;

		nr_pages = pagevec_lookup_range_tag(&pvec, mapping, &index, end,
				tag);
		if (nr_pages == 0)
			break;

		for (i = 0; i < nr_pages; i++) {
			struct page *page = pvec.pages[i];
			bool submitted = false;

			/* give a priority to WB_SYNC threads */
			if (atomic_read(&sbi->wb_sync_req[DATA]) &&
					wbc->sync_mode == WB_SYNC_NONE) {
				done = 1;
				break;
			}

			done_index = page->index;
retry_write:
			lock_page(page);

			if (unlikely(page->mapping != mapping)) {
continue_unlock:
				unlock_page(page);
				continue;
			}

			if (!PageDirty(page)) {
				/* someone wrote it for us */
				goto continue_unlock;
			}

			if (PageWriteback(page)) {
				if (wbc->sync_mode != WB_SYNC_NONE)
					f2fs_wait_on_page_writeback(page,
								DATA, true);
				else
					goto continue_unlock;
			}

			BUG_ON(PageWriteback(page));
			if (!clear_page_dirty_for_io(page))
				goto continue_unlock;

			ret = __write_data_page(page, &submitted, wbc, io_type);
			if (unlikely(ret)) {
				/*
				 * keep nr_to_write, since vfs uses this to
				 * get # of written pages.
				 */
				if (ret == AOP_WRITEPAGE_ACTIVATE) {
					unlock_page(page);
					ret = 0;
					continue;
				} else if (ret == -EAGAIN) {
					ret = 0;
					if (wbc->sync_mode == WB_SYNC_ALL) {
						cond_resched();
						congestion_wait(BLK_RW_ASYNC,
									HZ/50);
						goto retry_write;
					}
					continue;
				}
				done_index = page->index + 1;
				done = 1;
				break;
			} else if (submitted) {
				nwritten++;
			}

			if (--wbc->nr_to_write <= 0 &&
					wbc->sync_mode == WB_SYNC_NONE) {
				done = 1;
				break;
			}
		}
		pagevec_release(&pvec);
		cond_resched();
	}

	if (!cycled && !done) {
		cycled = 1;
		index = 0;
		end = writeback_index - 1;
		goto retry;
	}
	if (wbc->range_cyclic || (range_whole && wbc->nr_to_write > 0))
		mapping->writeback_index = done_index;

	if (nwritten)
		f2fs_submit_merged_write_cond(F2FS_M_SB(mapping), mapping->host,
								NULL, 0, DATA);

	return ret;
}

static inline bool __should_serialize_io(struct inode *inode,
					struct writeback_control *wbc)
{
	if (!S_ISREG(inode->i_mode))
		return false;
	if (IS_NOQUOTA(inode))
		return false;
	if (wbc->sync_mode != WB_SYNC_ALL)
		return true;
	if (get_dirty_pages(inode) >= SM_I(F2FS_I_SB(inode))->min_seq_blocks)
		return true;
	return false;
}

static int __f2fs_write_data_pages(struct address_space *mapping,
						struct writeback_control *wbc,
						enum iostat_type io_type)
{
	struct inode *inode = mapping->host;
	struct f2fs_sb_info *sbi = F2FS_I_SB(inode);
	struct blk_plug plug;
	int ret;
	bool locked = false;

	/* deal with chardevs and other special file */
	if (!mapping->a_ops->writepage)
		return 0;

	/* skip writing if there is no dirty page in this inode */
	if (!get_dirty_pages(inode) && wbc->sync_mode == WB_SYNC_NONE)
		return 0;

	/* during POR, we don't need to trigger writepage at all. */
	if (unlikely(is_sbi_flag_set(sbi, SBI_POR_DOING)))
		goto skip_write;

	if ((S_ISDIR(inode->i_mode) || IS_NOQUOTA(inode)) &&
			wbc->sync_mode == WB_SYNC_NONE &&
			get_dirty_pages(inode) < nr_pages_to_skip(sbi, DATA) &&
			f2fs_available_free_memory(sbi, DIRTY_DENTS))
		goto skip_write;

	/* skip writing during file defragment */
	if (is_inode_flag_set(inode, FI_DO_DEFRAG))
		goto skip_write;

	trace_f2fs_writepages(mapping->host, wbc, DATA);

	/* to avoid spliting IOs due to mixed WB_SYNC_ALL and WB_SYNC_NONE */
	if (wbc->sync_mode == WB_SYNC_ALL)
		atomic_inc(&sbi->wb_sync_req[DATA]);
	else if (atomic_read(&sbi->wb_sync_req[DATA]))
		goto skip_write;

	if (__should_serialize_io(inode, wbc)) {
		mutex_lock(&sbi->writepages);
		locked = true;
	}

	blk_start_plug(&plug);
	ret = f2fs_write_cache_pages(mapping, wbc, io_type);
	blk_finish_plug(&plug);

	if (locked)
		mutex_unlock(&sbi->writepages);

	if (wbc->sync_mode == WB_SYNC_ALL)
		atomic_dec(&sbi->wb_sync_req[DATA]);
	/*
	 * if some pages were truncated, we cannot guarantee its mapping->host
	 * to detect pending bios.
	 */

	f2fs_remove_dirty_inode(inode);
	return ret;

skip_write:
	wbc->pages_skipped += get_dirty_pages(inode);
	trace_f2fs_writepages(mapping->host, wbc, DATA);
	return 0;
}

static int f2fs_write_data_pages(struct address_space *mapping,
			    struct writeback_control *wbc)
{
	struct inode *inode = mapping->host;

	return __f2fs_write_data_pages(mapping, wbc,
			F2FS_I(inode)->cp_task == current ?
			FS_CP_DATA_IO : FS_DATA_IO);
}

static void f2fs_write_failed(struct address_space *mapping, loff_t to)
{
	struct inode *inode = mapping->host;
	loff_t i_size = i_size_read(inode);

	if (to > i_size) {
		down_write(&F2FS_I(inode)->i_gc_rwsem[WRITE]);
		down_write(&F2FS_I(inode)->i_mmap_sem);

		truncate_pagecache(inode, i_size);
		f2fs_truncate_blocks(inode, i_size, true, true);

		up_write(&F2FS_I(inode)->i_mmap_sem);
		up_write(&F2FS_I(inode)->i_gc_rwsem[WRITE]);
	}
}

static int prepare_write_begin(struct f2fs_sb_info *sbi,
			struct page *page, loff_t pos, unsigned len,
			block_t *blk_addr, bool *node_changed)
{
	struct inode *inode = page->mapping->host;
	pgoff_t index = page->index;
	struct dnode_of_data dn;
	struct page *ipage;
	bool locked = false;
	struct extent_info ei = {0,0,0};
	int err = 0;

	/*
	 * we already allocated all the blocks, so we don't need to get
	 * the block addresses when there is no need to fill the page.
	 */
	if (!f2fs_has_inline_data(inode) && len == PAGE_SIZE &&
			!is_inode_flag_set(inode, FI_NO_PREALLOC))
		return 0;

	if (f2fs_has_inline_data(inode) ||
			(pos & PAGE_MASK) >= i_size_read(inode)) {
		__do_map_lock(sbi, F2FS_GET_BLOCK_PRE_AIO, true);
		locked = true;
	}
restart:
	/* check inline_data */
	ipage = f2fs_get_node_page(sbi, inode->i_ino);
	if (IS_ERR(ipage)) {
		err = PTR_ERR(ipage);
		goto unlock_out;
	}

	set_new_dnode(&dn, inode, ipage, ipage, 0);

	if (f2fs_has_inline_data(inode)) {
		if (pos + len <= MAX_INLINE_DATA(inode)) {
			f2fs_do_read_inline_data(page, ipage);
			set_inode_flag(inode, FI_DATA_EXIST);
			if (inode->i_nlink)
				set_inline_node(ipage);
		} else {
			err = f2fs_convert_inline_page(&dn, page);
			if (err)
				goto out;
			if (dn.data_blkaddr == NULL_ADDR)
				err = f2fs_get_block(&dn, index);
		}
	} else if (locked) {
		err = f2fs_get_block(&dn, index);
	} else {
		if (f2fs_lookup_extent_cache(inode, index, &ei)) {
			dn.data_blkaddr = ei.blk + index - ei.fofs;
		} else {
			/* hole case */
			err = f2fs_get_dnode_of_data(&dn, index, LOOKUP_NODE);
			if (err || dn.data_blkaddr == NULL_ADDR) {
				f2fs_put_dnode(&dn);
				__do_map_lock(sbi, F2FS_GET_BLOCK_PRE_AIO,
								true);
				locked = true;
				goto restart;
			}
		}
	}

	/* convert_inline_page can make node_changed */
	*blk_addr = dn.data_blkaddr;
	*node_changed = dn.node_changed;
out:
	f2fs_put_dnode(&dn);
unlock_out:
	if (locked)
		__do_map_lock(sbi, F2FS_GET_BLOCK_PRE_AIO, false);
	return err;
}

static int f2fs_write_begin(struct file *file, struct address_space *mapping,
		loff_t pos, unsigned len, unsigned flags,
		struct page **pagep, void **fsdata)
{
	struct inode *inode = mapping->host;
	struct f2fs_sb_info *sbi = F2FS_I_SB(inode);
	struct page *page = NULL;
	pgoff_t index = ((unsigned long long) pos) >> PAGE_SHIFT;
	bool need_balance = false, drop_atomic = false;
	block_t blkaddr = NULL_ADDR;
	int err = 0;

	if (trace_android_fs_datawrite_start_enabled()) {
		char *path, pathbuf[MAX_TRACE_PATHBUF_LEN];

		path = android_fstrace_get_pathname(pathbuf,
						    MAX_TRACE_PATHBUF_LEN,
						    inode);
		trace_android_fs_datawrite_start(inode, pos, len,
						 current->pid, path,
						 current->comm);
	}
	trace_f2fs_write_begin(inode, pos, len, flags);

	err = f2fs_is_checkpoint_ready(sbi);
	if (err)
		goto fail;

	if ((f2fs_is_atomic_file(inode) &&
			!f2fs_available_free_memory(sbi, INMEM_PAGES)) ||
			is_inode_flag_set(inode, FI_ATOMIC_REVOKE_REQUEST)) {
		err = -ENOMEM;
		drop_atomic = true;
		goto fail;
	}

	/*
	 * We should check this at this moment to avoid deadlock on inode page
	 * and #0 page. The locking rule for inline_data conversion should be:
	 * lock_page(page #0) -> lock_page(inode_page)
	 */
	if (index != 0) {
		err = f2fs_convert_inline_inode(inode);
		if (err)
			goto fail;
	}
repeat:
	/*
	 * Do not use grab_cache_page_write_begin() to avoid deadlock due to
	 * wait_for_stable_page. Will wait that below with our IO control.
	 */
	page = f2fs_pagecache_get_page(mapping, index,
				FGP_LOCK | FGP_WRITE | FGP_CREAT, GFP_NOFS);
	if (!page) {
		err = -ENOMEM;
		goto fail;
	}

	*pagep = page;

	err = prepare_write_begin(sbi, page, pos, len,
					&blkaddr, &need_balance);
	if (err)
		goto fail;

	if (need_balance && !IS_NOQUOTA(inode) &&
			has_not_enough_free_secs(sbi, 0, 0)) {
		unlock_page(page);
		f2fs_balance_fs(sbi, true);
		lock_page(page);
		if (page->mapping != mapping) {
			/* The page got truncated from under us */
			f2fs_put_page(page, 1);
			goto repeat;
		}
	}

	f2fs_wait_on_page_writeback(page, DATA, false);

	if (len == PAGE_SIZE || PageUptodate(page))
		return 0;

	if (!(pos & (PAGE_SIZE - 1)) && (pos + len) >= i_size_read(inode)) {
		zero_user_segment(page, len, PAGE_SIZE);
		return 0;
	}

	if (blkaddr == NEW_ADDR) {
		zero_user_segment(page, 0, PAGE_SIZE);
		SetPageUptodate(page);
	} else {
		err = f2fs_submit_page_read(inode, page, blkaddr);
		if (err)
			goto fail;

		lock_page(page);
		if (unlikely(page->mapping != mapping)) {
			f2fs_put_page(page, 1);
			goto repeat;
		}
		if (unlikely(!PageUptodate(page))) {
			err = -EIO;
			goto fail;
		}
	}
	return 0;

fail:
	f2fs_put_page(page, 1);
	f2fs_write_failed(mapping, pos + len);
	if (drop_atomic)
		f2fs_drop_inmem_pages_all(sbi, false);
	return err;
}

static int f2fs_write_end(struct file *file,
			struct address_space *mapping,
			loff_t pos, unsigned len, unsigned copied,
			struct page *page, void *fsdata)
{
	struct inode *inode = page->mapping->host;

	trace_android_fs_datawrite_end(inode, pos, len);
	trace_f2fs_write_end(inode, pos, len, copied);

	/*
	 * This should be come from len == PAGE_SIZE, and we expect copied
	 * should be PAGE_SIZE. Otherwise, we treat it with zero copied and
	 * let generic_perform_write() try to copy data again through copied=0.
	 */
	if (!PageUptodate(page)) {
		if (unlikely(copied != len))
			copied = 0;
		else
			SetPageUptodate(page);
	}
	if (!copied)
		goto unlock_out;

	set_page_dirty(page);

	if (pos + copied > i_size_read(inode))
		f2fs_i_size_write(inode, pos + copied);
unlock_out:
	f2fs_put_page(page, 1);
	f2fs_update_time(F2FS_I_SB(inode), REQ_TIME);
	return copied;
}

static int check_direct_IO(struct inode *inode, struct iov_iter *iter,
			   loff_t offset)
{
	unsigned i_blkbits = READ_ONCE(inode->i_blkbits);
	unsigned blkbits = i_blkbits;
	unsigned blocksize_mask = (1 << blkbits) - 1;
	unsigned long align = offset | iov_iter_alignment(iter);
	struct block_device *bdev = inode->i_sb->s_bdev;

	if (align & blocksize_mask) {
		if (bdev)
			blkbits = blksize_bits(bdev_logical_block_size(bdev));
		blocksize_mask = (1 << blkbits) - 1;
		if (align & blocksize_mask)
			return -EINVAL;
		return 1;
	}
	return 0;
}

static ssize_t f2fs_direct_IO(struct kiocb *iocb, struct iov_iter *iter)
{
	struct address_space *mapping = iocb->ki_filp->f_mapping;
	struct inode *inode = mapping->host;
	struct f2fs_sb_info *sbi = F2FS_I_SB(inode);
	struct f2fs_inode_info *fi = F2FS_I(inode);
	size_t count = iov_iter_count(iter);
	loff_t offset = iocb->ki_pos;
	int rw = iov_iter_rw(iter);
	int err;
	enum rw_hint hint = iocb->ki_hint;
	int whint_mode = F2FS_OPTION(sbi).whint_mode;
	bool do_opu;

	err = check_direct_IO(inode, iter, offset);
	if (err)
		return err < 0 ? err : 0;

	if (f2fs_force_buffered_io(inode, iocb, iter))
		return 0;

	do_opu = allow_outplace_dio(inode, iocb, iter);

	trace_f2fs_direct_IO_enter(inode, offset, count, rw);

	if (trace_android_fs_dataread_start_enabled() &&
	    (rw == READ)) {
		char *path, pathbuf[MAX_TRACE_PATHBUF_LEN];

		path = android_fstrace_get_pathname(pathbuf,
						    MAX_TRACE_PATHBUF_LEN,
						    inode);
		trace_android_fs_dataread_start(inode, offset,
						count, current->pid, path,
						current->comm);
	}
	if (trace_android_fs_datawrite_start_enabled() &&
	    (rw == WRITE)) {
		char *path, pathbuf[MAX_TRACE_PATHBUF_LEN];

		path = android_fstrace_get_pathname(pathbuf,
						    MAX_TRACE_PATHBUF_LEN,
						    inode);
		trace_android_fs_datawrite_start(inode, offset, count,
						 current->pid, path,
						 current->comm);
	}
	if (rw == WRITE && whint_mode == WHINT_MODE_OFF)
		iocb->ki_hint = WRITE_LIFE_NOT_SET;

	if (iocb->ki_flags & IOCB_NOWAIT) {
		if (!down_read_trylock(&fi->i_gc_rwsem[rw])) {
			iocb->ki_hint = hint;
			err = -EAGAIN;
			goto out;
		}
		if (do_opu && !down_read_trylock(&fi->i_gc_rwsem[READ])) {
			up_read(&fi->i_gc_rwsem[rw]);
			iocb->ki_hint = hint;
			err = -EAGAIN;
			goto out;
		}
	} else {
		down_read(&fi->i_gc_rwsem[rw]);
		if (do_opu)
			down_read(&fi->i_gc_rwsem[READ]);
	}

	err = blockdev_direct_IO(iocb, inode, iter, get_data_block_dio);

	if (do_opu)
		up_read(&fi->i_gc_rwsem[READ]);

	up_read(&fi->i_gc_rwsem[rw]);

	if (rw == WRITE) {
		if (whint_mode == WHINT_MODE_OFF)
			iocb->ki_hint = hint;
		if (err > 0) {
			f2fs_update_iostat(F2FS_I_SB(inode), APP_DIRECT_IO,
									err);
			if (!do_opu)
				set_inode_flag(inode, FI_UPDATE_WRITE);
		} else if (err < 0) {
			f2fs_write_failed(mapping, offset + count);
		}
	}
out:
	if (trace_android_fs_dataread_start_enabled() &&
	    (rw == READ))
		trace_android_fs_dataread_end(inode, offset, count);
	if (trace_android_fs_datawrite_start_enabled() &&
	    (rw == WRITE))
		trace_android_fs_datawrite_end(inode, offset, count);

	trace_f2fs_direct_IO_exit(inode, offset, count, rw, err);

	return err;
}

void f2fs_invalidate_page(struct page *page, unsigned int offset,
							unsigned int length)
{
	struct inode *inode = page->mapping->host;
	struct f2fs_sb_info *sbi = F2FS_I_SB(inode);

	if (inode->i_ino >= F2FS_ROOT_INO(sbi) &&
		(offset % PAGE_SIZE || length != PAGE_SIZE))
		return;

	if (PageDirty(page)) {
		if (inode->i_ino == F2FS_META_INO(sbi)) {
			dec_page_count(sbi, F2FS_DIRTY_META);
		} else if (inode->i_ino == F2FS_NODE_INO(sbi)) {
			dec_page_count(sbi, F2FS_DIRTY_NODES);
		} else {
			inode_dec_dirty_pages(inode);
			f2fs_remove_dirty_inode(inode);
		}
	}

	clear_cold_data(page);

	/* This is atomic written page, keep Private */
	if (IS_ATOMIC_WRITTEN_PAGE(page))
		return f2fs_drop_inmem_page(inode, page);

	set_page_private(page, 0);
	ClearPagePrivate(page);
}

int f2fs_release_page(struct page *page, gfp_t wait)
{
	/* If this is dirty page, keep PagePrivate */
	if (PageDirty(page))
		return 0;

	/* This is atomic written page, keep Private */
	if (IS_ATOMIC_WRITTEN_PAGE(page))
		return 0;

	clear_cold_data(page);
	set_page_private(page, 0);
	ClearPagePrivate(page);
	return 1;
}

static int f2fs_set_data_page_dirty(struct page *page)
{
	struct address_space *mapping = page->mapping;
	struct inode *inode = mapping->host;

	trace_f2fs_set_page_dirty(page, DATA);

	if (!PageUptodate(page))
		SetPageUptodate(page);

	if (f2fs_is_atomic_file(inode) && !f2fs_is_commit_atomic_write(inode)) {
		if (!IS_ATOMIC_WRITTEN_PAGE(page)) {
			f2fs_register_inmem_page(inode, page);
			return 1;
		}
		/*
		 * Previously, this page has been registered, we just
		 * return here.
		 */
		return 0;
	}

	if (!PageDirty(page)) {
		__set_page_dirty_nobuffers(page);
		f2fs_update_dirty_page(inode, page);
		return 1;
	}
	return 0;
}

static sector_t f2fs_bmap(struct address_space *mapping, sector_t block)
{
	struct inode *inode = mapping->host;

	if (f2fs_has_inline_data(inode))
		return 0;

	/* make sure allocating whole blocks */
	if (mapping_tagged(mapping, PAGECACHE_TAG_DIRTY))
		filemap_write_and_wait(mapping);

	return generic_block_bmap(mapping, block, get_data_block_bmap);
}

#ifdef CONFIG_MIGRATION
#include <linux/migrate.h>

int f2fs_migrate_page(struct address_space *mapping,
		struct page *newpage, struct page *page, enum migrate_mode mode)
{
	int rc, extra_count;
	struct f2fs_inode_info *fi = F2FS_I(mapping->host);
	bool atomic_written = IS_ATOMIC_WRITTEN_PAGE(page);

	BUG_ON(PageWriteback(page));

	/* migrating an atomic written page is safe with the inmem_lock hold */
	if (atomic_written) {
		if (mode != MIGRATE_SYNC)
			return -EBUSY;
		if (!mutex_trylock(&fi->inmem_lock))
			return -EAGAIN;
	}

	/*
	 * A reference is expected if PagePrivate set when move mapping,
	 * however F2FS breaks this for maintaining dirty page counts when
	 * truncating pages. So here adjusting the 'extra_count' make it work.
	 */
	extra_count = (atomic_written ? 1 : 0) - page_has_private(page);
	rc = migrate_page_move_mapping(mapping, newpage,
				page, NULL, mode, extra_count);
	if (rc != MIGRATEPAGE_SUCCESS) {
		if (atomic_written)
			mutex_unlock(&fi->inmem_lock);
		return rc;
	}

	if (atomic_written) {
		struct inmem_pages *cur;
		list_for_each_entry(cur, &fi->inmem_pages, list)
			if (cur->page == page) {
				cur->page = newpage;
				break;
			}
		mutex_unlock(&fi->inmem_lock);
		put_page(page);
		get_page(newpage);
	}

	if (PagePrivate(page))
		SetPagePrivate(newpage);
	set_page_private(newpage, page_private(page));

	if (mode != MIGRATE_SYNC_NO_COPY)
		migrate_page_copy(newpage, page);
	else
		migrate_page_states(newpage, page);

	return MIGRATEPAGE_SUCCESS;
}
#endif

const struct address_space_operations f2fs_dblock_aops = {
	.readpage	= f2fs_read_data_page,
	.readpages	= f2fs_read_data_pages,
	.writepage	= f2fs_write_data_page,
	.writepages	= f2fs_write_data_pages,
	.write_begin	= f2fs_write_begin,
	.write_end	= f2fs_write_end,
	.set_page_dirty	= f2fs_set_data_page_dirty,
	.invalidatepage	= f2fs_invalidate_page,
	.releasepage	= f2fs_release_page,
	.direct_IO	= f2fs_direct_IO,
	.bmap		= f2fs_bmap,
#ifdef CONFIG_MIGRATION
	.migratepage    = f2fs_migrate_page,
#endif
};

void f2fs_clear_radix_tree_dirty_tag(struct page *page)
{
	struct address_space *mapping = page_mapping(page);
	unsigned long flags;

	spin_lock_irqsave(&mapping->tree_lock, flags);
	radix_tree_tag_clear(&mapping->page_tree, page_index(page),
					PAGECACHE_TAG_DIRTY);
	spin_unlock_irqrestore(&mapping->tree_lock, flags);
}

int __init f2fs_init_post_read_processing(void)
{
	bio_post_read_ctx_cache = KMEM_CACHE(bio_post_read_ctx, 0);
	if (!bio_post_read_ctx_cache)
		goto fail;
	bio_post_read_ctx_pool =
		mempool_create_slab_pool(NUM_PREALLOC_POST_READ_CTXS,
					 bio_post_read_ctx_cache);
	if (!bio_post_read_ctx_pool)
		goto fail_free_cache;
	return 0;

fail_free_cache:
	kmem_cache_destroy(bio_post_read_ctx_cache);
fail:
	return -ENOMEM;
}

void __exit f2fs_destroy_post_read_processing(void)
{
	mempool_destroy(bio_post_read_ctx_pool);
	kmem_cache_destroy(bio_post_read_ctx_cache);
}<|MERGE_RESOLUTION|>--- conflicted
+++ resolved
@@ -489,14 +489,10 @@
 
 	bio_set_op_attrs(bio, fio->op, fio->op_flags);
 
-<<<<<<< HEAD
-	f2fs_set_bio_ctx_fio(fio, bio);
-	__submit_bio(fio->sbi, bio, fio->type);
-=======
 	inc_page_count(fio->sbi, is_read_io(fio->op) ?
 			__read_io_type(page): WB_DATA_TYPE(fio->page));
->>>>>>> 494c2659
-
+
+	f2fs_set_bio_ctx_fio(fio, bio);
 	__submit_bio(fio->sbi, bio, fio->type);
 	return 0;
 }
@@ -679,13 +675,11 @@
 		bio_put(bio);
 		return -EFAULT;
 	}
-<<<<<<< HEAD
-
-	f2fs_set_bio_ctx(inode, bio);
-=======
+
 	ClearPageError(page);
 	inc_page_count(F2FS_I_SB(inode), F2FS_RD_DATA);
->>>>>>> 494c2659
+
+	f2fs_set_bio_ctx(inode, bio);
 	__submit_bio(F2FS_I_SB(inode), bio, DATA);
 	return 0;
 }
