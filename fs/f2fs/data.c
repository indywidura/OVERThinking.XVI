--- conflicted
+++ resolved
@@ -257,12 +257,10 @@
 
 static void f2fs_post_read_work(struct work_struct *work)
 {
-<<<<<<< HEAD
 	if (bio_encrypted(bio))
 		return false;
 
 	return bio->bi_private && !bio->bi_status;
-=======
 	struct bio_post_read_ctx *ctx =
 		container_of(work, struct bio_post_read_ctx, work);
 
@@ -273,17 +271,15 @@
 		f2fs_handle_step_decompress(ctx);
 
 	f2fs_verify_and_finish_bio(ctx->bio);
->>>>>>> a327f04f
 }
 
 static void f2fs_read_end_io(struct bio *bio)
 {
-<<<<<<< HEAD
+
 	struct page *first_page = bio->bi_io_vec[0].bv_page;
 
 	if (time_to_inject(F2FS_P_SB(bio->bi_io_vec->bv_page), FAULT_READ_IO)) {
 		f2fs_show_injection_info(FAULT_READ_IO);
-=======
 	struct f2fs_sb_info *sbi = F2FS_P_SB(bio->bi_io_vec->bv_page);
 	struct bio_post_read_ctx *ctx;
 
@@ -292,7 +288,6 @@
 
 	if (time_to_inject(sbi, FAULT_READ_IO)) {
 		f2fs_show_injection_info(sbi, FAULT_READ_IO);
->>>>>>> a327f04f
 		bio->bi_status = BLK_STS_IOERR;
 	}
 
@@ -301,7 +296,6 @@
 		return;
 	}
 
-<<<<<<< HEAD
 	if (first_page != NULL &&
 		__read_io_type(first_page) == F2FS_RD_DATA) {
 		trace_android_fs_dataread_end(first_page->mapping->host,
@@ -310,14 +304,12 @@
 	}
 
 	__read_end_io(bio);
-=======
 	if (ctx && (ctx->enabled_steps & (STEP_DECRYPT | STEP_DECOMPRESS))) {
 		INIT_WORK(&ctx->work, f2fs_post_read_work);
 		queue_work(ctx->sbi->post_read_wq, &ctx->work);
 	} else {
 		f2fs_verify_and_finish_bio(bio);
 	}
->>>>>>> a327f04f
 }
 
 static void f2fs_write_end_io(struct bio *bio)
@@ -503,7 +495,6 @@
 	submit_bio(bio);
 }
 
-<<<<<<< HEAD
 static void __f2fs_submit_read_bio(struct f2fs_sb_info *sbi,
 				struct bio *bio, enum page_type type)
 {
@@ -529,7 +520,6 @@
 		}
 	}
 	__submit_bio(sbi, bio, type);
-=======
 void f2fs_submit_bio(struct f2fs_sb_info *sbi,
 				struct bio *bio, enum page_type type)
 {
@@ -562,7 +552,6 @@
 		fio->op_flags |= REQ_META;
 	if ((1 << fio->temp) & fua_flag)
 		fio->op_flags |= REQ_FUA;
->>>>>>> a327f04f
 }
 
 static void __submit_merged_bio(struct f2fs_bio_info *io)
@@ -697,12 +686,9 @@
 			fio->encrypted_page : fio->page;
 
 	if (!f2fs_is_valid_blkaddr(fio->sbi, fio->new_blkaddr,
-<<<<<<< HEAD
 			__is_meta_io(fio) ? META_GENERIC : DATA_GENERIC))
-=======
 			fio->is_por ? META_POR : (__is_meta_io(fio) ?
 			META_GENERIC : DATA_GENERIC_ENHANCE)))
->>>>>>> a327f04f
 		return -EFSCORRUPTED;
 
 	trace_f2fs_submit_page_bio(page, fio);
@@ -729,7 +715,6 @@
 	return 0;
 }
 
-<<<<<<< HEAD
 #ifdef CONFIG_F2FS_FS_ENCRYPTION
 static int f2fs_crypt_bio_not_mergeable(struct bio *bio, struct page *nxt)
 {
@@ -774,7 +759,6 @@
 	return 0;
 }
 #endif
-=======
 static bool page_is_mergeable(struct f2fs_sb_info *sbi, struct bio *bio,
 				block_t last_blkaddr, block_t cur_blkaddr)
 {
@@ -973,7 +957,6 @@
 
 	return 0;
 }
->>>>>>> a327f04f
 
 void f2fs_submit_page_write(struct f2fs_io_info *fio)
 {
@@ -1124,16 +1107,13 @@
 	}
 
 	ClearPageError(page);
-<<<<<<< HEAD
 	inc_page_count(F2FS_I_SB(inode), F2FS_RD_DATA);
 
 	f2fs_set_bio_ctx(inode, bio);
 	__f2fs_submit_read_bio(F2FS_I_SB(inode), bio, DATA);
-=======
 	inc_page_count(sbi, F2FS_RD_DATA);
 	f2fs_update_iostat(sbi, FS_DATA_READ_IO, F2FS_BLKSIZE);
 	__submit_bio(sbi, bio, DATA);
->>>>>>> a327f04f
 	return 0;
 }
 
@@ -1647,11 +1627,8 @@
 	blkaddr = f2fs_data_blkaddr(&dn);
 
 	if (__is_valid_data_blkaddr(blkaddr) &&
-<<<<<<< HEAD
 		!f2fs_is_valid_blkaddr(sbi, blkaddr, DATA_GENERIC)) {
-=======
 		!f2fs_is_valid_blkaddr(sbi, blkaddr, DATA_GENERIC_ENHANCE)) {
->>>>>>> a327f04f
 		err = -EFSCORRUPTED;
 		goto sync_out;
 	}
@@ -2555,7 +2532,6 @@
 					goto read_single_page;
 				}
 
-<<<<<<< HEAD
 		/*
 		 * This page will go to BIO.  Do we need to send this
 		 * BIO off first?
@@ -2577,9 +2553,7 @@
 			if (IS_ERR(bio)) {
 				bio = NULL;
 				goto set_error_page;
-=======
 				nc_cluster_idx = NULL_CLUSTER;
->>>>>>> a327f04f
 			}
 			ret = f2fs_init_compress_ctx(&cc);
 			if (ret)
@@ -2597,7 +2571,6 @@
 		if (ret) {
 #ifdef CONFIG_F2FS_FS_COMPRESSION
 set_error_page:
-<<<<<<< HEAD
 		SetPageError(page);
 		zero_user_segment(page, 0, PAGE_SIZE);
 		unlock_page(page);
@@ -2607,12 +2580,10 @@
 			f2fs_set_bio_ctx(inode, bio);
 			__f2fs_submit_read_bio(F2FS_I_SB(inode), bio, DATA);
 			bio = NULL;
-=======
 #endif
 			SetPageError(page);
 			zero_user_segment(page, 0, PAGE_SIZE);
 			unlock_page(page);
->>>>>>> a327f04f
 		}
 next_page:
 		if (pages)
@@ -2632,20 +2603,17 @@
 #endif
 	}
 	BUG_ON(pages && !list_empty(pages));
-<<<<<<< HEAD
 	if (bio) {
 		f2fs_set_bio_ctx(inode, bio);
 		__f2fs_submit_read_bio(F2FS_I_SB(inode), bio, DATA);
 	}
 	return 0;
-=======
 	if (bio)
 		__submit_bio(F2FS_I_SB(inode), bio, DATA);
 
 	if (pages && is_readahead && !drop_ra)
 		WRITE_ONCE(F2FS_I(inode)->ra_offset, -1);
 	return pages ? 0 : ret;
->>>>>>> a327f04f
 }
 
 static int f2fs_read_data_page(struct file *file, struct page *page)
@@ -2840,11 +2808,8 @@
 		fio->old_blkaddr = ei.blk + page->index - ei.fofs;
 
 		if (!f2fs_is_valid_blkaddr(fio->sbi, fio->old_blkaddr,
-<<<<<<< HEAD
 							DATA_GENERIC))
-=======
 						DATA_GENERIC_ENHANCE))
->>>>>>> a327f04f
 			return -EFSCORRUPTED;
 
 		ipu_force = true;
@@ -2871,11 +2836,8 @@
 got_it:
 	if (__is_valid_data_blkaddr(fio->old_blkaddr) &&
 		!f2fs_is_valid_blkaddr(fio->sbi, fio->old_blkaddr,
-<<<<<<< HEAD
 							DATA_GENERIC)) {
-=======
 						DATA_GENERIC_ENHANCE)) {
->>>>>>> a327f04f
 		err = -EFSCORRUPTED;
 		goto out_writepage;
 	}
