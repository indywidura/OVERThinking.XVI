/* SPDX-License-Identifier: GPL-2.0 */
/*
 * fs/f2fs/xattr.h
 *
 * Copyright (c) 2012 Samsung Electronics Co., Ltd.
 *             http://www.samsung.com/
 *
 * Portions of this code from linux/fs/ext2/xattr.h
 *
 * On-disk format of extended attributes for the ext2 filesystem.
 *
 * (C) 2001 Andreas Gruenbacher, <a.gruenbacher@computer.org>
 */
#ifndef __F2FS_XATTR_H__
#define __F2FS_XATTR_H__

#include <linux/init.h>
#include <linux/xattr.h>

/* Magic value in attribute blocks */
#define F2FS_XATTR_MAGIC                0xF2F52011

/* Maximum number of references to one attribute block */
#define F2FS_XATTR_REFCOUNT_MAX         1024

/* Name indexes */
#define F2FS_SYSTEM_ADVISE_NAME			"system.advise"
#define F2FS_XATTR_INDEX_USER			1
#define F2FS_XATTR_INDEX_POSIX_ACL_ACCESS	2
#define F2FS_XATTR_INDEX_POSIX_ACL_DEFAULT	3
#define F2FS_XATTR_INDEX_TRUSTED		4
#define F2FS_XATTR_INDEX_LUSTRE			5
#define F2FS_XATTR_INDEX_SECURITY		6
#define F2FS_XATTR_INDEX_ADVISE			7
/* Should be same as EXT4_XATTR_INDEX_ENCRYPTION */
#define F2FS_XATTR_INDEX_ENCRYPTION		9
#define F2FS_XATTR_INDEX_VERITY			11

#define F2FS_XATTR_NAME_ENCRYPTION_CONTEXT	"c"
#define F2FS_XATTR_NAME_VERITY			"v"

struct f2fs_xattr_header {
	__le32  h_magic;        /* magic number for identification */
	__le32  h_refcount;     /* reference count */
	__u32   h_reserved[4];  /* zero right now */
};

struct f2fs_xattr_entry {
	__u8    e_name_index;
	__u8    e_name_len;
	__le16  e_value_size;   /* size of attribute value */
	char    e_name[];      /* attribute name */
};

#define XATTR_HDR(ptr)		((struct f2fs_xattr_header *)(ptr))
#define XATTR_ENTRY(ptr)	((struct f2fs_xattr_entry *)(ptr))
#define XATTR_FIRST_ENTRY(ptr)	(XATTR_ENTRY(XATTR_HDR(ptr) + 1))
#define XATTR_ROUND		(3)

#define XATTR_ALIGN(size)	(((size) + XATTR_ROUND) & ~XATTR_ROUND)

#define ENTRY_SIZE(entry) (XATTR_ALIGN(sizeof(struct f2fs_xattr_entry) + \
			(entry)->e_name_len + le16_to_cpu((entry)->e_value_size)))

#define XATTR_NEXT_ENTRY(entry)	((struct f2fs_xattr_entry *)((char *)(entry) +\
			ENTRY_SIZE(entry)))

#define IS_XATTR_LAST_ENTRY(entry) (*(__u32 *)(entry) == 0)

#define list_for_each_xattr(entry, addr) \
		for (entry = XATTR_FIRST_ENTRY(addr);\
				!IS_XATTR_LAST_ENTRY(entry);\
				entry = XATTR_NEXT_ENTRY(entry))
#define VALID_XATTR_BLOCK_SIZE	(PAGE_SIZE - sizeof(struct node_footer))
#define XATTR_PADDING_SIZE	(sizeof(__u32))
<<<<<<< HEAD
#define XATTR_SIZE(x,i)		(((x) ? VALID_XATTR_BLOCK_SIZE : 0) +	\
=======
#define XATTR_SIZE(i)		((F2FS_I(i)->i_xattr_nid ?		\
					VALID_XATTR_BLOCK_SIZE : 0) +	\
>>>>>>> a327f04f
						(inline_xattr_size(i)))
#define MIN_OFFSET(i)		XATTR_ALIGN(inline_xattr_size(i) +	\
						VALID_XATTR_BLOCK_SIZE)

#define MAX_VALUE_LEN(i)	(MIN_OFFSET(i) -			\
				sizeof(struct f2fs_xattr_header) -	\
				sizeof(struct f2fs_xattr_entry))

#define MAX_INLINE_XATTR_SIZE						\
			(DEF_ADDRS_PER_INODE -				\
			F2FS_TOTAL_EXTRA_ATTR_SIZE / sizeof(__le32) -	\
			DEF_INLINE_RESERVED_SIZE -			\
			MIN_INLINE_DENTRY_SIZE / sizeof(__le32))

/*
 * On-disk structure of f2fs_xattr
 * We use inline xattrs space + 1 block for xattr.
 *
 * +--------------------+
 * | f2fs_xattr_header  |
 * |                    |
 * +--------------------+
 * | f2fs_xattr_entry   |
 * | .e_name_index = 1  |
 * | .e_name_len = 3    |
 * | .e_value_size = 14 |
 * | .e_name = "foo"    |
 * | "value_of_xattr"   |<- value_offs = e_name + e_name_len
 * +--------------------+
 * | f2fs_xattr_entry   |
 * | .e_name_index = 4  |
 * | .e_name = "bar"    |
 * +--------------------+
 * |                    |
 * |        Free        |
 * |                    |
 * +--------------------+<- MIN_OFFSET
 * |   node_footer      |
 * | (nid, ino, offset) |
 * +--------------------+
 *
 **/

#ifdef CONFIG_F2FS_FS_XATTR
extern const struct xattr_handler f2fs_xattr_user_handler;
extern const struct xattr_handler f2fs_xattr_trusted_handler;
extern const struct xattr_handler f2fs_xattr_advise_handler;
extern const struct xattr_handler f2fs_xattr_security_handler;

extern const struct xattr_handler *f2fs_xattr_handlers[];

extern int f2fs_setxattr(struct inode *, int, const char *,
				const void *, size_t, struct page *, int);
extern int f2fs_getxattr(struct inode *, int, const char *, void *,
						size_t, struct page *);
extern ssize_t f2fs_listxattr(struct dentry *, char *, size_t);
extern int f2fs_init_xattr_caches(struct f2fs_sb_info *);
extern void f2fs_destroy_xattr_caches(struct f2fs_sb_info *);
#else

#define f2fs_xattr_handlers	NULL
#define f2fs_listxattr		NULL
static inline int f2fs_setxattr(struct inode *inode, int index,
		const char *name, const void *value, size_t size,
		struct page *page, int flags)
{
	return -EOPNOTSUPP;
}
static inline int f2fs_getxattr(struct inode *inode, int index,
			const char *name, void *buffer,
			size_t buffer_size, struct page *dpage)
{
	return -EOPNOTSUPP;
}
static inline int f2fs_init_xattr_caches(struct f2fs_sb_info *sbi) { return 0; }
static inline void f2fs_destroy_xattr_caches(struct f2fs_sb_info *sbi) { }
#endif

#ifdef CONFIG_F2FS_FS_SECURITY
extern int f2fs_init_security(struct inode *, struct inode *,
				const struct qstr *, struct page *);
#else
static inline int f2fs_init_security(struct inode *inode, struct inode *dir,
				const struct qstr *qstr, struct page *ipage)
{
	return 0;
}
#endif
#endif /* __F2FS_XATTR_H__ */<|MERGE_RESOLUTION|>--- conflicted
+++ resolved
@@ -73,12 +73,9 @@
 				entry = XATTR_NEXT_ENTRY(entry))
 #define VALID_XATTR_BLOCK_SIZE	(PAGE_SIZE - sizeof(struct node_footer))
 #define XATTR_PADDING_SIZE	(sizeof(__u32))
-<<<<<<< HEAD
 #define XATTR_SIZE(x,i)		(((x) ? VALID_XATTR_BLOCK_SIZE : 0) +	\
-=======
 #define XATTR_SIZE(i)		((F2FS_I(i)->i_xattr_nid ?		\
 					VALID_XATTR_BLOCK_SIZE : 0) +	\
->>>>>>> a327f04f
 						(inline_xattr_size(i)))
 #define MIN_OFFSET(i)		XATTR_ALIGN(inline_xattr_size(i) +	\
 						VALID_XATTR_BLOCK_SIZE)
