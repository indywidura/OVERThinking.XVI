--- conflicted
+++ resolved
@@ -349,11 +349,7 @@
 	dentry_blk = page_address(dentry_page);
 
 	make_dentry_ptr_block(NULL, &d, dentry_blk);
-<<<<<<< HEAD
-	do_make_empty_dir(inode, parent, &d);
-=======
 	f2fs_do_make_empty_dir(inode, parent, &d);
->>>>>>> ba451d32
 
 	set_page_dirty(dentry_page);
 	f2fs_put_page(dentry_page, 1);
@@ -546,11 +542,7 @@
 			return PTR_ERR(dentry_page);
 
 		dentry_blk = page_address(dentry_page);
-<<<<<<< HEAD
-		bit_pos = room_for_filename(&dentry_blk->dentry_bitmap,
-=======
 		bit_pos = f2fs_room_for_filename(&dentry_blk->dentry_bitmap,
->>>>>>> ba451d32
 						slots, NR_DENTRY_IN_BLOCK);
 		if (bit_pos < NR_DENTRY_IN_BLOCK)
 			goto add_dentry;
@@ -711,11 +703,7 @@
 	f2fs_update_time(F2FS_I_SB(dir), REQ_TIME);
 
 	if (F2FS_OPTION(F2FS_I_SB(dir)).fsync_mode == FSYNC_MODE_STRICT)
-<<<<<<< HEAD
-		add_ino_entry(F2FS_I_SB(dir), dir->i_ino, TRANS_DIR_INO);
-=======
 		f2fs_add_ino_entry(F2FS_I_SB(dir), dir->i_ino, TRANS_DIR_INO);
->>>>>>> ba451d32
 
 	if (f2fs_has_inline_dentry(dir))
 		return f2fs_delete_inline_entry(dentry, page, dir, inode);
@@ -836,11 +824,7 @@
 			return 1;
 
 		if (sbi->readdir_ra == 1)
-<<<<<<< HEAD
-			ra_node_page(sbi, le32_to_cpu(de->ino));
-=======
 			f2fs_ra_node_page(sbi, le32_to_cpu(de->ino));
->>>>>>> ba451d32
 
 		bit_pos += GET_DENTRY_SLOTS(le16_to_cpu(de->name_len));
 		ctx->pos = start_pos + bit_pos;
@@ -890,11 +874,7 @@
 			page_cache_sync_readahead(inode->i_mapping, ra, file, n,
 				min(npages - n, (pgoff_t)MAX_DIR_RA_PAGES));
 
-<<<<<<< HEAD
-		dentry_page = get_lock_data_page(inode, n, false);
-=======
 		dentry_page = f2fs_get_lock_data_page(inode, n, false);
->>>>>>> ba451d32
 		if (IS_ERR(dentry_page)) {
 			err = PTR_ERR(dentry_page);
 			if (err == -ENOENT) {
