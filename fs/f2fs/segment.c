// SPDX-License-Identifier: GPL-2.0
/*
 * fs/f2fs/segment.c
 *
 * Copyright (c) 2012 Samsung Electronics Co., Ltd.
 *             http://www.samsung.com/
 */
#include <linux/fs.h>
#include <linux/f2fs_fs.h>
#include <linux/bio.h>
#include <linux/blkdev.h>
#include <linux/prefetch.h>
#include <linux/kthread.h>
#include <linux/swap.h>
#include <linux/timer.h>
#include <linux/freezer.h>
#include <linux/sched/signal.h>
#include <linux/random.h>

#include "f2fs.h"
#include "segment.h"
#include "node.h"
#include "gc.h"
#include "iostat.h"
#include <trace/events/f2fs.h>

#define __reverse_ffz(x) __reverse_ffs(~(x))

static struct kmem_cache *discard_entry_slab;
static struct kmem_cache *discard_cmd_slab;
static struct kmem_cache *sit_entry_set_slab;
static struct kmem_cache *inmem_entry_slab;

static unsigned long __reverse_ulong(unsigned char *str)
{
	unsigned long tmp = 0;
	int shift = 24, idx = 0;

#if BITS_PER_LONG == 64
	shift = 56;
#endif
	while (shift >= 0) {
		tmp |= (unsigned long)str[idx++] << shift;
		shift -= BITS_PER_BYTE;
	}
	return tmp;
}

/*
 * __reverse_ffs is copied from include/asm-generic/bitops/__ffs.h since
 * MSB and LSB are reversed in a byte by f2fs_set_bit.
 */
static inline unsigned long __reverse_ffs(unsigned long word)
{
	int num = 0;

#if BITS_PER_LONG == 64
	if ((word & 0xffffffff00000000UL) == 0)
		num += 32;
	else
		word >>= 32;
#endif
	if ((word & 0xffff0000) == 0)
		num += 16;
	else
		word >>= 16;

	if ((word & 0xff00) == 0)
		num += 8;
	else
		word >>= 8;

	if ((word & 0xf0) == 0)
		num += 4;
	else
		word >>= 4;

	if ((word & 0xc) == 0)
		num += 2;
	else
		word >>= 2;

	if ((word & 0x2) == 0)
		num += 1;
	return num;
}

/*
 * __find_rev_next(_zero)_bit is copied from lib/find_next_bit.c because
 * f2fs_set_bit makes MSB and LSB reversed in a byte.
 * @size must be integral times of unsigned long.
 * Example:
 *                             MSB <--> LSB
 *   f2fs_set_bit(0, bitmap) => 1000 0000
 *   f2fs_set_bit(7, bitmap) => 0000 0001
 */
static unsigned long __find_rev_next_bit(const unsigned long *addr,
			unsigned long size, unsigned long offset)
{
	const unsigned long *p = addr + BIT_WORD(offset);
	unsigned long result = size;
	unsigned long tmp;

	if (offset >= size)
		return size;

	size -= (offset & ~(BITS_PER_LONG - 1));
	offset %= BITS_PER_LONG;

	while (1) {
		if (*p == 0)
			goto pass;

		tmp = __reverse_ulong((unsigned char *)p);

		tmp &= ~0UL >> offset;
		if (size < BITS_PER_LONG)
			tmp &= (~0UL << (BITS_PER_LONG - size));
		if (tmp)
			goto found;
pass:
		if (size <= BITS_PER_LONG)
			break;
		size -= BITS_PER_LONG;
		offset = 0;
		p++;
	}
	return result;
found:
	return result - size + __reverse_ffs(tmp);
}

static unsigned long __find_rev_next_zero_bit(const unsigned long *addr,
			unsigned long size, unsigned long offset)
{
	const unsigned long *p = addr + BIT_WORD(offset);
	unsigned long result = size;
	unsigned long tmp;

	if (offset >= size)
		return size;

	size -= (offset & ~(BITS_PER_LONG - 1));
	offset %= BITS_PER_LONG;

	while (1) {
		if (*p == ~0UL)
			goto pass;

		tmp = __reverse_ulong((unsigned char *)p);

		if (offset)
			tmp |= ~0UL << (BITS_PER_LONG - offset);
		if (size < BITS_PER_LONG)
			tmp |= ~0UL >> size;
		if (tmp != ~0UL)
			goto found;
pass:
		if (size <= BITS_PER_LONG)
			break;
		size -= BITS_PER_LONG;
		offset = 0;
		p++;
	}
	return result;
found:
	return result - size + __reverse_ffz(tmp);
}

bool f2fs_need_SSR(struct f2fs_sb_info *sbi)
{
	int node_secs = get_blocktype_secs(sbi, F2FS_DIRTY_NODES);
	int dent_secs = get_blocktype_secs(sbi, F2FS_DIRTY_DENTS);
	int imeta_secs = get_blocktype_secs(sbi, F2FS_DIRTY_IMETA);

	if (f2fs_lfs_mode(sbi))
		return false;
	if (sbi->gc_mode == GC_URGENT_HIGH)
		return true;
	if (unlikely(is_sbi_flag_set(sbi, SBI_CP_DISABLED)))
		return true;

	return free_sections(sbi) <= (node_secs + 2 * dent_secs + imeta_secs +
			SM_I(sbi)->min_ssr_sections + reserved_sections(sbi));
}

void f2fs_register_inmem_page(struct inode *inode, struct page *page)
{
	struct inmem_pages *new;

	set_page_private_atomic(page);

	new = f2fs_kmem_cache_alloc(inmem_entry_slab,
					GFP_NOFS, true, NULL);

	/* add atomic page indices to the list */
	new->page = page;
	INIT_LIST_HEAD(&new->list);

	/* increase reference count with clean state */
	get_page(page);
	mutex_lock(&F2FS_I(inode)->inmem_lock);
	list_add_tail(&new->list, &F2FS_I(inode)->inmem_pages);
	inc_page_count(F2FS_I_SB(inode), F2FS_INMEM_PAGES);
	mutex_unlock(&F2FS_I(inode)->inmem_lock);

	trace_f2fs_register_inmem_page(page, INMEM);
}

static int __revoke_inmem_pages(struct inode *inode,
				struct list_head *head, bool drop, bool recover,
				bool trylock)
{
	struct f2fs_sb_info *sbi = F2FS_I_SB(inode);
	struct inmem_pages *cur, *tmp;
	int err = 0;

	list_for_each_entry_safe(cur, tmp, head, list) {
		struct page *page = cur->page;

		if (drop)
			trace_f2fs_commit_inmem_page(page, INMEM_DROP);

		if (trylock) {
			/*
			 * to avoid deadlock in between page lock and
			 * inmem_lock.
			 */
			if (!trylock_page(page))
				continue;
		} else {
			lock_page(page);
		}

		f2fs_wait_on_page_writeback(page, DATA, true, true);

		if (recover) {
			struct dnode_of_data dn;
			struct node_info ni;

			trace_f2fs_commit_inmem_page(page, INMEM_REVOKE);
retry:
			set_new_dnode(&dn, inode, NULL, NULL, 0);
			err = f2fs_get_dnode_of_data(&dn, page->index,
								LOOKUP_NODE);
			if (err) {
				if (err == -ENOMEM) {
					congestion_wait(BLK_RW_ASYNC,
							DEFAULT_IO_TIMEOUT);
					cond_resched();
					goto retry;
				}
				err = -EAGAIN;
				goto next;
			}

			err = f2fs_get_node_info(sbi, dn.nid, &ni);
			if (err) {
				f2fs_put_dnode(&dn);
				return err;
			}

			if (cur->old_addr == NEW_ADDR) {
				f2fs_invalidate_blocks(sbi, dn.data_blkaddr);
				f2fs_update_data_blkaddr(&dn, NEW_ADDR);
			} else
				f2fs_replace_block(sbi, &dn, dn.data_blkaddr,
					cur->old_addr, ni.version, true, true);
			f2fs_put_dnode(&dn);
		}
next:
		/* we don't need to invalidate this in the sccessful status */
		if (drop || recover) {
			ClearPageUptodate(page);
			clear_page_private_gcing(page);
		}
		detach_page_private(page);
		set_page_private(page, 0);
		f2fs_put_page(page, 1);

		list_del(&cur->list);
		kmem_cache_free(inmem_entry_slab, cur);
		dec_page_count(F2FS_I_SB(inode), F2FS_INMEM_PAGES);
	}
	return err;
}

void f2fs_drop_inmem_pages_all(struct f2fs_sb_info *sbi, bool gc_failure)
{
	struct list_head *head = &sbi->inode_list[ATOMIC_FILE];
	struct inode *inode;
	struct f2fs_inode_info *fi;
	unsigned int count = sbi->atomic_files;
	unsigned int looped = 0;
next:
	spin_lock(&sbi->inode_lock[ATOMIC_FILE]);
	if (list_empty(head)) {
		spin_unlock(&sbi->inode_lock[ATOMIC_FILE]);
		return;
	}
	fi = list_first_entry(head, struct f2fs_inode_info, inmem_ilist);
	inode = igrab(&fi->vfs_inode);
	if (inode)
		list_move_tail(&fi->inmem_ilist, head);
	spin_unlock(&sbi->inode_lock[ATOMIC_FILE]);

	if (inode) {
		if (gc_failure) {
			if (!fi->i_gc_failures[GC_FAILURE_ATOMIC])
				goto skip;
		}
		set_inode_flag(inode, FI_ATOMIC_REVOKE_REQUEST);
		f2fs_drop_inmem_pages(inode);
skip:
		iput(inode);
	}
	congestion_wait(BLK_RW_ASYNC, DEFAULT_IO_TIMEOUT);
	cond_resched();
	if (gc_failure) {
		if (++looped >= count)
			return;
	}
	goto next;
}

void f2fs_drop_inmem_pages(struct inode *inode)
{
	struct f2fs_sb_info *sbi = F2FS_I_SB(inode);
	struct f2fs_inode_info *fi = F2FS_I(inode);

	do {
		mutex_lock(&fi->inmem_lock);
		if (list_empty(&fi->inmem_pages)) {
			fi->i_gc_failures[GC_FAILURE_ATOMIC] = 0;

			spin_lock(&sbi->inode_lock[ATOMIC_FILE]);
			if (!list_empty(&fi->inmem_ilist))
				list_del_init(&fi->inmem_ilist);
			if (f2fs_is_atomic_file(inode)) {
				clear_inode_flag(inode, FI_ATOMIC_FILE);
				sbi->atomic_files--;
			}
			spin_unlock(&sbi->inode_lock[ATOMIC_FILE]);

			mutex_unlock(&fi->inmem_lock);
			break;
		}
		__revoke_inmem_pages(inode, &fi->inmem_pages,
						true, false, true);
		mutex_unlock(&fi->inmem_lock);
	} while (1);
}

void f2fs_drop_inmem_page(struct inode *inode, struct page *page)
{
	struct f2fs_inode_info *fi = F2FS_I(inode);
	struct f2fs_sb_info *sbi = F2FS_I_SB(inode);
	struct list_head *head = &fi->inmem_pages;
	struct inmem_pages *cur = NULL;

	f2fs_bug_on(sbi, !page_private_atomic(page));

	mutex_lock(&fi->inmem_lock);
	list_for_each_entry(cur, head, list) {
		if (cur->page == page)
			break;
	}

	f2fs_bug_on(sbi, list_empty(head) || cur->page != page);
	list_del(&cur->list);
	mutex_unlock(&fi->inmem_lock);

	dec_page_count(sbi, F2FS_INMEM_PAGES);
	kmem_cache_free(inmem_entry_slab, cur);

	ClearPageUptodate(page);
	clear_page_private_atomic(page);
	f2fs_put_page(page, 0);

	detach_page_private(page);
	set_page_private(page, 0);

	trace_f2fs_commit_inmem_page(page, INMEM_INVALIDATE);
}

static int __f2fs_commit_inmem_pages(struct inode *inode)
{
	struct f2fs_sb_info *sbi = F2FS_I_SB(inode);
	struct f2fs_inode_info *fi = F2FS_I(inode);
	struct inmem_pages *cur, *tmp;
	struct f2fs_io_info fio = {
		.sbi = sbi,
		.ino = inode->i_ino,
		.type = DATA,
		.op = REQ_OP_WRITE,
		.op_flags = REQ_SYNC | REQ_PRIO,
		.io_type = FS_DATA_IO,
	};
	struct list_head revoke_list;
	bool submit_bio = false;
	int err = 0;

	INIT_LIST_HEAD(&revoke_list);

	list_for_each_entry_safe(cur, tmp, &fi->inmem_pages, list) {
		struct page *page = cur->page;

		lock_page(page);
		if (page->mapping == inode->i_mapping) {
			trace_f2fs_commit_inmem_page(page, INMEM);

			f2fs_wait_on_page_writeback(page, DATA, true, true);

			set_page_dirty(page);
			if (clear_page_dirty_for_io(page)) {
				inode_dec_dirty_pages(inode);
				f2fs_remove_dirty_inode(inode);
			}
retry:
			fio.page = page;
			fio.old_blkaddr = NULL_ADDR;
			fio.encrypted_page = NULL;
			fio.need_lock = LOCK_DONE;
			err = f2fs_do_write_data_page(&fio);
			if (err) {
				if (err == -ENOMEM) {
					congestion_wait(BLK_RW_ASYNC,
							DEFAULT_IO_TIMEOUT);
					cond_resched();
					goto retry;
				}
				unlock_page(page);
				break;
			}
			/* record old blkaddr for revoking */
			cur->old_addr = fio.old_blkaddr;
			submit_bio = true;
		}
		unlock_page(page);
		list_move_tail(&cur->list, &revoke_list);
	}

	if (submit_bio)
		f2fs_submit_merged_write_cond(sbi, inode, NULL, 0, DATA);

	if (err) {
		/*
		 * try to revoke all committed pages, but still we could fail
		 * due to no memory or other reason, if that happened, EAGAIN
		 * will be returned, which means in such case, transaction is
		 * already not integrity, caller should use journal to do the
		 * recovery or rewrite & commit last transaction. For other
		 * error number, revoking was done by filesystem itself.
		 */
		err = __revoke_inmem_pages(inode, &revoke_list,
						false, true, false);

		/* drop all uncommitted pages */
		__revoke_inmem_pages(inode, &fi->inmem_pages,
						true, false, false);
	} else {
		__revoke_inmem_pages(inode, &revoke_list,
						false, false, false);
	}

	return err;
}

int f2fs_commit_inmem_pages(struct inode *inode)
{
	struct f2fs_sb_info *sbi = F2FS_I_SB(inode);
	struct f2fs_inode_info *fi = F2FS_I(inode);
	int err;

	f2fs_balance_fs(sbi, true);

	down_write(&fi->i_gc_rwsem[WRITE]);

	f2fs_lock_op(sbi);
	set_inode_flag(inode, FI_ATOMIC_COMMIT);

	mutex_lock(&fi->inmem_lock);
	err = __f2fs_commit_inmem_pages(inode);
	mutex_unlock(&fi->inmem_lock);

	clear_inode_flag(inode, FI_ATOMIC_COMMIT);

	f2fs_unlock_op(sbi);
	up_write(&fi->i_gc_rwsem[WRITE]);

	return err;
}

/*
 * This function balances dirty node and dentry pages.
 * In addition, it controls garbage collection.
 */
void f2fs_balance_fs(struct f2fs_sb_info *sbi, bool need)
{
	if (time_to_inject(sbi, FAULT_CHECKPOINT)) {
		f2fs_show_injection_info(sbi, FAULT_CHECKPOINT);
		f2fs_stop_checkpoint(sbi, false);
	}

	/* balance_fs_bg is able to be pending */
	if (need && excess_cached_nats(sbi))
		f2fs_balance_fs_bg(sbi, false);

	if (!f2fs_is_checkpoint_ready(sbi))
		return;

	/*
	 * We should do GC or end up with checkpoint, if there are so many dirty
	 * dir/node pages without enough free segments.
	 */
	if (has_not_enough_free_secs(sbi, 0, 0)) {
		if (test_opt(sbi, GC_MERGE) && sbi->gc_thread &&
					sbi->gc_thread->f2fs_gc_task) {
			DEFINE_WAIT(wait);

			prepare_to_wait(&sbi->gc_thread->fggc_wq, &wait,
						TASK_UNINTERRUPTIBLE);
			wake_up(&sbi->gc_thread->gc_wait_queue_head);
			io_schedule();
			finish_wait(&sbi->gc_thread->fggc_wq, &wait);
		} else {
			down_write(&sbi->gc_lock);
			f2fs_gc(sbi, false, false, false, NULL_SEGNO);
		}
	}
}

static inline bool excess_dirty_threshold(struct f2fs_sb_info *sbi)
{
	int factor = rwsem_is_locked(&sbi->cp_rwsem) ? 3 : 2;
	unsigned int dents = get_pages(sbi, F2FS_DIRTY_DENTS);
	unsigned int qdata = get_pages(sbi, F2FS_DIRTY_QDATA);
	unsigned int nodes = get_pages(sbi, F2FS_DIRTY_NODES);
	unsigned int meta = get_pages(sbi, F2FS_DIRTY_META);
	unsigned int imeta = get_pages(sbi, F2FS_DIRTY_IMETA);
	unsigned int threshold = sbi->blocks_per_seg * factor *
					DEFAULT_DIRTY_THRESHOLD;
	unsigned int global_threshold = threshold * 3 / 2;

	if (dents >= threshold || qdata >= threshold ||
		nodes >= threshold || meta >= threshold ||
		imeta >= threshold)
		return true;
	return dents + qdata + nodes + meta + imeta >  global_threshold;
}

void f2fs_balance_fs_bg(struct f2fs_sb_info *sbi, bool from_bg)
{
	if (unlikely(is_sbi_flag_set(sbi, SBI_POR_DOING)))
		return;

	/* try to shrink extent cache when there is no enough memory */
	if (!f2fs_available_free_memory(sbi, EXTENT_CACHE))
		f2fs_shrink_extent_tree(sbi, EXTENT_CACHE_SHRINK_NUMBER);

	/* check the # of cached NAT entries */
	if (!f2fs_available_free_memory(sbi, NAT_ENTRIES))
		f2fs_try_to_free_nats(sbi, NAT_ENTRY_PER_BLOCK);

	if (!f2fs_available_free_memory(sbi, FREE_NIDS))
		f2fs_try_to_free_nids(sbi, MAX_FREE_NIDS);
	else
		f2fs_build_free_nids(sbi, false, false);

	if (excess_dirty_nats(sbi) || excess_dirty_threshold(sbi) ||
		excess_prefree_segs(sbi) || !f2fs_space_for_roll_forward(sbi))
		goto do_sync;

	/* there is background inflight IO or foreground operation recently */
	if (is_inflight_io(sbi, REQ_TIME) ||
		(!f2fs_time_over(sbi, REQ_TIME) && rwsem_is_locked(&sbi->cp_rwsem)))
		return;

	/* exceed periodical checkpoint timeout threshold */
	if (f2fs_time_over(sbi, CP_TIME))
		goto do_sync;

	/* checkpoint is the only way to shrink partial cached entries */
	if (f2fs_available_free_memory(sbi, NAT_ENTRIES) &&
		f2fs_available_free_memory(sbi, INO_ENTRIES))
		return;

do_sync:
	if (test_opt(sbi, DATA_FLUSH) && from_bg) {
		struct blk_plug plug;

		mutex_lock(&sbi->flush_lock);

		blk_start_plug(&plug);
		f2fs_sync_dirty_inodes(sbi, FILE_INODE);
		blk_finish_plug(&plug);

		mutex_unlock(&sbi->flush_lock);
	}
	f2fs_sync_fs(sbi->sb, true);
	stat_inc_bg_cp_count(sbi->stat_info);
}

static int __submit_flush_wait(struct f2fs_sb_info *sbi,
				struct block_device *bdev)
{
	int ret = blkdev_issue_flush(bdev, GFP_NOFS, NULL);

	trace_f2fs_issue_flush(bdev, test_opt(sbi, NOBARRIER),
				test_opt(sbi, FLUSH_MERGE), ret);
	return ret;
}

static int submit_flush_wait(struct f2fs_sb_info *sbi, nid_t ino)
{
	int ret = 0;
	int i;

	if (!f2fs_is_multi_device(sbi))
		return __submit_flush_wait(sbi, sbi->sb->s_bdev);

	for (i = 0; i < sbi->s_ndevs; i++) {
		if (!f2fs_is_dirty_device(sbi, ino, i, FLUSH_INO))
			continue;
		ret = __submit_flush_wait(sbi, FDEV(i).bdev);
		if (ret)
			break;
	}
	return ret;
}

static int issue_flush_thread(void *data)
{
	struct f2fs_sb_info *sbi = data;
	struct flush_cmd_control *fcc = SM_I(sbi)->fcc_info;
	wait_queue_head_t *q = &fcc->flush_wait_queue;
repeat:
	if (kthread_should_stop())
		return 0;

	if (!llist_empty(&fcc->issue_list)) {
		struct flush_cmd *cmd, *next;
		int ret;

		fcc->dispatch_list = llist_del_all(&fcc->issue_list);
		fcc->dispatch_list = llist_reverse_order(fcc->dispatch_list);

		cmd = llist_entry(fcc->dispatch_list, struct flush_cmd, llnode);

		ret = submit_flush_wait(sbi, cmd->ino);
		atomic_inc(&fcc->issued_flush);

		llist_for_each_entry_safe(cmd, next,
					  fcc->dispatch_list, llnode) {
			cmd->ret = ret;
			complete(&cmd->wait);
		}
		fcc->dispatch_list = NULL;
	}

	wait_event_interruptible(*q,
		kthread_should_stop() || !llist_empty(&fcc->issue_list));
	goto repeat;
}

int f2fs_issue_flush(struct f2fs_sb_info *sbi, nid_t ino)
{
	struct flush_cmd_control *fcc = SM_I(sbi)->fcc_info;
	struct flush_cmd cmd;
	int ret;

	if (test_opt(sbi, NOBARRIER))
		return 0;

	if (!test_opt(sbi, FLUSH_MERGE)) {
		atomic_inc(&fcc->queued_flush);
		ret = submit_flush_wait(sbi, ino);
		atomic_dec(&fcc->queued_flush);
		atomic_inc(&fcc->issued_flush);
		return ret;
	}

	if (atomic_inc_return(&fcc->queued_flush) == 1 ||
	    f2fs_is_multi_device(sbi)) {
		ret = submit_flush_wait(sbi, ino);
		atomic_dec(&fcc->queued_flush);

		atomic_inc(&fcc->issued_flush);
		return ret;
	}

	cmd.ino = ino;
	init_completion(&cmd.wait);

	llist_add(&cmd.llnode, &fcc->issue_list);

	/*
	 * update issue_list before we wake up issue_flush thread, this
	 * smp_mb() pairs with another barrier in ___wait_event(), see
	 * more details in comments of waitqueue_active().
	 */
	smp_mb();

	if (waitqueue_active(&fcc->flush_wait_queue))
		wake_up(&fcc->flush_wait_queue);

	if (fcc->f2fs_issue_flush) {
		wait_for_completion(&cmd.wait);
		atomic_dec(&fcc->queued_flush);
	} else {
		struct llist_node *list;

		list = llist_del_all(&fcc->issue_list);
		if (!list) {
			wait_for_completion(&cmd.wait);
			atomic_dec(&fcc->queued_flush);
		} else {
			struct flush_cmd *tmp, *next;

			ret = submit_flush_wait(sbi, ino);

			llist_for_each_entry_safe(tmp, next, list, llnode) {
				if (tmp == &cmd) {
					cmd.ret = ret;
					atomic_dec(&fcc->queued_flush);
					continue;
				}
				tmp->ret = ret;
				complete(&tmp->wait);
			}
		}
	}

	return cmd.ret;
}

int f2fs_create_flush_cmd_control(struct f2fs_sb_info *sbi)
{
	dev_t dev = sbi->sb->s_bdev->bd_dev;
	struct flush_cmd_control *fcc;
	int err = 0;

	if (SM_I(sbi)->fcc_info) {
		fcc = SM_I(sbi)->fcc_info;
		if (fcc->f2fs_issue_flush)
			return err;
		goto init_thread;
	}

	fcc = f2fs_kzalloc(sbi, sizeof(struct flush_cmd_control), GFP_KERNEL);
	if (!fcc)
		return -ENOMEM;
	atomic_set(&fcc->issued_flush, 0);
	atomic_set(&fcc->queued_flush, 0);
	init_waitqueue_head(&fcc->flush_wait_queue);
	init_llist_head(&fcc->issue_list);
	SM_I(sbi)->fcc_info = fcc;
	if (!test_opt(sbi, FLUSH_MERGE))
		return err;

init_thread:
	fcc->f2fs_issue_flush = kthread_run(issue_flush_thread, sbi,
				"f2fs_flush-%u:%u", MAJOR(dev), MINOR(dev));
	if (IS_ERR(fcc->f2fs_issue_flush)) {
		err = PTR_ERR(fcc->f2fs_issue_flush);
		kfree(fcc);
		SM_I(sbi)->fcc_info = NULL;
		return err;
	}

	return err;
}

void f2fs_destroy_flush_cmd_control(struct f2fs_sb_info *sbi, bool free)
{
	struct flush_cmd_control *fcc = SM_I(sbi)->fcc_info;

	if (fcc && fcc->f2fs_issue_flush) {
		struct task_struct *flush_thread = fcc->f2fs_issue_flush;

		fcc->f2fs_issue_flush = NULL;
		kthread_stop(flush_thread);
	}
	if (free) {
		kfree(fcc);
		SM_I(sbi)->fcc_info = NULL;
	}
}

int f2fs_flush_device_cache(struct f2fs_sb_info *sbi)
{
	int ret = 0, i;

	if (!f2fs_is_multi_device(sbi))
		return 0;

	if (test_opt(sbi, NOBARRIER))
		return 0;

	for (i = 1; i < sbi->s_ndevs; i++) {
		int count = DEFAULT_RETRY_IO_COUNT;

		if (!f2fs_test_bit(i, (char *)&sbi->dirty_device))
			continue;

		do {
			ret = __submit_flush_wait(sbi, FDEV(i).bdev);
			if (ret)
				congestion_wait(BLK_RW_ASYNC,
						DEFAULT_IO_TIMEOUT);
		} while (ret && --count);

		if (ret) {
			f2fs_stop_checkpoint(sbi, false);
			break;
		}

		spin_lock(&sbi->dev_lock);
		f2fs_clear_bit(i, (char *)&sbi->dirty_device);
		spin_unlock(&sbi->dev_lock);
	}

	return ret;
}

static void __locate_dirty_segment(struct f2fs_sb_info *sbi, unsigned int segno,
		enum dirty_type dirty_type)
{
	struct dirty_seglist_info *dirty_i = DIRTY_I(sbi);

	/* need not be added */
	if (IS_CURSEG(sbi, segno))
		return;

	if (!test_and_set_bit(segno, dirty_i->dirty_segmap[dirty_type]))
		dirty_i->nr_dirty[dirty_type]++;

	if (dirty_type == DIRTY) {
		struct seg_entry *sentry = get_seg_entry(sbi, segno);
		enum dirty_type t = sentry->type;

		if (unlikely(t >= DIRTY)) {
			f2fs_bug_on(sbi, 1);
			return;
		}
		if (!test_and_set_bit(segno, dirty_i->dirty_segmap[t]))
			dirty_i->nr_dirty[t]++;

		if (__is_large_section(sbi)) {
			unsigned int secno = GET_SEC_FROM_SEG(sbi, segno);
			block_t valid_blocks =
				get_valid_blocks(sbi, segno, true);

			f2fs_bug_on(sbi, unlikely(!valid_blocks ||
					valid_blocks == BLKS_PER_SEC(sbi)));

			if (!IS_CURSEC(sbi, secno))
				set_bit(secno, dirty_i->dirty_secmap);
		}
	}
}

static void __remove_dirty_segment(struct f2fs_sb_info *sbi, unsigned int segno,
		enum dirty_type dirty_type)
{
	struct dirty_seglist_info *dirty_i = DIRTY_I(sbi);
	block_t valid_blocks;

	if (test_and_clear_bit(segno, dirty_i->dirty_segmap[dirty_type]))
		dirty_i->nr_dirty[dirty_type]--;

	if (dirty_type == DIRTY) {
		struct seg_entry *sentry = get_seg_entry(sbi, segno);
		enum dirty_type t = sentry->type;

		if (test_and_clear_bit(segno, dirty_i->dirty_segmap[t]))
			dirty_i->nr_dirty[t]--;

		valid_blocks = get_valid_blocks(sbi, segno, true);
		if (valid_blocks == 0) {
			clear_bit(GET_SEC_FROM_SEG(sbi, segno),
						dirty_i->victim_secmap);
#ifdef CONFIG_F2FS_CHECK_FS
			clear_bit(segno, SIT_I(sbi)->invalid_segmap);
#endif
		}
		if (__is_large_section(sbi)) {
			unsigned int secno = GET_SEC_FROM_SEG(sbi, segno);

			if (!valid_blocks ||
					valid_blocks == BLKS_PER_SEC(sbi)) {
				clear_bit(secno, dirty_i->dirty_secmap);
				return;
			}

			if (!IS_CURSEC(sbi, secno))
				set_bit(secno, dirty_i->dirty_secmap);
		}
	}
}

/*
 * Should not occur error such as -ENOMEM.
 * Adding dirty entry into seglist is not critical operation.
 * If a given segment is one of current working segments, it won't be added.
 */
static void locate_dirty_segment(struct f2fs_sb_info *sbi, unsigned int segno)
{
	struct dirty_seglist_info *dirty_i = DIRTY_I(sbi);
	unsigned short valid_blocks, ckpt_valid_blocks;
	unsigned int usable_blocks;

	if (segno == NULL_SEGNO || IS_CURSEG(sbi, segno))
		return;

	usable_blocks = f2fs_usable_blks_in_seg(sbi, segno);
	mutex_lock(&dirty_i->seglist_lock);

	valid_blocks = get_valid_blocks(sbi, segno, false);
	ckpt_valid_blocks = get_ckpt_valid_blocks(sbi, segno, false);

	if (valid_blocks == 0 && (!is_sbi_flag_set(sbi, SBI_CP_DISABLED) ||
		ckpt_valid_blocks == usable_blocks)) {
		__locate_dirty_segment(sbi, segno, PRE);
		__remove_dirty_segment(sbi, segno, DIRTY);
	} else if (valid_blocks < usable_blocks) {
		__locate_dirty_segment(sbi, segno, DIRTY);
	} else {
		/* Recovery routine with SSR needs this */
		__remove_dirty_segment(sbi, segno, DIRTY);
	}

	mutex_unlock(&dirty_i->seglist_lock);
}

/* This moves currently empty dirty blocks to prefree. Must hold seglist_lock */
void f2fs_dirty_to_prefree(struct f2fs_sb_info *sbi)
{
	struct dirty_seglist_info *dirty_i = DIRTY_I(sbi);
	unsigned int segno;

	mutex_lock(&dirty_i->seglist_lock);
	for_each_set_bit(segno, dirty_i->dirty_segmap[DIRTY], MAIN_SEGS(sbi)) {
		if (get_valid_blocks(sbi, segno, false))
			continue;
		if (IS_CURSEG(sbi, segno))
			continue;
		__locate_dirty_segment(sbi, segno, PRE);
		__remove_dirty_segment(sbi, segno, DIRTY);
	}
	mutex_unlock(&dirty_i->seglist_lock);
}

block_t f2fs_get_unusable_blocks(struct f2fs_sb_info *sbi)
{
	int ovp_hole_segs =
		(overprovision_segments(sbi) - reserved_segments(sbi));
	block_t ovp_holes = ovp_hole_segs << sbi->log_blocks_per_seg;
	struct dirty_seglist_info *dirty_i = DIRTY_I(sbi);
	block_t holes[2] = {0, 0};	/* DATA and NODE */
	block_t unusable;
	struct seg_entry *se;
	unsigned int segno;

	mutex_lock(&dirty_i->seglist_lock);
	for_each_set_bit(segno, dirty_i->dirty_segmap[DIRTY], MAIN_SEGS(sbi)) {
		se = get_seg_entry(sbi, segno);
		if (IS_NODESEG(se->type))
			holes[NODE] += f2fs_usable_blks_in_seg(sbi, segno) -
							se->valid_blocks;
		else
			holes[DATA] += f2fs_usable_blks_in_seg(sbi, segno) -
							se->valid_blocks;
	}
	mutex_unlock(&dirty_i->seglist_lock);

	unusable = holes[DATA] > holes[NODE] ? holes[DATA] : holes[NODE];
	if (unusable > ovp_holes)
		return unusable - ovp_holes;
	return 0;
}

int f2fs_disable_cp_again(struct f2fs_sb_info *sbi, block_t unusable)
{
	int ovp_hole_segs =
		(overprovision_segments(sbi) - reserved_segments(sbi));
	if (unusable > F2FS_OPTION(sbi).unusable_cap)
		return -EAGAIN;
	if (is_sbi_flag_set(sbi, SBI_CP_DISABLED_QUICK) &&
		dirty_segments(sbi) > ovp_hole_segs)
		return -EAGAIN;
	return 0;
}

/* This is only used by SBI_CP_DISABLED */
static unsigned int get_free_segment(struct f2fs_sb_info *sbi)
{
	struct dirty_seglist_info *dirty_i = DIRTY_I(sbi);
	unsigned int segno = 0;

	mutex_lock(&dirty_i->seglist_lock);
	for_each_set_bit(segno, dirty_i->dirty_segmap[DIRTY], MAIN_SEGS(sbi)) {
		if (get_valid_blocks(sbi, segno, false))
			continue;
		if (get_ckpt_valid_blocks(sbi, segno, false))
			continue;
		mutex_unlock(&dirty_i->seglist_lock);
		return segno;
	}
	mutex_unlock(&dirty_i->seglist_lock);
	return NULL_SEGNO;
}

static struct discard_cmd *__create_discard_cmd(struct f2fs_sb_info *sbi,
		struct block_device *bdev, block_t lstart,
		block_t start, block_t len)
{
	struct discard_cmd_control *dcc = SM_I(sbi)->dcc_info;
	struct list_head *pend_list;
	struct discard_cmd *dc;

	f2fs_bug_on(sbi, !len);

	pend_list = &dcc->pend_list[plist_idx(len)];

	dc = f2fs_kmem_cache_alloc(discard_cmd_slab, GFP_NOFS, true, NULL);
	INIT_LIST_HEAD(&dc->list);
	dc->bdev = bdev;
	dc->lstart = lstart;
	dc->start = start;
	dc->len = len;
	dc->ref = 0;
	dc->state = D_PREP;
	dc->queued = 0;
	dc->error = 0;
	init_completion(&dc->wait);
	list_add_tail(&dc->list, pend_list);
	spin_lock_init(&dc->lock);
	dc->bio_ref = 0;
	atomic_inc(&dcc->discard_cmd_cnt);
	dcc->undiscard_blks += len;

	return dc;
}

static struct discard_cmd *__attach_discard_cmd(struct f2fs_sb_info *sbi,
				struct block_device *bdev, block_t lstart,
				block_t start, block_t len,
				struct rb_node *parent, struct rb_node **p,
				bool leftmost)
{
	struct discard_cmd_control *dcc = SM_I(sbi)->dcc_info;
	struct discard_cmd *dc;

	dc = __create_discard_cmd(sbi, bdev, lstart, start, len);

	rb_link_node(&dc->rb_node, parent, p);
	rb_insert_color_cached(&dc->rb_node, &dcc->root, leftmost);

	return dc;
}

static void __detach_discard_cmd(struct discard_cmd_control *dcc,
							struct discard_cmd *dc)
{
	if (dc->state == D_DONE)
		atomic_sub(dc->queued, &dcc->queued_discard);

	list_del(&dc->list);
	rb_erase_cached(&dc->rb_node, &dcc->root);
	dcc->undiscard_blks -= dc->len;

	kmem_cache_free(discard_cmd_slab, dc);

	atomic_dec(&dcc->discard_cmd_cnt);
}

static void __remove_discard_cmd(struct f2fs_sb_info *sbi,
							struct discard_cmd *dc)
{
	struct discard_cmd_control *dcc = SM_I(sbi)->dcc_info;
	unsigned long flags;

	trace_f2fs_remove_discard(dc->bdev, dc->start, dc->len);

	spin_lock_irqsave(&dc->lock, flags);
	if (dc->bio_ref) {
		spin_unlock_irqrestore(&dc->lock, flags);
		return;
	}
	spin_unlock_irqrestore(&dc->lock, flags);

	f2fs_bug_on(sbi, dc->ref);

	if (dc->error == -EOPNOTSUPP)
		dc->error = 0;

	if (dc->error)
		printk_ratelimited(
			"%sF2FS-fs (%s): Issue discard(%u, %u, %u) failed, ret: %d",
			KERN_INFO, sbi->sb->s_id,
			dc->lstart, dc->start, dc->len, dc->error);
	__detach_discard_cmd(dcc, dc);
}

static void f2fs_submit_discard_endio(struct bio *bio)
{
	struct discard_cmd *dc = (struct discard_cmd *)bio->bi_private;
	unsigned long flags;

	spin_lock_irqsave(&dc->lock, flags);
	if (!dc->error)
		dc->error = blk_status_to_errno(bio->bi_status);
	dc->bio_ref--;
	if (!dc->bio_ref && dc->state == D_SUBMIT) {
		dc->state = D_DONE;
		complete_all(&dc->wait);
	}
	spin_unlock_irqrestore(&dc->lock, flags);
	bio_put(bio);
}

static void __check_sit_bitmap(struct f2fs_sb_info *sbi,
				block_t start, block_t end)
{
#ifdef CONFIG_F2FS_CHECK_FS
	struct seg_entry *sentry;
	unsigned int segno;
	block_t blk = start;
	unsigned long offset, size, max_blocks = sbi->blocks_per_seg;
	unsigned long *map;

	while (blk < end) {
		segno = GET_SEGNO(sbi, blk);
		sentry = get_seg_entry(sbi, segno);
		offset = GET_BLKOFF_FROM_SEG0(sbi, blk);

		if (end < START_BLOCK(sbi, segno + 1))
			size = GET_BLKOFF_FROM_SEG0(sbi, end);
		else
			size = max_blocks;
		map = (unsigned long *)(sentry->cur_valid_map);
		offset = __find_rev_next_bit(map, size, offset);
		f2fs_bug_on(sbi, offset != size);
		blk = START_BLOCK(sbi, segno + 1);
	}
#endif
}

static void __init_discard_policy(struct f2fs_sb_info *sbi,
				struct discard_policy *dpolicy,
				int discard_type, unsigned int granularity)
{
	struct discard_cmd_control *dcc = SM_I(sbi)->dcc_info;

	/* common policy */
	dpolicy->type = discard_type;
	dpolicy->sync = true;
	dpolicy->ordered = false;
	dpolicy->granularity = granularity;

	dpolicy->max_requests = DEF_MAX_DISCARD_REQUEST;
	dpolicy->io_aware_gran = MAX_PLIST_NUM;
	dpolicy->timeout = false;

	if (discard_type == DPOLICY_BG) {
		dpolicy->min_interval = DEF_MIN_DISCARD_ISSUE_TIME;
		dpolicy->mid_interval = DEF_MID_DISCARD_ISSUE_TIME;
		dpolicy->max_interval = DEF_MAX_DISCARD_ISSUE_TIME;
		dpolicy->io_aware = true;
		dpolicy->sync = false;
		dpolicy->ordered = true;
		if (utilization(sbi) > DEF_DISCARD_URGENT_UTIL) {
			dpolicy->granularity = 1;
			if (atomic_read(&dcc->discard_cmd_cnt))
				dpolicy->max_interval =
					DEF_MIN_DISCARD_ISSUE_TIME;
		}
	} else if (discard_type == DPOLICY_FORCE) {
		dpolicy->min_interval = DEF_MIN_DISCARD_ISSUE_TIME;
		dpolicy->mid_interval = DEF_MID_DISCARD_ISSUE_TIME;
		dpolicy->max_interval = DEF_MAX_DISCARD_ISSUE_TIME;
		dpolicy->io_aware = false;
	} else if (discard_type == DPOLICY_FSTRIM) {
		dpolicy->io_aware = false;
	} else if (discard_type == DPOLICY_UMOUNT) {
		dpolicy->io_aware = false;
		/* we need to issue all to keep CP_TRIMMED_FLAG */
		dpolicy->granularity = 1;
		dpolicy->timeout = true;
	}
}

static void __update_discard_tree_range(struct f2fs_sb_info *sbi,
				struct block_device *bdev, block_t lstart,
				block_t start, block_t len);
/* this function is copied from blkdev_issue_discard from block/blk-lib.c */
static int __submit_discard_cmd(struct f2fs_sb_info *sbi,
						struct discard_policy *dpolicy,
						struct discard_cmd *dc,
						unsigned int *issued)
{
	struct block_device *bdev = dc->bdev;
	struct request_queue *q = bdev_get_queue(bdev);
	unsigned int max_discard_blocks =
			SECTOR_TO_BLOCK(q->limits.max_discard_sectors);
	struct discard_cmd_control *dcc = SM_I(sbi)->dcc_info;
	struct list_head *wait_list = (dpolicy->type == DPOLICY_FSTRIM) ?
					&(dcc->fstrim_list) : &(dcc->wait_list);
	int flag = dpolicy->sync ? REQ_SYNC : 0;
	block_t lstart, start, len, total_len;
	int err = 0;

	if (dc->state != D_PREP)
		return 0;

	if (is_sbi_flag_set(sbi, SBI_NEED_FSCK))
		return 0;

	trace_f2fs_issue_discard(bdev, dc->start, dc->len);

	lstart = dc->lstart;
	start = dc->start;
	len = dc->len;
	total_len = len;

	dc->len = 0;

	while (total_len && *issued < dpolicy->max_requests && !err) {
		struct bio *bio = NULL;
		unsigned long flags;
		bool last = true;

		if (len > max_discard_blocks) {
			len = max_discard_blocks;
			last = false;
		}

		(*issued)++;
		if (*issued == dpolicy->max_requests)
			last = true;

		dc->len += len;

		if (time_to_inject(sbi, FAULT_DISCARD)) {
			f2fs_show_injection_info(sbi, FAULT_DISCARD);
			err = -EIO;
			goto submit;
		}
		err = __blkdev_issue_discard(bdev,
					SECTOR_FROM_BLOCK(start),
					SECTOR_FROM_BLOCK(len),
					GFP_NOFS, 0, &bio);
submit:
		if (err) {
			spin_lock_irqsave(&dc->lock, flags);
			if (dc->state == D_PARTIAL)
				dc->state = D_SUBMIT;
			spin_unlock_irqrestore(&dc->lock, flags);

			break;
		}

		f2fs_bug_on(sbi, !bio);

		/*
		 * should keep before submission to avoid D_DONE
		 * right away
		 */
		spin_lock_irqsave(&dc->lock, flags);
		if (last)
			dc->state = D_SUBMIT;
		else
			dc->state = D_PARTIAL;
		dc->bio_ref++;
		spin_unlock_irqrestore(&dc->lock, flags);

		atomic_inc(&dcc->queued_discard);
		dc->queued++;
		list_move_tail(&dc->list, wait_list);

		/* sanity check on discard range */
		__check_sit_bitmap(sbi, lstart, lstart + len);

		bio->bi_private = dc;
		bio->bi_end_io = f2fs_submit_discard_endio;
		bio->bi_opf |= flag;
		submit_bio(bio);

		atomic_inc(&dcc->issued_discard);

		f2fs_update_iostat(sbi, FS_DISCARD, 1);

		lstart += len;
		start += len;
		total_len -= len;
		len = total_len;
	}

	if (!err && len) {
		dcc->undiscard_blks -= len;
		__update_discard_tree_range(sbi, bdev, lstart, start, len);
	}
	return err;
}

static void __insert_discard_tree(struct f2fs_sb_info *sbi,
				struct block_device *bdev, block_t lstart,
				block_t start, block_t len,
				struct rb_node **insert_p,
				struct rb_node *insert_parent)
{
	struct discard_cmd_control *dcc = SM_I(sbi)->dcc_info;
	struct rb_node **p;
	struct rb_node *parent = NULL;
	bool leftmost = true;

	if (insert_p && insert_parent) {
		parent = insert_parent;
		p = insert_p;
		goto do_insert;
	}

	p = f2fs_lookup_rb_tree_for_insert(sbi, &dcc->root, &parent,
							lstart, &leftmost);
do_insert:
	__attach_discard_cmd(sbi, bdev, lstart, start, len, parent,
								p, leftmost);
}

static void __relocate_discard_cmd(struct discard_cmd_control *dcc,
						struct discard_cmd *dc)
{
	list_move_tail(&dc->list, &dcc->pend_list[plist_idx(dc->len)]);
}

static void __punch_discard_cmd(struct f2fs_sb_info *sbi,
				struct discard_cmd *dc, block_t blkaddr)
{
	struct discard_cmd_control *dcc = SM_I(sbi)->dcc_info;
	struct discard_info di = dc->di;
	bool modified = false;

	if (dc->state == D_DONE || dc->len == 1) {
		__remove_discard_cmd(sbi, dc);
		return;
	}

	dcc->undiscard_blks -= di.len;

	if (blkaddr > di.lstart) {
		dc->len = blkaddr - dc->lstart;
		dcc->undiscard_blks += dc->len;
		__relocate_discard_cmd(dcc, dc);
		modified = true;
	}

	if (blkaddr < di.lstart + di.len - 1) {
		if (modified) {
			__insert_discard_tree(sbi, dc->bdev, blkaddr + 1,
					di.start + blkaddr + 1 - di.lstart,
					di.lstart + di.len - 1 - blkaddr,
					NULL, NULL);
		} else {
			dc->lstart++;
			dc->len--;
			dc->start++;
			dcc->undiscard_blks += dc->len;
			__relocate_discard_cmd(dcc, dc);
		}
	}
}

static void __update_discard_tree_range(struct f2fs_sb_info *sbi,
				struct block_device *bdev, block_t lstart,
				block_t start, block_t len)
{
	struct discard_cmd_control *dcc = SM_I(sbi)->dcc_info;
	struct discard_cmd *prev_dc = NULL, *next_dc = NULL;
	struct discard_cmd *dc;
	struct discard_info di = {0};
	struct rb_node **insert_p = NULL, *insert_parent = NULL;
	struct request_queue *q = bdev_get_queue(bdev);
	unsigned int max_discard_blocks =
			SECTOR_TO_BLOCK(q->limits.max_discard_sectors);
	block_t end = lstart + len;

	dc = (struct discard_cmd *)f2fs_lookup_rb_tree_ret(&dcc->root,
					NULL, lstart,
					(struct rb_entry **)&prev_dc,
					(struct rb_entry **)&next_dc,
					&insert_p, &insert_parent, true, NULL);
	if (dc)
		prev_dc = dc;

	if (!prev_dc) {
		di.lstart = lstart;
		di.len = next_dc ? next_dc->lstart - lstart : len;
		di.len = min(di.len, len);
		di.start = start;
	}

	while (1) {
		struct rb_node *node;
		bool merged = false;
		struct discard_cmd *tdc = NULL;

		if (prev_dc) {
			di.lstart = prev_dc->lstart + prev_dc->len;
			if (di.lstart < lstart)
				di.lstart = lstart;
			if (di.lstart >= end)
				break;

			if (!next_dc || next_dc->lstart > end)
				di.len = end - di.lstart;
			else
				di.len = next_dc->lstart - di.lstart;
			di.start = start + di.lstart - lstart;
		}

		if (!di.len)
			goto next;

		if (prev_dc && prev_dc->state == D_PREP &&
			prev_dc->bdev == bdev &&
			__is_discard_back_mergeable(&di, &prev_dc->di,
							max_discard_blocks)) {
			prev_dc->di.len += di.len;
			dcc->undiscard_blks += di.len;
			__relocate_discard_cmd(dcc, prev_dc);
			di = prev_dc->di;
			tdc = prev_dc;
			merged = true;
		}

		if (next_dc && next_dc->state == D_PREP &&
			next_dc->bdev == bdev &&
			__is_discard_front_mergeable(&di, &next_dc->di,
							max_discard_blocks)) {
			next_dc->di.lstart = di.lstart;
			next_dc->di.len += di.len;
			next_dc->di.start = di.start;
			dcc->undiscard_blks += di.len;
			__relocate_discard_cmd(dcc, next_dc);
			if (tdc)
				__remove_discard_cmd(sbi, tdc);
			merged = true;
		}

		if (!merged) {
			__insert_discard_tree(sbi, bdev, di.lstart, di.start,
							di.len, NULL, NULL);
		}
 next:
		prev_dc = next_dc;
		if (!prev_dc)
			break;

		node = rb_next(&prev_dc->rb_node);
		next_dc = rb_entry_safe(node, struct discard_cmd, rb_node);
	}
}

static int __queue_discard_cmd(struct f2fs_sb_info *sbi,
		struct block_device *bdev, block_t blkstart, block_t blklen)
{
	block_t lblkstart = blkstart;

	if (!f2fs_bdev_support_discard(bdev))
		return 0;

	trace_f2fs_queue_discard(bdev, blkstart, blklen);

	if (f2fs_is_multi_device(sbi)) {
		int devi = f2fs_target_device_index(sbi, blkstart);

		blkstart -= FDEV(devi).start_blk;
	}
	mutex_lock(&SM_I(sbi)->dcc_info->cmd_lock);
	__update_discard_tree_range(sbi, bdev, lblkstart, blkstart, blklen);
	mutex_unlock(&SM_I(sbi)->dcc_info->cmd_lock);
	return 0;
}

static unsigned int __issue_discard_cmd_orderly(struct f2fs_sb_info *sbi,
					struct discard_policy *dpolicy)
{
	struct discard_cmd_control *dcc = SM_I(sbi)->dcc_info;
	struct discard_cmd *prev_dc = NULL, *next_dc = NULL;
	struct rb_node **insert_p = NULL, *insert_parent = NULL;
	struct discard_cmd *dc;
	struct blk_plug plug;
	unsigned int pos = dcc->next_pos;
	unsigned int issued = 0;
	bool io_interrupted = false;

	mutex_lock(&dcc->cmd_lock);
	dc = (struct discard_cmd *)f2fs_lookup_rb_tree_ret(&dcc->root,
					NULL, pos,
					(struct rb_entry **)&prev_dc,
					(struct rb_entry **)&next_dc,
					&insert_p, &insert_parent, true, NULL);
	if (!dc)
		dc = next_dc;

	blk_start_plug(&plug);

	while (dc) {
		struct rb_node *node;
		int err = 0;

		if (dc->state != D_PREP)
			goto next;

		if (dpolicy->io_aware && !is_idle(sbi, DISCARD_TIME)) {
			io_interrupted = true;
			break;
		}

		dcc->next_pos = dc->lstart + dc->len;
		err = __submit_discard_cmd(sbi, dpolicy, dc, &issued);

		if (issued >= dpolicy->max_requests)
			break;
next:
		node = rb_next(&dc->rb_node);
		if (err)
			__remove_discard_cmd(sbi, dc);
		dc = rb_entry_safe(node, struct discard_cmd, rb_node);
	}

	blk_finish_plug(&plug);

	if (!dc)
		dcc->next_pos = 0;

	mutex_unlock(&dcc->cmd_lock);

	if (!issued && io_interrupted)
		issued = -1;

	return issued;
}
static unsigned int __wait_all_discard_cmd(struct f2fs_sb_info *sbi,
					struct discard_policy *dpolicy);

static int __issue_discard_cmd(struct f2fs_sb_info *sbi,
					struct discard_policy *dpolicy)
{
	struct discard_cmd_control *dcc = SM_I(sbi)->dcc_info;
	struct list_head *pend_list;
	struct discard_cmd *dc, *tmp;
	struct blk_plug plug;
	int i, issued;
	bool io_interrupted = false;

	if (dpolicy->timeout)
		f2fs_update_time(sbi, UMOUNT_DISCARD_TIMEOUT);

retry:
	issued = 0;
	for (i = MAX_PLIST_NUM - 1; i >= 0; i--) {
		if (dpolicy->timeout &&
				f2fs_time_over(sbi, UMOUNT_DISCARD_TIMEOUT))
			break;

		if (i + 1 < dpolicy->granularity)
			break;

		if (i < DEFAULT_DISCARD_GRANULARITY && dpolicy->ordered)
			return __issue_discard_cmd_orderly(sbi, dpolicy);

		pend_list = &dcc->pend_list[i];

		mutex_lock(&dcc->cmd_lock);
		if (list_empty(pend_list))
			goto next;
		if (unlikely(dcc->rbtree_check))
			f2fs_bug_on(sbi, !f2fs_check_rb_tree_consistence(sbi,
							&dcc->root, false));
		blk_start_plug(&plug);
		list_for_each_entry_safe(dc, tmp, pend_list, list) {
			f2fs_bug_on(sbi, dc->state != D_PREP);

			if (dpolicy->timeout &&
				f2fs_time_over(sbi, UMOUNT_DISCARD_TIMEOUT))
				break;

			if (dpolicy->io_aware && i < dpolicy->io_aware_gran &&
						!is_idle(sbi, DISCARD_TIME)) {
				io_interrupted = true;
				break;
			}

			__submit_discard_cmd(sbi, dpolicy, dc, &issued);

			if (issued >= dpolicy->max_requests)
				break;
		}
		blk_finish_plug(&plug);
next:
		mutex_unlock(&dcc->cmd_lock);

		if (issued >= dpolicy->max_requests || io_interrupted)
			break;
	}

	if (dpolicy->type == DPOLICY_UMOUNT && issued) {
		__wait_all_discard_cmd(sbi, dpolicy);
		goto retry;
	}

	if (!issued && io_interrupted)
		issued = -1;

	return issued;
}

static bool __drop_discard_cmd(struct f2fs_sb_info *sbi)
{
	struct discard_cmd_control *dcc = SM_I(sbi)->dcc_info;
	struct list_head *pend_list;
	struct discard_cmd *dc, *tmp;
	int i;
	bool dropped = false;

	mutex_lock(&dcc->cmd_lock);
	for (i = MAX_PLIST_NUM - 1; i >= 0; i--) {
		pend_list = &dcc->pend_list[i];
		list_for_each_entry_safe(dc, tmp, pend_list, list) {
			f2fs_bug_on(sbi, dc->state != D_PREP);
			__remove_discard_cmd(sbi, dc);
			dropped = true;
		}
	}
	mutex_unlock(&dcc->cmd_lock);

	return dropped;
}

void f2fs_drop_discard_cmd(struct f2fs_sb_info *sbi)
{
	__drop_discard_cmd(sbi);
}

static unsigned int __wait_one_discard_bio(struct f2fs_sb_info *sbi,
							struct discard_cmd *dc)
{
	struct discard_cmd_control *dcc = SM_I(sbi)->dcc_info;
	unsigned int len = 0;

	wait_for_completion_io(&dc->wait);
	mutex_lock(&dcc->cmd_lock);
	f2fs_bug_on(sbi, dc->state != D_DONE);
	dc->ref--;
	if (!dc->ref) {
		if (!dc->error)
			len = dc->len;
		__remove_discard_cmd(sbi, dc);
	}
	mutex_unlock(&dcc->cmd_lock);

	return len;
}

static unsigned int __wait_discard_cmd_range(struct f2fs_sb_info *sbi,
						struct discard_policy *dpolicy,
						block_t start, block_t end)
{
	struct discard_cmd_control *dcc = SM_I(sbi)->dcc_info;
	struct list_head *wait_list = (dpolicy->type == DPOLICY_FSTRIM) ?
					&(dcc->fstrim_list) : &(dcc->wait_list);
	struct discard_cmd *dc, *tmp;
	bool need_wait;
	unsigned int trimmed = 0;

next:
	need_wait = false;

	mutex_lock(&dcc->cmd_lock);
	list_for_each_entry_safe(dc, tmp, wait_list, list) {
		if (dc->lstart + dc->len <= start || end <= dc->lstart)
			continue;
		if (dc->len < dpolicy->granularity)
			continue;
		if (dc->state == D_DONE && !dc->ref) {
			wait_for_completion_io(&dc->wait);
			if (!dc->error)
				trimmed += dc->len;
			__remove_discard_cmd(sbi, dc);
		} else {
			dc->ref++;
			need_wait = true;
			break;
		}
	}
	mutex_unlock(&dcc->cmd_lock);

	if (need_wait) {
		trimmed += __wait_one_discard_bio(sbi, dc);
		goto next;
	}

	return trimmed;
}

static unsigned int __wait_all_discard_cmd(struct f2fs_sb_info *sbi,
						struct discard_policy *dpolicy)
{
	struct discard_policy dp;
	unsigned int discard_blks;

	if (dpolicy)
		return __wait_discard_cmd_range(sbi, dpolicy, 0, UINT_MAX);

	/* wait all */
	__init_discard_policy(sbi, &dp, DPOLICY_FSTRIM, 1);
	discard_blks = __wait_discard_cmd_range(sbi, &dp, 0, UINT_MAX);
	__init_discard_policy(sbi, &dp, DPOLICY_UMOUNT, 1);
	discard_blks += __wait_discard_cmd_range(sbi, &dp, 0, UINT_MAX);

	return discard_blks;
}

/* This should be covered by global mutex, &sit_i->sentry_lock */
static void f2fs_wait_discard_bio(struct f2fs_sb_info *sbi, block_t blkaddr)
{
	struct discard_cmd_control *dcc = SM_I(sbi)->dcc_info;
	struct discard_cmd *dc;
	bool need_wait = false;

	mutex_lock(&dcc->cmd_lock);
	dc = (struct discard_cmd *)f2fs_lookup_rb_tree(&dcc->root,
							NULL, blkaddr);
	if (dc) {
		if (dc->state == D_PREP) {
			__punch_discard_cmd(sbi, dc, blkaddr);
		} else {
			dc->ref++;
			need_wait = true;
		}
	}
	mutex_unlock(&dcc->cmd_lock);

	if (need_wait)
		__wait_one_discard_bio(sbi, dc);
}

void f2fs_stop_discard_thread(struct f2fs_sb_info *sbi)
{
	struct discard_cmd_control *dcc = SM_I(sbi)->dcc_info;

	if (dcc && dcc->f2fs_issue_discard) {
		struct task_struct *discard_thread = dcc->f2fs_issue_discard;

		dcc->f2fs_issue_discard = NULL;
		kthread_stop(discard_thread);
	}
}

/* This comes from f2fs_put_super */
bool f2fs_issue_discard_timeout(struct f2fs_sb_info *sbi)
{
	struct discard_cmd_control *dcc = SM_I(sbi)->dcc_info;
	struct discard_policy dpolicy;
	bool dropped;

	__init_discard_policy(sbi, &dpolicy, DPOLICY_UMOUNT,
					dcc->discard_granularity);
	__issue_discard_cmd(sbi, &dpolicy);
	dropped = __drop_discard_cmd(sbi);

	/* just to make sure there is no pending discard commands */
	__wait_all_discard_cmd(sbi, NULL);

	f2fs_bug_on(sbi, atomic_read(&dcc->discard_cmd_cnt));
	return dropped;
}

static int issue_discard_thread(void *data)
{
	struct f2fs_sb_info *sbi = data;
	struct discard_cmd_control *dcc = SM_I(sbi)->dcc_info;
	wait_queue_head_t *q = &dcc->discard_wait_queue;
	struct discard_policy dpolicy;
	unsigned int wait_ms = DEF_MIN_DISCARD_ISSUE_TIME;
	int issued;

	set_freezable();

	do {
		if (sbi->gc_mode == GC_URGENT_HIGH ||
			!f2fs_available_free_memory(sbi, DISCARD_CACHE))
			__init_discard_policy(sbi, &dpolicy, DPOLICY_FORCE, 1);
		else
			__init_discard_policy(sbi, &dpolicy, DPOLICY_BG,
						dcc->discard_granularity);

		if (!atomic_read(&dcc->discard_cmd_cnt))
		       wait_ms = dpolicy.max_interval;

		wait_event_interruptible_timeout(*q,
				kthread_should_stop() || freezing(current) ||
				dcc->discard_wake,
				msecs_to_jiffies(wait_ms));

		if (dcc->discard_wake)
			dcc->discard_wake = 0;

		/* clean up pending candidates before going to sleep */
		if (atomic_read(&dcc->queued_discard))
			__wait_all_discard_cmd(sbi, NULL);

		if (try_to_freeze())
			continue;
		if (f2fs_readonly(sbi->sb))
			continue;
		if (kthread_should_stop())
			return 0;
		if (is_sbi_flag_set(sbi, SBI_NEED_FSCK)) {
			wait_ms = dpolicy.max_interval;
			continue;
		}
		if (!atomic_read(&dcc->discard_cmd_cnt))
			continue;

		sb_start_intwrite(sbi->sb);

		issued = __issue_discard_cmd(sbi, &dpolicy);
		if (issued > 0) {
			__wait_all_discard_cmd(sbi, &dpolicy);
			wait_ms = dpolicy.min_interval;
		} else if (issued == -1) {
			wait_ms = f2fs_time_to_wait(sbi, DISCARD_TIME);
			if (!wait_ms)
				wait_ms = dpolicy.mid_interval;
		} else {
			wait_ms = dpolicy.max_interval;
		}

		sb_end_intwrite(sbi->sb);

	} while (!kthread_should_stop());
	return 0;
}

#ifdef CONFIG_BLK_DEV_ZONED
static int __f2fs_issue_discard_zone(struct f2fs_sb_info *sbi,
		struct block_device *bdev, block_t blkstart, block_t blklen)
{
	sector_t sector, nr_sects;
	block_t lblkstart = blkstart;
	int devi = 0;

	if (f2fs_is_multi_device(sbi)) {
		devi = f2fs_target_device_index(sbi, blkstart);
		if (blkstart < FDEV(devi).start_blk ||
		    blkstart > FDEV(devi).end_blk) {
			f2fs_err(sbi, "Invalid block %x", blkstart);
			return -EIO;
		}
		blkstart -= FDEV(devi).start_blk;
	}

	/* For sequential zones, reset the zone write pointer */
	if (f2fs_blkz_is_seq(sbi, devi, blkstart)) {
		sector = SECTOR_FROM_BLOCK(blkstart);
		nr_sects = SECTOR_FROM_BLOCK(blklen);

		if (sector & (bdev_zone_sectors(bdev) - 1) ||
				nr_sects != bdev_zone_sectors(bdev)) {
			f2fs_err(sbi, "(%d) %s: Unaligned zone reset attempted (block %x + %x)",
				 devi, sbi->s_ndevs ? FDEV(devi).path : "",
				 blkstart, blklen);
			return -EIO;
		}
		trace_f2fs_issue_reset_zone(bdev, blkstart);
		return blkdev_reset_zones(bdev, sector, nr_sects, GFP_NOFS);
	}

	/* For conventional zones, use regular discard if supported */
	return __queue_discard_cmd(sbi, bdev, lblkstart, blklen);
}
#endif

static int __issue_discard_async(struct f2fs_sb_info *sbi,
		struct block_device *bdev, block_t blkstart, block_t blklen)
{
#ifdef CONFIG_BLK_DEV_ZONED
	if (f2fs_sb_has_blkzoned(sbi) && bdev_is_zoned(bdev))
		return __f2fs_issue_discard_zone(sbi, bdev, blkstart, blklen);
#endif
	return __queue_discard_cmd(sbi, bdev, blkstart, blklen);
}

static int f2fs_issue_discard(struct f2fs_sb_info *sbi,
				block_t blkstart, block_t blklen)
{
	sector_t start = blkstart, len = 0;
	struct block_device *bdev;
	struct seg_entry *se;
	unsigned int offset;
	block_t i;
	int err = 0;

	bdev = f2fs_target_device(sbi, blkstart, NULL);

	for (i = blkstart; i < blkstart + blklen; i++, len++) {
		if (i != start) {
			struct block_device *bdev2 =
				f2fs_target_device(sbi, i, NULL);

			if (bdev2 != bdev) {
				err = __issue_discard_async(sbi, bdev,
						start, len);
				if (err)
					return err;
				bdev = bdev2;
				start = i;
				len = 0;
			}
		}

		se = get_seg_entry(sbi, GET_SEGNO(sbi, i));
		offset = GET_BLKOFF_FROM_SEG0(sbi, i);

		if (f2fs_block_unit_discard(sbi) &&
				!f2fs_test_and_set_bit(offset, se->discard_map))
			sbi->discard_blks--;
	}

	if (len)
		err = __issue_discard_async(sbi, bdev, start, len);
	return err;
}

static bool add_discard_addrs(struct f2fs_sb_info *sbi, struct cp_control *cpc,
							bool check_only)
{
	int entries = SIT_VBLOCK_MAP_SIZE / sizeof(unsigned long);
	int max_blocks = sbi->blocks_per_seg;
	struct seg_entry *se = get_seg_entry(sbi, cpc->trim_start);
	unsigned long *cur_map = (unsigned long *)se->cur_valid_map;
	unsigned long *ckpt_map = (unsigned long *)se->ckpt_valid_map;
	unsigned long *discard_map = (unsigned long *)se->discard_map;
	unsigned long *dmap = SIT_I(sbi)->tmp_map;
	unsigned int start = 0, end = -1;
	bool force = (cpc->reason & CP_DISCARD);
	struct discard_entry *de = NULL;
	struct list_head *head = &SM_I(sbi)->dcc_info->entry_list;
	int i;

	if (se->valid_blocks == max_blocks || !f2fs_hw_support_discard(sbi) ||
			!f2fs_block_unit_discard(sbi))
		return false;

	if (!force) {
		if (!f2fs_realtime_discard_enable(sbi) || !se->valid_blocks ||
			SM_I(sbi)->dcc_info->nr_discards >=
				SM_I(sbi)->dcc_info->max_discards)
			return false;
	}

	/* SIT_VBLOCK_MAP_SIZE should be multiple of sizeof(unsigned long) */
	for (i = 0; i < entries; i++)
		dmap[i] = force ? ~ckpt_map[i] & ~discard_map[i] :
				(cur_map[i] ^ ckpt_map[i]) & ckpt_map[i];

	while (force || SM_I(sbi)->dcc_info->nr_discards <=
				SM_I(sbi)->dcc_info->max_discards) {
		start = __find_rev_next_bit(dmap, max_blocks, end + 1);
		if (start >= max_blocks)
			break;

		end = __find_rev_next_zero_bit(dmap, max_blocks, start + 1);
		if (force && start && end != max_blocks
					&& (end - start) < cpc->trim_minlen)
			continue;

		if (check_only)
			return true;

		if (!de) {
			de = f2fs_kmem_cache_alloc(discard_entry_slab,
						GFP_F2FS_ZERO, true, NULL);
			de->start_blkaddr = START_BLOCK(sbi, cpc->trim_start);
			list_add_tail(&de->list, head);
		}

		for (i = start; i < end; i++)
			__set_bit_le(i, (void *)de->discard_map);

		SM_I(sbi)->dcc_info->nr_discards += end - start;
	}
	return false;
}

static void release_discard_addr(struct discard_entry *entry)
{
	list_del(&entry->list);
	kmem_cache_free(discard_entry_slab, entry);
}

void f2fs_release_discard_addrs(struct f2fs_sb_info *sbi)
{
	struct list_head *head = &(SM_I(sbi)->dcc_info->entry_list);
	struct discard_entry *entry, *this;

	/* drop caches */
	list_for_each_entry_safe(entry, this, head, list)
		release_discard_addr(entry);
}

/*
 * Should call f2fs_clear_prefree_segments after checkpoint is done.
 */
static void set_prefree_as_free_segments(struct f2fs_sb_info *sbi)
{
	struct dirty_seglist_info *dirty_i = DIRTY_I(sbi);
	unsigned int segno;

	mutex_lock(&dirty_i->seglist_lock);
	for_each_set_bit(segno, dirty_i->dirty_segmap[PRE], MAIN_SEGS(sbi))
		__set_test_and_free(sbi, segno, false);
	mutex_unlock(&dirty_i->seglist_lock);
}

void f2fs_clear_prefree_segments(struct f2fs_sb_info *sbi,
						struct cp_control *cpc)
{
	struct discard_cmd_control *dcc = SM_I(sbi)->dcc_info;
	struct list_head *head = &dcc->entry_list;
	struct discard_entry *entry, *this;
	struct dirty_seglist_info *dirty_i = DIRTY_I(sbi);
	unsigned long *prefree_map = dirty_i->dirty_segmap[PRE];
	unsigned int start = 0, end = -1;
	unsigned int secno, start_segno;
	bool force = (cpc->reason & CP_DISCARD);
	bool section_alignment = F2FS_OPTION(sbi).discard_unit ==
						DISCARD_UNIT_SECTION;

	if (f2fs_lfs_mode(sbi) && __is_large_section(sbi))
		section_alignment = true;

	mutex_lock(&dirty_i->seglist_lock);

	while (1) {
		int i;

		if (section_alignment && end != -1)
			end--;
		start = find_next_bit(prefree_map, MAIN_SEGS(sbi), end + 1);
		if (start >= MAIN_SEGS(sbi))
			break;
		end = find_next_zero_bit(prefree_map, MAIN_SEGS(sbi),
								start + 1);

		if (section_alignment) {
			start = rounddown(start, sbi->segs_per_sec);
			end = roundup(end, sbi->segs_per_sec);
		}

		for (i = start; i < end; i++) {
			if (test_and_clear_bit(i, prefree_map))
				dirty_i->nr_dirty[PRE]--;
		}

		if (!f2fs_realtime_discard_enable(sbi))
			continue;

		if (force && start >= cpc->trim_start &&
					(end - 1) <= cpc->trim_end)
				continue;

		if (!f2fs_lfs_mode(sbi) || !__is_large_section(sbi)) {
			f2fs_issue_discard(sbi, START_BLOCK(sbi, start),
				(end - start) << sbi->log_blocks_per_seg);
			continue;
		}
next:
		secno = GET_SEC_FROM_SEG(sbi, start);
		start_segno = GET_SEG_FROM_SEC(sbi, secno);
		if (!IS_CURSEC(sbi, secno) &&
			!get_valid_blocks(sbi, start, true))
			f2fs_issue_discard(sbi, START_BLOCK(sbi, start_segno),
				sbi->segs_per_sec << sbi->log_blocks_per_seg);

		start = start_segno + sbi->segs_per_sec;
		if (start < end)
			goto next;
		else
			end = start - 1;
	}
	mutex_unlock(&dirty_i->seglist_lock);

	if (!f2fs_block_unit_discard(sbi))
		goto wakeup;

	/* send small discards */
	list_for_each_entry_safe(entry, this, head, list) {
		unsigned int cur_pos = 0, next_pos, len, total_len = 0;
		bool is_valid = test_bit_le(0, entry->discard_map);

find_next:
		if (is_valid) {
			next_pos = find_next_zero_bit_le(entry->discard_map,
					sbi->blocks_per_seg, cur_pos);
			len = next_pos - cur_pos;

			if (f2fs_sb_has_blkzoned(sbi) ||
			    (force && len < cpc->trim_minlen))
				goto skip;

			f2fs_issue_discard(sbi, entry->start_blkaddr + cur_pos,
									len);
			total_len += len;
		} else {
			next_pos = find_next_bit_le(entry->discard_map,
					sbi->blocks_per_seg, cur_pos);
		}
skip:
		cur_pos = next_pos;
		is_valid = !is_valid;

		if (cur_pos < sbi->blocks_per_seg)
			goto find_next;

		release_discard_addr(entry);
		dcc->nr_discards -= total_len;
	}

wakeup:
	wake_up_discard_thread(sbi, false);
}

int f2fs_start_discard_thread(struct f2fs_sb_info *sbi)
{
	dev_t dev = sbi->sb->s_bdev->bd_dev;
	struct discard_cmd_control *dcc = SM_I(sbi)->dcc_info;
	int err = 0;

	if (!f2fs_realtime_discard_enable(sbi))
		return 0;

	dcc->f2fs_issue_discard = kthread_run(issue_discard_thread, sbi,
				"f2fs_discard-%u:%u", MAJOR(dev), MINOR(dev));
	if (IS_ERR(dcc->f2fs_issue_discard))
		err = PTR_ERR(dcc->f2fs_issue_discard);

	return err;
}

static int create_discard_cmd_control(struct f2fs_sb_info *sbi)
{
	struct discard_cmd_control *dcc;
	int err = 0, i;

	if (SM_I(sbi)->dcc_info) {
		dcc = SM_I(sbi)->dcc_info;
		goto init_thread;
	}

	dcc = f2fs_kzalloc(sbi, sizeof(struct discard_cmd_control), GFP_KERNEL);
	if (!dcc)
		return -ENOMEM;

	dcc->discard_granularity = DEFAULT_DISCARD_GRANULARITY;
	if (F2FS_OPTION(sbi).discard_unit == DISCARD_UNIT_SEGMENT)
		dcc->discard_granularity = sbi->blocks_per_seg;
	else if (F2FS_OPTION(sbi).discard_unit == DISCARD_UNIT_SECTION)
		dcc->discard_granularity = BLKS_PER_SEC(sbi);

	INIT_LIST_HEAD(&dcc->entry_list);
	for (i = 0; i < MAX_PLIST_NUM; i++)
		INIT_LIST_HEAD(&dcc->pend_list[i]);
	INIT_LIST_HEAD(&dcc->wait_list);
	INIT_LIST_HEAD(&dcc->fstrim_list);
	mutex_init(&dcc->cmd_lock);
	atomic_set(&dcc->issued_discard, 0);
	atomic_set(&dcc->queued_discard, 0);
	atomic_set(&dcc->discard_cmd_cnt, 0);
	dcc->nr_discards = 0;
	dcc->max_discards = MAIN_SEGS(sbi) << sbi->log_blocks_per_seg;
	dcc->undiscard_blks = 0;
	dcc->next_pos = 0;
	dcc->root = RB_ROOT_CACHED;
	dcc->rbtree_check = false;

	init_waitqueue_head(&dcc->discard_wait_queue);
	SM_I(sbi)->dcc_info = dcc;
init_thread:
	err = f2fs_start_discard_thread(sbi);
	if (err) {
		kfree(dcc);
		SM_I(sbi)->dcc_info = NULL;
	}

	return err;
}

static void destroy_discard_cmd_control(struct f2fs_sb_info *sbi)
{
	struct discard_cmd_control *dcc = SM_I(sbi)->dcc_info;

	if (!dcc)
		return;

	f2fs_stop_discard_thread(sbi);

	/*
	 * Recovery can cache discard commands, so in error path of
	 * fill_super(), it needs to give a chance to handle them.
	 */
	if (unlikely(atomic_read(&dcc->discard_cmd_cnt)))
		f2fs_issue_discard_timeout(sbi);

	kfree(dcc);
	SM_I(sbi)->dcc_info = NULL;
}

static bool __mark_sit_entry_dirty(struct f2fs_sb_info *sbi, unsigned int segno)
{
	struct sit_info *sit_i = SIT_I(sbi);

	if (!__test_and_set_bit(segno, sit_i->dirty_sentries_bitmap)) {
		sit_i->dirty_sentries++;
		return false;
	}

	return true;
}

static void __set_sit_entry_type(struct f2fs_sb_info *sbi, int type,
					unsigned int segno, int modified)
{
	struct seg_entry *se = get_seg_entry(sbi, segno);

	se->type = type;
	if (modified)
		__mark_sit_entry_dirty(sbi, segno);
}

static inline unsigned long long get_segment_mtime(struct f2fs_sb_info *sbi,
								block_t blkaddr)
{
	unsigned int segno = GET_SEGNO(sbi, blkaddr);

	if (segno == NULL_SEGNO)
		return 0;
	return get_seg_entry(sbi, segno)->mtime;
}

static void update_segment_mtime(struct f2fs_sb_info *sbi, block_t blkaddr,
						unsigned long long old_mtime)
{
	struct seg_entry *se;
	unsigned int segno = GET_SEGNO(sbi, blkaddr);
	unsigned long long ctime = get_mtime(sbi, false);
	unsigned long long mtime = old_mtime ? old_mtime : ctime;

	if (segno == NULL_SEGNO)
		return;

	se = get_seg_entry(sbi, segno);

	if (!se->mtime)
		se->mtime = mtime;
	else
		se->mtime = div_u64(se->mtime * se->valid_blocks + mtime,
						se->valid_blocks + 1);

	if (ctime > SIT_I(sbi)->max_mtime)
		SIT_I(sbi)->max_mtime = ctime;
}

static void update_sit_entry(struct f2fs_sb_info *sbi, block_t blkaddr, int del)
{
	struct seg_entry *se;
	unsigned int segno, offset;
	long int new_vblocks;
	bool exist;
#ifdef CONFIG_F2FS_CHECK_FS
	bool mir_exist;
#endif

	segno = GET_SEGNO(sbi, blkaddr);

	se = get_seg_entry(sbi, segno);
	new_vblocks = se->valid_blocks + del;
	offset = GET_BLKOFF_FROM_SEG0(sbi, blkaddr);

	f2fs_bug_on(sbi, (new_vblocks < 0 ||
			(new_vblocks > f2fs_usable_blks_in_seg(sbi, segno))));

	se->valid_blocks = new_vblocks;

	/* Update valid block bitmap */
	if (del > 0) {
		exist = f2fs_test_and_set_bit(offset, se->cur_valid_map);
#ifdef CONFIG_F2FS_CHECK_FS
		mir_exist = f2fs_test_and_set_bit(offset,
						se->cur_valid_map_mir);
		if (unlikely(exist != mir_exist)) {
			f2fs_err(sbi, "Inconsistent error when setting bitmap, blk:%u, old bit:%d",
				 blkaddr, exist);
			f2fs_bug_on(sbi, 1);
		}
#endif
		if (unlikely(exist)) {
			f2fs_err(sbi, "Bitmap was wrongly set, blk:%u",
				 blkaddr);
			f2fs_bug_on(sbi, 1);
			se->valid_blocks--;
			del = 0;
		}

		if (f2fs_block_unit_discard(sbi) &&
				!f2fs_test_and_set_bit(offset, se->discard_map))
			sbi->discard_blks--;

		/*
		 * SSR should never reuse block which is checkpointed
		 * or newly invalidated.
		 */
		if (!is_sbi_flag_set(sbi, SBI_CP_DISABLED)) {
			if (!f2fs_test_and_set_bit(offset, se->ckpt_valid_map))
				se->ckpt_valid_blocks++;
		}
	} else {
		exist = f2fs_test_and_clear_bit(offset, se->cur_valid_map);
#ifdef CONFIG_F2FS_CHECK_FS
		mir_exist = f2fs_test_and_clear_bit(offset,
						se->cur_valid_map_mir);
		if (unlikely(exist != mir_exist)) {
			f2fs_err(sbi, "Inconsistent error when clearing bitmap, blk:%u, old bit:%d",
				 blkaddr, exist);
			f2fs_bug_on(sbi, 1);
		}
#endif
		if (unlikely(!exist)) {
			f2fs_err(sbi, "Bitmap was wrongly cleared, blk:%u",
				 blkaddr);
			f2fs_bug_on(sbi, 1);
			se->valid_blocks++;
			del = 0;
		} else if (unlikely(is_sbi_flag_set(sbi, SBI_CP_DISABLED))) {
			/*
			 * If checkpoints are off, we must not reuse data that
			 * was used in the previous checkpoint. If it was used
			 * before, we must track that to know how much space we
			 * really have.
			 */
			if (f2fs_test_bit(offset, se->ckpt_valid_map)) {
				spin_lock(&sbi->stat_lock);
				sbi->unusable_block_count++;
				spin_unlock(&sbi->stat_lock);
			}
		}

		if (f2fs_block_unit_discard(sbi) &&
			f2fs_test_and_clear_bit(offset, se->discard_map))
			sbi->discard_blks++;
	}
	if (!f2fs_test_bit(offset, se->ckpt_valid_map))
		se->ckpt_valid_blocks += del;

	__mark_sit_entry_dirty(sbi, segno);

	/* update total number of valid blocks to be written in ckpt area */
	SIT_I(sbi)->written_valid_blocks += del;

	if (__is_large_section(sbi))
		get_sec_entry(sbi, segno)->valid_blocks += del;
}

void f2fs_invalidate_blocks(struct f2fs_sb_info *sbi, block_t addr)
{
	unsigned int segno = GET_SEGNO(sbi, addr);
	struct sit_info *sit_i = SIT_I(sbi);

	f2fs_bug_on(sbi, addr == NULL_ADDR);
	if (addr == NEW_ADDR || addr == COMPRESS_ADDR)
		return;

	invalidate_mapping_pages(META_MAPPING(sbi), addr, addr);
	f2fs_invalidate_compress_page(sbi, addr);

	/* add it into sit main buffer */
	down_write(&sit_i->sentry_lock);

	update_segment_mtime(sbi, addr, 0);
	update_sit_entry(sbi, addr, -1);

	/* add it into dirty seglist */
	locate_dirty_segment(sbi, segno);

	up_write(&sit_i->sentry_lock);
}

bool f2fs_is_checkpointed_data(struct f2fs_sb_info *sbi, block_t blkaddr)
{
	struct sit_info *sit_i = SIT_I(sbi);
	unsigned int segno, offset;
	struct seg_entry *se;
	bool is_cp = false;

	if (!__is_valid_data_blkaddr(blkaddr))
		return true;

	down_read(&sit_i->sentry_lock);

	segno = GET_SEGNO(sbi, blkaddr);
	se = get_seg_entry(sbi, segno);
	offset = GET_BLKOFF_FROM_SEG0(sbi, blkaddr);

	if (f2fs_test_bit(offset, se->ckpt_valid_map))
		is_cp = true;

	up_read(&sit_i->sentry_lock);

	return is_cp;
}

/*
 * This function should be resided under the curseg_mutex lock
 */
static void __add_sum_entry(struct f2fs_sb_info *sbi, int type,
					struct f2fs_summary *sum)
{
	struct curseg_info *curseg = CURSEG_I(sbi, type);
	void *addr = curseg->sum_blk;

	addr += curseg->next_blkoff * sizeof(struct f2fs_summary);
	memcpy(addr, sum, sizeof(struct f2fs_summary));
}

/*
 * Calculate the number of current summary pages for writing
 */
int f2fs_npages_for_summary_flush(struct f2fs_sb_info *sbi, bool for_ra)
{
	int valid_sum_count = 0;
	int i, sum_in_page;

	for (i = CURSEG_HOT_DATA; i <= CURSEG_COLD_DATA; i++) {
		if (sbi->ckpt->alloc_type[i] == SSR)
			valid_sum_count += sbi->blocks_per_seg;
		else {
			if (for_ra)
				valid_sum_count += le16_to_cpu(
					F2FS_CKPT(sbi)->cur_data_blkoff[i]);
			else
				valid_sum_count += curseg_blkoff(sbi, i);
		}
	}

	sum_in_page = (PAGE_SIZE - 2 * SUM_JOURNAL_SIZE -
			SUM_FOOTER_SIZE) / SUMMARY_SIZE;
	if (valid_sum_count <= sum_in_page)
		return 1;
	else if ((valid_sum_count - sum_in_page) <=
		(PAGE_SIZE - SUM_FOOTER_SIZE) / SUMMARY_SIZE)
		return 2;
	return 3;
}

/*
 * Caller should put this summary page
 */
struct page *f2fs_get_sum_page(struct f2fs_sb_info *sbi, unsigned int segno)
{
	if (unlikely(f2fs_cp_error(sbi)))
		return ERR_PTR(-EIO);
	return f2fs_get_meta_page_retry(sbi, GET_SUM_BLOCK(sbi, segno));
}

void f2fs_update_meta_page(struct f2fs_sb_info *sbi,
					void *src, block_t blk_addr)
{
	struct page *page = f2fs_grab_meta_page(sbi, blk_addr);

	memcpy(page_address(page), src, PAGE_SIZE);
	set_page_dirty(page);
	f2fs_put_page(page, 1);
}

static void write_sum_page(struct f2fs_sb_info *sbi,
			struct f2fs_summary_block *sum_blk, block_t blk_addr)
{
	f2fs_update_meta_page(sbi, (void *)sum_blk, blk_addr);
}

static void write_current_sum_page(struct f2fs_sb_info *sbi,
						int type, block_t blk_addr)
{
	struct curseg_info *curseg = CURSEG_I(sbi, type);
	struct page *page = f2fs_grab_meta_page(sbi, blk_addr);
	struct f2fs_summary_block *src = curseg->sum_blk;
	struct f2fs_summary_block *dst;

	dst = (struct f2fs_summary_block *)page_address(page);
	memset(dst, 0, PAGE_SIZE);

	mutex_lock(&curseg->curseg_mutex);

	down_read(&curseg->journal_rwsem);
	memcpy(&dst->journal, curseg->journal, SUM_JOURNAL_SIZE);
	up_read(&curseg->journal_rwsem);

	memcpy(dst->entries, src->entries, SUM_ENTRY_SIZE);
	memcpy(&dst->footer, &src->footer, SUM_FOOTER_SIZE);

	mutex_unlock(&curseg->curseg_mutex);

	set_page_dirty(page);
	f2fs_put_page(page, 1);
}

static int is_next_segment_free(struct f2fs_sb_info *sbi,
				struct curseg_info *curseg, int type)
{
	unsigned int segno = curseg->segno + 1;
	struct free_segmap_info *free_i = FREE_I(sbi);

	if (segno < MAIN_SEGS(sbi) && segno % sbi->segs_per_sec)
		return !test_bit(segno, free_i->free_segmap);
	return 0;
}

/*
 * Find a new segment from the free segments bitmap to right order
 * This function should be returned with success, otherwise BUG
 */
static void get_new_segment(struct f2fs_sb_info *sbi,
			unsigned int *newseg, bool new_sec, int dir)
{
	struct free_segmap_info *free_i = FREE_I(sbi);
	unsigned int segno, secno, zoneno;
	unsigned int total_zones = MAIN_SECS(sbi) / sbi->secs_per_zone;
	unsigned int hint = GET_SEC_FROM_SEG(sbi, *newseg);
	unsigned int old_zoneno = GET_ZONE_FROM_SEG(sbi, *newseg);
	unsigned int left_start = hint;
	bool init = true;
	int go_left = 0;
	int i;

	spin_lock(&free_i->segmap_lock);

	if (!new_sec && ((*newseg + 1) % sbi->segs_per_sec)) {
		segno = find_next_zero_bit(free_i->free_segmap,
			GET_SEG_FROM_SEC(sbi, hint + 1), *newseg + 1);
		if (segno < GET_SEG_FROM_SEC(sbi, hint + 1))
			goto got_it;
	}
find_other_zone:
	secno = find_next_zero_bit(free_i->free_secmap, MAIN_SECS(sbi), hint);
	if (secno >= MAIN_SECS(sbi)) {
		if (dir == ALLOC_RIGHT) {
			secno = find_next_zero_bit(free_i->free_secmap,
							MAIN_SECS(sbi), 0);
			f2fs_bug_on(sbi, secno >= MAIN_SECS(sbi));
		} else {
			go_left = 1;
			left_start = hint - 1;
		}
	}
	if (go_left == 0)
		goto skip_left;

	while (test_bit(left_start, free_i->free_secmap)) {
		if (left_start > 0) {
			left_start--;
			continue;
		}
		left_start = find_next_zero_bit(free_i->free_secmap,
							MAIN_SECS(sbi), 0);
		f2fs_bug_on(sbi, left_start >= MAIN_SECS(sbi));
		break;
	}
	secno = left_start;
skip_left:
	segno = GET_SEG_FROM_SEC(sbi, secno);
	zoneno = GET_ZONE_FROM_SEC(sbi, secno);

	/* give up on finding another zone */
	if (!init)
		goto got_it;
	if (sbi->secs_per_zone == 1)
		goto got_it;
	if (zoneno == old_zoneno)
		goto got_it;
	if (dir == ALLOC_LEFT) {
		if (!go_left && zoneno + 1 >= total_zones)
			goto got_it;
		if (go_left && zoneno == 0)
			goto got_it;
	}
	for (i = 0; i < NR_CURSEG_TYPE; i++)
		if (CURSEG_I(sbi, i)->zone == zoneno)
			break;

	if (i < NR_CURSEG_TYPE) {
		/* zone is in user, try another */
		if (go_left)
			hint = zoneno * sbi->secs_per_zone - 1;
		else if (zoneno + 1 >= total_zones)
			hint = 0;
		else
			hint = (zoneno + 1) * sbi->secs_per_zone;
		init = false;
		goto find_other_zone;
	}
got_it:
	/* set it as dirty segment in free segmap */
	f2fs_bug_on(sbi, test_bit(segno, free_i->free_segmap));
	__set_inuse(sbi, segno);
	*newseg = segno;
	spin_unlock(&free_i->segmap_lock);
}

static void reset_curseg(struct f2fs_sb_info *sbi, int type, int modified)
{
	struct curseg_info *curseg = CURSEG_I(sbi, type);
	struct summary_footer *sum_footer;
	unsigned short seg_type = curseg->seg_type;

	curseg->inited = true;
	curseg->segno = curseg->next_segno;
	curseg->zone = GET_ZONE_FROM_SEG(sbi, curseg->segno);
	curseg->next_blkoff = 0;
	curseg->next_segno = NULL_SEGNO;

	sum_footer = &(curseg->sum_blk->footer);
	memset(sum_footer, 0, sizeof(struct summary_footer));

	sanity_check_seg_type(sbi, seg_type);

	if (IS_DATASEG(seg_type))
		SET_SUM_TYPE(sum_footer, SUM_TYPE_DATA);
	if (IS_NODESEG(seg_type))
		SET_SUM_TYPE(sum_footer, SUM_TYPE_NODE);
	__set_sit_entry_type(sbi, seg_type, curseg->segno, modified);
}

static unsigned int __get_next_segno(struct f2fs_sb_info *sbi, int type)
{
	struct curseg_info *curseg = CURSEG_I(sbi, type);
	unsigned short seg_type = curseg->seg_type;

	sanity_check_seg_type(sbi, seg_type);
	if (f2fs_need_rand_seg(sbi))
		return prandom_u32() % (MAIN_SECS(sbi) * sbi->segs_per_sec);

	/* if segs_per_sec is large than 1, we need to keep original policy. */
	if (__is_large_section(sbi))
		return curseg->segno;

	/* inmem log may not locate on any segment after mount */
	if (!curseg->inited)
		return 0;

	if (unlikely(is_sbi_flag_set(sbi, SBI_CP_DISABLED)))
		return 0;

	if (test_opt(sbi, NOHEAP) &&
		(seg_type == CURSEG_HOT_DATA || IS_NODESEG(seg_type)))
		return 0;

	if (SIT_I(sbi)->last_victim[ALLOC_NEXT])
		return SIT_I(sbi)->last_victim[ALLOC_NEXT];

	/* find segments from 0 to reuse freed segments */
	if (F2FS_OPTION(sbi).alloc_mode == ALLOC_MODE_REUSE)
		return 0;

	return curseg->segno;
}

/*
 * Allocate a current working segment.
 * This function always allocates a free segment in LFS manner.
 */
static void new_curseg(struct f2fs_sb_info *sbi, int type, bool new_sec)
{
	struct curseg_info *curseg = CURSEG_I(sbi, type);
	unsigned short seg_type = curseg->seg_type;
	unsigned int segno = curseg->segno;
	int dir = ALLOC_LEFT;

	if (curseg->inited)
		write_sum_page(sbi, curseg->sum_blk,
				GET_SUM_BLOCK(sbi, segno));
	if (seg_type == CURSEG_WARM_DATA || seg_type == CURSEG_COLD_DATA)
		dir = ALLOC_RIGHT;

	if (test_opt(sbi, NOHEAP))
		dir = ALLOC_RIGHT;

	segno = __get_next_segno(sbi, type);
	get_new_segment(sbi, &segno, new_sec, dir);
	curseg->next_segno = segno;
	reset_curseg(sbi, type, 1);
	curseg->alloc_type = LFS;
	if (F2FS_OPTION(sbi).fs_mode == FS_MODE_FRAGMENT_BLK)
		curseg->fragment_remained_chunk =
				prandom_u32() % sbi->max_fragment_chunk + 1;
}

static int __next_free_blkoff(struct f2fs_sb_info *sbi,
					int segno, block_t start)
{
	struct seg_entry *se = get_seg_entry(sbi, segno);
	int entries = SIT_VBLOCK_MAP_SIZE / sizeof(unsigned long);
	unsigned long *target_map = SIT_I(sbi)->tmp_map;
	unsigned long *ckpt_map = (unsigned long *)se->ckpt_valid_map;
	unsigned long *cur_map = (unsigned long *)se->cur_valid_map;
	int i;

	for (i = 0; i < entries; i++)
		target_map[i] = ckpt_map[i] | cur_map[i];

	return __find_rev_next_zero_bit(target_map, sbi->blocks_per_seg, start);
}

/*
 * If a segment is written by LFS manner, next block offset is just obtained
 * by increasing the current block offset. However, if a segment is written by
 * SSR manner, next block offset obtained by calling __next_free_blkoff
 */
static void __refresh_next_blkoff(struct f2fs_sb_info *sbi,
				struct curseg_info *seg)
{
	if (seg->alloc_type == SSR) {
		seg->next_blkoff =
			__next_free_blkoff(sbi, seg->segno,
						seg->next_blkoff + 1);
	} else {
		seg->next_blkoff++;
		if (F2FS_OPTION(sbi).fs_mode == FS_MODE_FRAGMENT_BLK) {
			/* To allocate block chunks in different sizes, use random number */
			if (--seg->fragment_remained_chunk <= 0) {
				seg->fragment_remained_chunk =
				   prandom_u32() % sbi->max_fragment_chunk + 1;
				seg->next_blkoff +=
				   prandom_u32() % sbi->max_fragment_hole + 1;
			}
		}
	}
}

bool f2fs_segment_has_free_slot(struct f2fs_sb_info *sbi, int segno)
{
	return __next_free_blkoff(sbi, segno, 0) < sbi->blocks_per_seg;
}

/*
 * This function always allocates a used segment(from dirty seglist) by SSR
 * manner, so it should recover the existing segment information of valid blocks
 */
static void change_curseg(struct f2fs_sb_info *sbi, int type, bool flush)
{
	struct dirty_seglist_info *dirty_i = DIRTY_I(sbi);
	struct curseg_info *curseg = CURSEG_I(sbi, type);
	unsigned int new_segno = curseg->next_segno;
	struct f2fs_summary_block *sum_node;
	struct page *sum_page;

	if (flush)
		write_sum_page(sbi, curseg->sum_blk,
					GET_SUM_BLOCK(sbi, curseg->segno));

	__set_test_and_inuse(sbi, new_segno);

	mutex_lock(&dirty_i->seglist_lock);
	__remove_dirty_segment(sbi, new_segno, PRE);
	__remove_dirty_segment(sbi, new_segno, DIRTY);
	mutex_unlock(&dirty_i->seglist_lock);

	reset_curseg(sbi, type, 1);
	curseg->alloc_type = SSR;
	curseg->next_blkoff = __next_free_blkoff(sbi, curseg->segno, 0);

	sum_page = f2fs_get_sum_page(sbi, new_segno);
	if (IS_ERR(sum_page)) {
		/* GC won't be able to use stale summary pages by cp_error */
		memset(curseg->sum_blk, 0, SUM_ENTRY_SIZE);
		return;
	}
	sum_node = (struct f2fs_summary_block *)page_address(sum_page);
	memcpy(curseg->sum_blk, sum_node, SUM_ENTRY_SIZE);
	f2fs_put_page(sum_page, 1);
}

static int get_ssr_segment(struct f2fs_sb_info *sbi, int type,
				int alloc_mode, unsigned long long age);

static void get_atssr_segment(struct f2fs_sb_info *sbi, int type,
					int target_type, int alloc_mode,
					unsigned long long age)
{
	struct curseg_info *curseg = CURSEG_I(sbi, type);

	curseg->seg_type = target_type;

	if (get_ssr_segment(sbi, type, alloc_mode, age)) {
		struct seg_entry *se = get_seg_entry(sbi, curseg->next_segno);

		curseg->seg_type = se->type;
		change_curseg(sbi, type, true);
	} else {
		/* allocate cold segment by default */
		curseg->seg_type = CURSEG_COLD_DATA;
		new_curseg(sbi, type, true);
	}
	stat_inc_seg_type(sbi, curseg);
}

static void __f2fs_init_atgc_curseg(struct f2fs_sb_info *sbi)
{
	struct curseg_info *curseg = CURSEG_I(sbi, CURSEG_ALL_DATA_ATGC);

	if (!sbi->am.atgc_enabled)
		return;

	down_read(&SM_I(sbi)->curseg_lock);

	mutex_lock(&curseg->curseg_mutex);
	down_write(&SIT_I(sbi)->sentry_lock);

	get_atssr_segment(sbi, CURSEG_ALL_DATA_ATGC, CURSEG_COLD_DATA, SSR, 0);

	up_write(&SIT_I(sbi)->sentry_lock);
	mutex_unlock(&curseg->curseg_mutex);

	up_read(&SM_I(sbi)->curseg_lock);

}
void f2fs_init_inmem_curseg(struct f2fs_sb_info *sbi)
{
	__f2fs_init_atgc_curseg(sbi);
}

static void __f2fs_save_inmem_curseg(struct f2fs_sb_info *sbi, int type)
{
	struct curseg_info *curseg = CURSEG_I(sbi, type);

	mutex_lock(&curseg->curseg_mutex);
	if (!curseg->inited)
		goto out;

	if (get_valid_blocks(sbi, curseg->segno, false)) {
		write_sum_page(sbi, curseg->sum_blk,
				GET_SUM_BLOCK(sbi, curseg->segno));
	} else {
		mutex_lock(&DIRTY_I(sbi)->seglist_lock);
		__set_test_and_free(sbi, curseg->segno, true);
		mutex_unlock(&DIRTY_I(sbi)->seglist_lock);
	}
out:
	mutex_unlock(&curseg->curseg_mutex);
}

void f2fs_save_inmem_curseg(struct f2fs_sb_info *sbi)
{
	__f2fs_save_inmem_curseg(sbi, CURSEG_COLD_DATA_PINNED);

	if (sbi->am.atgc_enabled)
		__f2fs_save_inmem_curseg(sbi, CURSEG_ALL_DATA_ATGC);
}

static void __f2fs_restore_inmem_curseg(struct f2fs_sb_info *sbi, int type)
{
	struct curseg_info *curseg = CURSEG_I(sbi, type);

	mutex_lock(&curseg->curseg_mutex);
	if (!curseg->inited)
		goto out;
	if (get_valid_blocks(sbi, curseg->segno, false))
		goto out;

	mutex_lock(&DIRTY_I(sbi)->seglist_lock);
	__set_test_and_inuse(sbi, curseg->segno);
	mutex_unlock(&DIRTY_I(sbi)->seglist_lock);
out:
	mutex_unlock(&curseg->curseg_mutex);
}

void f2fs_restore_inmem_curseg(struct f2fs_sb_info *sbi)
{
	__f2fs_restore_inmem_curseg(sbi, CURSEG_COLD_DATA_PINNED);

	if (sbi->am.atgc_enabled)
		__f2fs_restore_inmem_curseg(sbi, CURSEG_ALL_DATA_ATGC);
}

static int get_ssr_segment(struct f2fs_sb_info *sbi, int type,
				int alloc_mode, unsigned long long age)
{
	struct curseg_info *curseg = CURSEG_I(sbi, type);
	const struct victim_selection *v_ops = DIRTY_I(sbi)->v_ops;
	unsigned segno = NULL_SEGNO;
	unsigned short seg_type = curseg->seg_type;
	int i, cnt;
	bool reversed = false;

	sanity_check_seg_type(sbi, seg_type);

	/* f2fs_need_SSR() already forces to do this */
	if (!v_ops->get_victim(sbi, &segno, BG_GC, seg_type, alloc_mode, age)) {
		curseg->next_segno = segno;
		return 1;
	}

	/* For node segments, let's do SSR more intensively */
	if (IS_NODESEG(seg_type)) {
		if (seg_type >= CURSEG_WARM_NODE) {
			reversed = true;
			i = CURSEG_COLD_NODE;
		} else {
			i = CURSEG_HOT_NODE;
		}
		cnt = NR_CURSEG_NODE_TYPE;
	} else {
		if (seg_type >= CURSEG_WARM_DATA) {
			reversed = true;
			i = CURSEG_COLD_DATA;
		} else {
			i = CURSEG_HOT_DATA;
		}
		cnt = NR_CURSEG_DATA_TYPE;
	}

	for (; cnt-- > 0; reversed ? i-- : i++) {
		if (i == seg_type)
			continue;
		if (!v_ops->get_victim(sbi, &segno, BG_GC, i, alloc_mode, age)) {
			curseg->next_segno = segno;
			return 1;
		}
	}

	/* find valid_blocks=0 in dirty list */
	if (unlikely(is_sbi_flag_set(sbi, SBI_CP_DISABLED))) {
		segno = get_free_segment(sbi);
		if (segno != NULL_SEGNO) {
			curseg->next_segno = segno;
			return 1;
		}
	}
	return 0;
}

/*
 * flush out current segment and replace it with new segment
 * This function should be returned with success, otherwise BUG
 */
static void allocate_segment_by_default(struct f2fs_sb_info *sbi,
						int type, bool force)
{
	struct curseg_info *curseg = CURSEG_I(sbi, type);

	if (force)
		new_curseg(sbi, type, true);
	else if (!is_set_ckpt_flags(sbi, CP_CRC_RECOVERY_FLAG) &&
					curseg->seg_type == CURSEG_WARM_NODE)
		new_curseg(sbi, type, false);
	else if (curseg->alloc_type == LFS &&
			is_next_segment_free(sbi, curseg, type) &&
			likely(!is_sbi_flag_set(sbi, SBI_CP_DISABLED)))
		new_curseg(sbi, type, false);
	else if (f2fs_need_SSR(sbi) &&
			get_ssr_segment(sbi, type, SSR, 0))
		change_curseg(sbi, type, true);
	else
		new_curseg(sbi, type, false);

	stat_inc_seg_type(sbi, curseg);
}

void f2fs_allocate_segment_for_resize(struct f2fs_sb_info *sbi, int type,
					unsigned int start, unsigned int end)
{
	struct curseg_info *curseg = CURSEG_I(sbi, type);
	unsigned int segno;

	down_read(&SM_I(sbi)->curseg_lock);
	mutex_lock(&curseg->curseg_mutex);
	down_write(&SIT_I(sbi)->sentry_lock);

	segno = CURSEG_I(sbi, type)->segno;
	if (segno < start || segno > end)
		goto unlock;

	if (f2fs_need_SSR(sbi) && get_ssr_segment(sbi, type, SSR, 0))
		change_curseg(sbi, type, true);
	else
		new_curseg(sbi, type, true);

	stat_inc_seg_type(sbi, curseg);

	locate_dirty_segment(sbi, segno);
unlock:
	up_write(&SIT_I(sbi)->sentry_lock);

	if (segno != curseg->segno)
		f2fs_notice(sbi, "For resize: curseg of type %d: %u ==> %u",
			    type, segno, curseg->segno);

	mutex_unlock(&curseg->curseg_mutex);
	up_read(&SM_I(sbi)->curseg_lock);
}

static void __allocate_new_segment(struct f2fs_sb_info *sbi, int type,
						bool new_sec, bool force)
{
	struct curseg_info *curseg = CURSEG_I(sbi, type);
	unsigned int old_segno;

	if (!curseg->inited)
		goto alloc;

	if (force || curseg->next_blkoff ||
		get_valid_blocks(sbi, curseg->segno, new_sec))
		goto alloc;

	if (!get_ckpt_valid_blocks(sbi, curseg->segno, new_sec))
		return;
alloc:
	old_segno = curseg->segno;
	SIT_I(sbi)->s_ops->allocate_segment(sbi, type, true);
	locate_dirty_segment(sbi, old_segno);
}

static void __allocate_new_section(struct f2fs_sb_info *sbi,
						int type, bool force)
{
	__allocate_new_segment(sbi, type, true, force);
}

void f2fs_allocate_new_section(struct f2fs_sb_info *sbi, int type, bool force)
{
	down_read(&SM_I(sbi)->curseg_lock);
	down_write(&SIT_I(sbi)->sentry_lock);
	__allocate_new_section(sbi, type, force);
	up_write(&SIT_I(sbi)->sentry_lock);
	up_read(&SM_I(sbi)->curseg_lock);
}

void f2fs_allocate_new_segments(struct f2fs_sb_info *sbi)
{
	int i;

	down_read(&SM_I(sbi)->curseg_lock);
	down_write(&SIT_I(sbi)->sentry_lock);
	for (i = CURSEG_HOT_DATA; i <= CURSEG_COLD_DATA; i++)
		__allocate_new_segment(sbi, i, false, false);
	up_write(&SIT_I(sbi)->sentry_lock);
	up_read(&SM_I(sbi)->curseg_lock);
}

static const struct segment_allocation default_salloc_ops = {
	.allocate_segment = allocate_segment_by_default,
};

bool f2fs_exist_trim_candidates(struct f2fs_sb_info *sbi,
						struct cp_control *cpc)
{
	__u64 trim_start = cpc->trim_start;
	bool has_candidate = false;

	down_write(&SIT_I(sbi)->sentry_lock);
	for (; cpc->trim_start <= cpc->trim_end; cpc->trim_start++) {
		if (add_discard_addrs(sbi, cpc, true)) {
			has_candidate = true;
			break;
		}
	}
	up_write(&SIT_I(sbi)->sentry_lock);

	cpc->trim_start = trim_start;
	return has_candidate;
}

static unsigned int __issue_discard_cmd_range(struct f2fs_sb_info *sbi,
					struct discard_policy *dpolicy,
					unsigned int start, unsigned int end)
{
	struct discard_cmd_control *dcc = SM_I(sbi)->dcc_info;
	struct discard_cmd *prev_dc = NULL, *next_dc = NULL;
	struct rb_node **insert_p = NULL, *insert_parent = NULL;
	struct discard_cmd *dc;
	struct blk_plug plug;
	int issued;
	unsigned int trimmed = 0;

next:
	issued = 0;

	mutex_lock(&dcc->cmd_lock);
	if (unlikely(dcc->rbtree_check))
		f2fs_bug_on(sbi, !f2fs_check_rb_tree_consistence(sbi,
							&dcc->root, false));

	dc = (struct discard_cmd *)f2fs_lookup_rb_tree_ret(&dcc->root,
					NULL, start,
					(struct rb_entry **)&prev_dc,
					(struct rb_entry **)&next_dc,
					&insert_p, &insert_parent, true, NULL);
	if (!dc)
		dc = next_dc;

	blk_start_plug(&plug);

	while (dc && dc->lstart <= end) {
		struct rb_node *node;
		int err = 0;

		if (dc->len < dpolicy->granularity)
			goto skip;

		if (dc->state != D_PREP) {
			list_move_tail(&dc->list, &dcc->fstrim_list);
			goto skip;
		}

		err = __submit_discard_cmd(sbi, dpolicy, dc, &issued);

		if (issued >= dpolicy->max_requests) {
			start = dc->lstart + dc->len;

			if (err)
				__remove_discard_cmd(sbi, dc);

			blk_finish_plug(&plug);
			mutex_unlock(&dcc->cmd_lock);
			trimmed += __wait_all_discard_cmd(sbi, NULL);
			congestion_wait(BLK_RW_ASYNC, DEFAULT_IO_TIMEOUT);
			goto next;
		}
skip:
		node = rb_next(&dc->rb_node);
		if (err)
			__remove_discard_cmd(sbi, dc);
		dc = rb_entry_safe(node, struct discard_cmd, rb_node);

		if (fatal_signal_pending(current))
			break;
	}

	blk_finish_plug(&plug);
	mutex_unlock(&dcc->cmd_lock);

	return trimmed;
}

int f2fs_trim_fs(struct f2fs_sb_info *sbi, struct fstrim_range *range)
{
	__u64 start = F2FS_BYTES_TO_BLK(range->start);
	__u64 end = start + F2FS_BYTES_TO_BLK(range->len) - 1;
	unsigned int start_segno, end_segno;
	block_t start_block, end_block;
	struct cp_control cpc;
	struct discard_policy dpolicy;
	unsigned long long trimmed = 0;
	int err = 0;
	bool need_align = f2fs_lfs_mode(sbi) && __is_large_section(sbi);

	if (start >= MAX_BLKADDR(sbi) || range->len < sbi->blocksize)
		return -EINVAL;

	if (end < MAIN_BLKADDR(sbi))
		goto out;

	if (is_sbi_flag_set(sbi, SBI_NEED_FSCK)) {
<<<<<<< HEAD
		f2fs_msg(sbi->sb, KERN_WARNING,
			"Found FS corruption, run fsck to fix.");
=======
		f2fs_warn(sbi, "Found FS corruption, run fsck to fix.");
>>>>>>> a327f04f
		return -EFSCORRUPTED;
	}

	/* start/end segment number in main_area */
	start_segno = (start <= MAIN_BLKADDR(sbi)) ? 0 : GET_SEGNO(sbi, start);
	end_segno = (end >= MAX_BLKADDR(sbi)) ? MAIN_SEGS(sbi) - 1 :
						GET_SEGNO(sbi, end);
	if (need_align) {
		start_segno = rounddown(start_segno, sbi->segs_per_sec);
		end_segno = roundup(end_segno + 1, sbi->segs_per_sec) - 1;
	}

	cpc.reason = CP_DISCARD;
	cpc.trim_minlen = max_t(__u64, 1, F2FS_BYTES_TO_BLK(range->minlen));
	cpc.trim_start = start_segno;
	cpc.trim_end = end_segno;

	if (sbi->discard_blks == 0)
		goto out;

	down_write(&sbi->gc_lock);
	err = f2fs_write_checkpoint(sbi, &cpc);
	up_write(&sbi->gc_lock);
	if (err)
		goto out;

	/*
	 * We filed discard candidates, but actually we don't need to wait for
	 * all of them, since they'll be issued in idle time along with runtime
	 * discard option. User configuration looks like using runtime discard
	 * or periodic fstrim instead of it.
	 */
	if (f2fs_realtime_discard_enable(sbi))
		goto out;

	start_block = START_BLOCK(sbi, start_segno);
	end_block = START_BLOCK(sbi, end_segno + 1);

	__init_discard_policy(sbi, &dpolicy, DPOLICY_FSTRIM, cpc.trim_minlen);
	trimmed = __issue_discard_cmd_range(sbi, &dpolicy,
					start_block, end_block);

	trimmed += __wait_discard_cmd_range(sbi, &dpolicy,
					start_block, end_block);
out:
	if (!err)
		range->len = F2FS_BLK_TO_BYTES(trimmed);
	return err;
}

static bool __has_curseg_space(struct f2fs_sb_info *sbi,
					struct curseg_info *curseg)
{
	return curseg->next_blkoff < f2fs_usable_blks_in_seg(sbi,
							curseg->segno);
}

int f2fs_rw_hint_to_seg_type(enum rw_hint hint)
{
	switch (hint) {
	case WRITE_LIFE_SHORT:
		return CURSEG_HOT_DATA;
	case WRITE_LIFE_EXTREME:
		return CURSEG_COLD_DATA;
	default:
		return CURSEG_WARM_DATA;
	}
}

/* This returns write hints for each segment type. This hints will be
 * passed down to block layer. There are mapping tables which depend on
 * the mount option 'whint_mode'.
 *
 * 1) whint_mode=off. F2FS only passes down WRITE_LIFE_NOT_SET.
 *
 * 2) whint_mode=user-based. F2FS tries to pass down hints given by users.
 *
 * User                  F2FS                     Block
 * ----                  ----                     -----
 *                       META                     WRITE_LIFE_NOT_SET
 *                       HOT_NODE                 "
 *                       WARM_NODE                "
 *                       COLD_NODE                "
 * ioctl(COLD)           COLD_DATA                WRITE_LIFE_EXTREME
 * extension list        "                        "
 *
 * -- buffered io
 * WRITE_LIFE_EXTREME    COLD_DATA                WRITE_LIFE_EXTREME
 * WRITE_LIFE_SHORT      HOT_DATA                 WRITE_LIFE_SHORT
 * WRITE_LIFE_NOT_SET    WARM_DATA                WRITE_LIFE_NOT_SET
 * WRITE_LIFE_NONE       "                        "
 * WRITE_LIFE_MEDIUM     "                        "
 * WRITE_LIFE_LONG       "                        "
 *
 * -- direct io
 * WRITE_LIFE_EXTREME    COLD_DATA                WRITE_LIFE_EXTREME
 * WRITE_LIFE_SHORT      HOT_DATA                 WRITE_LIFE_SHORT
 * WRITE_LIFE_NOT_SET    WARM_DATA                WRITE_LIFE_NOT_SET
 * WRITE_LIFE_NONE       "                        WRITE_LIFE_NONE
 * WRITE_LIFE_MEDIUM     "                        WRITE_LIFE_MEDIUM
 * WRITE_LIFE_LONG       "                        WRITE_LIFE_LONG
 *
 * 3) whint_mode=fs-based. F2FS passes down hints with its policy.
 *
 * User                  F2FS                     Block
 * ----                  ----                     -----
 *                       META                     WRITE_LIFE_MEDIUM;
 *                       HOT_NODE                 WRITE_LIFE_NOT_SET
 *                       WARM_NODE                "
 *                       COLD_NODE                WRITE_LIFE_NONE
 * ioctl(COLD)           COLD_DATA                WRITE_LIFE_EXTREME
 * extension list        "                        "
 *
 * -- buffered io
 * WRITE_LIFE_EXTREME    COLD_DATA                WRITE_LIFE_EXTREME
 * WRITE_LIFE_SHORT      HOT_DATA                 WRITE_LIFE_SHORT
 * WRITE_LIFE_NOT_SET    WARM_DATA                WRITE_LIFE_LONG
 * WRITE_LIFE_NONE       "                        "
 * WRITE_LIFE_MEDIUM     "                        "
 * WRITE_LIFE_LONG       "                        "
 *
 * -- direct io
 * WRITE_LIFE_EXTREME    COLD_DATA                WRITE_LIFE_EXTREME
 * WRITE_LIFE_SHORT      HOT_DATA                 WRITE_LIFE_SHORT
 * WRITE_LIFE_NOT_SET    WARM_DATA                WRITE_LIFE_NOT_SET
 * WRITE_LIFE_NONE       "                        WRITE_LIFE_NONE
 * WRITE_LIFE_MEDIUM     "                        WRITE_LIFE_MEDIUM
 * WRITE_LIFE_LONG       "                        WRITE_LIFE_LONG
 */

enum rw_hint f2fs_io_type_to_rw_hint(struct f2fs_sb_info *sbi,
				enum page_type type, enum temp_type temp)
{
	if (F2FS_OPTION(sbi).whint_mode == WHINT_MODE_USER) {
		if (type == DATA) {
			if (temp == WARM)
				return WRITE_LIFE_NOT_SET;
			else if (temp == HOT)
				return WRITE_LIFE_SHORT;
			else if (temp == COLD)
				return WRITE_LIFE_EXTREME;
		} else {
			return WRITE_LIFE_NOT_SET;
		}
	} else if (F2FS_OPTION(sbi).whint_mode == WHINT_MODE_FS) {
		if (type == DATA) {
			if (temp == WARM)
				return WRITE_LIFE_LONG;
			else if (temp == HOT)
				return WRITE_LIFE_SHORT;
			else if (temp == COLD)
				return WRITE_LIFE_EXTREME;
		} else if (type == NODE) {
			if (temp == WARM || temp == HOT)
				return WRITE_LIFE_NOT_SET;
			else if (temp == COLD)
				return WRITE_LIFE_NONE;
		} else if (type == META) {
			return WRITE_LIFE_MEDIUM;
		}
	}
	return WRITE_LIFE_NOT_SET;
}

static int __get_segment_type_2(struct f2fs_io_info *fio)
{
	if (fio->type == DATA)
		return CURSEG_HOT_DATA;
	else
		return CURSEG_HOT_NODE;
}

static int __get_segment_type_4(struct f2fs_io_info *fio)
{
	if (fio->type == DATA) {
		struct inode *inode = fio->page->mapping->host;

		if (S_ISDIR(inode->i_mode))
			return CURSEG_HOT_DATA;
		else
			return CURSEG_COLD_DATA;
	} else {
		if (IS_DNODE(fio->page) && is_cold_node(fio->page))
			return CURSEG_WARM_NODE;
		else
			return CURSEG_COLD_NODE;
	}
}

static int __get_segment_type_6(struct f2fs_io_info *fio)
{
	if (fio->type == DATA) {
		struct inode *inode = fio->page->mapping->host;

		if (is_inode_flag_set(inode, FI_ALIGNED_WRITE))
			return CURSEG_COLD_DATA_PINNED;

		if (page_private_gcing(fio->page)) {
			if (fio->sbi->am.atgc_enabled &&
				(fio->io_type == FS_DATA_IO) &&
				(fio->sbi->gc_mode != GC_URGENT_HIGH))
				return CURSEG_ALL_DATA_ATGC;
			else
				return CURSEG_COLD_DATA;
		}
		if (file_is_cold(inode) || f2fs_need_compress_data(inode))
			return CURSEG_COLD_DATA;
		if (file_is_hot(inode) ||
				is_inode_flag_set(inode, FI_HOT_DATA) ||
				f2fs_is_atomic_file(inode) ||
				f2fs_is_volatile_file(inode))
			return CURSEG_HOT_DATA;
		return f2fs_rw_hint_to_seg_type(inode->i_write_hint);
	} else {
		if (IS_DNODE(fio->page))
			return is_cold_node(fio->page) ? CURSEG_WARM_NODE :
						CURSEG_HOT_NODE;
		return CURSEG_COLD_NODE;
	}
}

static int __get_segment_type(struct f2fs_io_info *fio)
{
	int type = 0;

	switch (F2FS_OPTION(fio->sbi).active_logs) {
	case 2:
		type = __get_segment_type_2(fio);
		break;
	case 4:
		type = __get_segment_type_4(fio);
		break;
	case 6:
		type = __get_segment_type_6(fio);
		break;
	default:
		f2fs_bug_on(fio->sbi, true);
	}

	if (IS_HOT(type))
		fio->temp = HOT;
	else if (IS_WARM(type))
		fio->temp = WARM;
	else
		fio->temp = COLD;
	return type;
}

void f2fs_allocate_data_block(struct f2fs_sb_info *sbi, struct page *page,
		block_t old_blkaddr, block_t *new_blkaddr,
		struct f2fs_summary *sum, int type,
		struct f2fs_io_info *fio)
{
	struct sit_info *sit_i = SIT_I(sbi);
	struct curseg_info *curseg = CURSEG_I(sbi, type);
	unsigned long long old_mtime;
	bool from_gc = (type == CURSEG_ALL_DATA_ATGC);
	struct seg_entry *se = NULL;

	down_read(&SM_I(sbi)->curseg_lock);

	mutex_lock(&curseg->curseg_mutex);
	down_write(&sit_i->sentry_lock);

	if (from_gc) {
		f2fs_bug_on(sbi, GET_SEGNO(sbi, old_blkaddr) == NULL_SEGNO);
		se = get_seg_entry(sbi, GET_SEGNO(sbi, old_blkaddr));
		sanity_check_seg_type(sbi, se->type);
		f2fs_bug_on(sbi, IS_NODESEG(se->type));
	}
	*new_blkaddr = NEXT_FREE_BLKADDR(sbi, curseg);

	f2fs_bug_on(sbi, curseg->next_blkoff >= sbi->blocks_per_seg);

	f2fs_wait_discard_bio(sbi, *new_blkaddr);

	/*
	 * __add_sum_entry should be resided under the curseg_mutex
	 * because, this function updates a summary entry in the
	 * current summary block.
	 */
	__add_sum_entry(sbi, type, sum);

	__refresh_next_blkoff(sbi, curseg);

	stat_inc_block_count(sbi, curseg);

	if (from_gc) {
		old_mtime = get_segment_mtime(sbi, old_blkaddr);
	} else {
		update_segment_mtime(sbi, old_blkaddr, 0);
		old_mtime = 0;
	}
	update_segment_mtime(sbi, *new_blkaddr, old_mtime);

	/*
	 * SIT information should be updated before segment allocation,
	 * since SSR needs latest valid block information.
	 */
	update_sit_entry(sbi, *new_blkaddr, 1);
	if (GET_SEGNO(sbi, old_blkaddr) != NULL_SEGNO)
		update_sit_entry(sbi, old_blkaddr, -1);

	if (!__has_curseg_space(sbi, curseg)) {
		if (from_gc)
			get_atssr_segment(sbi, type, se->type,
						AT_SSR, se->mtime);
		else
			sit_i->s_ops->allocate_segment(sbi, type, false);
	}
	/*
	 * segment dirty status should be updated after segment allocation,
	 * so we just need to update status only one time after previous
	 * segment being closed.
	 */
	locate_dirty_segment(sbi, GET_SEGNO(sbi, old_blkaddr));
	locate_dirty_segment(sbi, GET_SEGNO(sbi, *new_blkaddr));

	up_write(&sit_i->sentry_lock);

	if (page && IS_NODESEG(type)) {
		fill_node_footer_blkaddr(page, NEXT_FREE_BLKADDR(sbi, curseg));

		f2fs_inode_chksum_set(sbi, page);
	}

	if (fio) {
		struct f2fs_bio_info *io;

		if (F2FS_IO_ALIGNED(sbi))
			fio->retry = false;

		INIT_LIST_HEAD(&fio->list);
		fio->in_list = true;
		io = sbi->write_io[fio->type] + fio->temp;
		spin_lock(&io->io_lock);
		list_add_tail(&fio->list, &io->io_list);
		spin_unlock(&io->io_lock);
	}

	mutex_unlock(&curseg->curseg_mutex);

	up_read(&SM_I(sbi)->curseg_lock);
}

void f2fs_update_device_state(struct f2fs_sb_info *sbi, nid_t ino,
					block_t blkaddr, unsigned int blkcnt)
{
	if (!f2fs_is_multi_device(sbi))
		return;

	while (1) {
		unsigned int devidx = f2fs_target_device_index(sbi, blkaddr);
		unsigned int blks = FDEV(devidx).end_blk - blkaddr + 1;

		/* update device state for fsync */
		f2fs_set_dirty_device(sbi, ino, devidx, FLUSH_INO);

		/* update device state for checkpoint */
		if (!f2fs_test_bit(devidx, (char *)&sbi->dirty_device)) {
			spin_lock(&sbi->dev_lock);
			f2fs_set_bit(devidx, (char *)&sbi->dirty_device);
			spin_unlock(&sbi->dev_lock);
		}

		if (blkcnt <= blks)
			break;
		blkcnt -= blks;
		blkaddr += blks;
	}
}

static void do_write_page(struct f2fs_summary *sum, struct f2fs_io_info *fio)
{
	int type = __get_segment_type(fio);
	bool keep_order = (f2fs_lfs_mode(fio->sbi) && type == CURSEG_COLD_DATA);

	if (keep_order)
		down_read(&fio->sbi->io_order_lock);
reallocate:
	f2fs_allocate_data_block(fio->sbi, fio->page, fio->old_blkaddr,
			&fio->new_blkaddr, sum, type, fio);
	if (GET_SEGNO(fio->sbi, fio->old_blkaddr) != NULL_SEGNO) {
		invalidate_mapping_pages(META_MAPPING(fio->sbi),
					fio->old_blkaddr, fio->old_blkaddr);
		f2fs_invalidate_compress_page(fio->sbi, fio->old_blkaddr);
	}

	/* writeout dirty page into bdev */
	f2fs_submit_page_write(fio);
	if (fio->retry) {
		fio->old_blkaddr = fio->new_blkaddr;
		goto reallocate;
	}

	f2fs_update_device_state(fio->sbi, fio->ino, fio->new_blkaddr, 1);

	if (keep_order)
		up_read(&fio->sbi->io_order_lock);
}

void f2fs_do_write_meta_page(struct f2fs_sb_info *sbi, struct page *page,
					enum iostat_type io_type)
{
	struct f2fs_io_info fio = {
		.sbi = sbi,
		.type = META,
		.temp = HOT,
		.op = REQ_OP_WRITE,
		.op_flags = REQ_SYNC | REQ_META | REQ_PRIO,
		.old_blkaddr = page->index,
		.new_blkaddr = page->index,
		.page = page,
		.encrypted_page = NULL,
		.in_list = false,
	};

	if (unlikely(page->index >= MAIN_BLKADDR(sbi)))
		fio.op_flags &= ~REQ_META;

	set_page_writeback(page);
	ClearPageError(page);
	f2fs_submit_page_write(&fio);

	stat_inc_meta_count(sbi, page->index);
	f2fs_update_iostat(sbi, io_type, F2FS_BLKSIZE);
}

void f2fs_do_write_node_page(unsigned int nid, struct f2fs_io_info *fio)
{
	struct f2fs_summary sum;

	set_summary(&sum, nid, 0, 0);
	do_write_page(&sum, fio);

	f2fs_update_iostat(fio->sbi, fio->io_type, F2FS_BLKSIZE);
}

void f2fs_outplace_write_data(struct dnode_of_data *dn,
					struct f2fs_io_info *fio)
{
	struct f2fs_sb_info *sbi = fio->sbi;
	struct f2fs_summary sum;

	f2fs_bug_on(sbi, dn->data_blkaddr == NULL_ADDR);
	set_summary(&sum, dn->nid, dn->ofs_in_node, fio->version);
	do_write_page(&sum, fio);
	f2fs_update_data_blkaddr(dn, fio->new_blkaddr);

	f2fs_update_iostat(sbi, fio->io_type, F2FS_BLKSIZE);
}

int f2fs_inplace_write_data(struct f2fs_io_info *fio)
{
	int err;
	struct f2fs_sb_info *sbi = fio->sbi;
	unsigned int segno;

	fio->new_blkaddr = fio->old_blkaddr;
	/* i/o temperature is needed for passing down write hints */
	__get_segment_type(fio);

	segno = GET_SEGNO(sbi, fio->new_blkaddr);

	if (!IS_DATASEG(get_seg_entry(sbi, segno)->type)) {
		set_sbi_flag(sbi, SBI_NEED_FSCK);
		f2fs_warn(sbi, "%s: incorrect segment(%u) type, run fsck to fix.",
			  __func__, segno);
		err = -EFSCORRUPTED;
		goto drop_bio;
	}

	if (f2fs_cp_error(sbi)) {
		err = -EIO;
		goto drop_bio;
	}

	invalidate_mapping_pages(META_MAPPING(sbi),
				fio->new_blkaddr, fio->new_blkaddr);

	stat_inc_inplace_blocks(fio->sbi);

	if (fio->bio && !(SM_I(sbi)->ipu_policy & (1 << F2FS_IPU_NOCACHE)))
		err = f2fs_merge_page_bio(fio);
	else
		err = f2fs_submit_page_bio(fio);
	if (!err) {
		f2fs_update_device_state(fio->sbi, fio->ino,
						fio->new_blkaddr, 1);
		f2fs_update_iostat(fio->sbi, fio->io_type, F2FS_BLKSIZE);
	}

	return err;
drop_bio:
	if (fio->bio && *(fio->bio)) {
		struct bio *bio = *(fio->bio);

		bio->bi_status = BLK_STS_IOERR;
		bio_endio(bio);
		*(fio->bio) = NULL;
	}
	return err;
}

static inline int __f2fs_get_curseg(struct f2fs_sb_info *sbi,
						unsigned int segno)
{
	int i;

	for (i = CURSEG_HOT_DATA; i < NO_CHECK_TYPE; i++) {
		if (CURSEG_I(sbi, i)->segno == segno)
			break;
	}
	return i;
}

void f2fs_do_replace_block(struct f2fs_sb_info *sbi, struct f2fs_summary *sum,
				block_t old_blkaddr, block_t new_blkaddr,
				bool recover_curseg, bool recover_newaddr,
				bool from_gc)
{
	struct sit_info *sit_i = SIT_I(sbi);
	struct curseg_info *curseg;
	unsigned int segno, old_cursegno;
	struct seg_entry *se;
	int type;
	unsigned short old_blkoff;
	unsigned char old_alloc_type;

	segno = GET_SEGNO(sbi, new_blkaddr);
	se = get_seg_entry(sbi, segno);
	type = se->type;

	down_write(&SM_I(sbi)->curseg_lock);

	if (!recover_curseg) {
		/* for recovery flow */
		if (se->valid_blocks == 0 && !IS_CURSEG(sbi, segno)) {
			if (old_blkaddr == NULL_ADDR)
				type = CURSEG_COLD_DATA;
			else
				type = CURSEG_WARM_DATA;
		}
	} else {
		if (IS_CURSEG(sbi, segno)) {
			/* se->type is volatile as SSR allocation */
			type = __f2fs_get_curseg(sbi, segno);
			f2fs_bug_on(sbi, type == NO_CHECK_TYPE);
		} else {
			type = CURSEG_WARM_DATA;
		}
	}

	f2fs_bug_on(sbi, !IS_DATASEG(type));
	curseg = CURSEG_I(sbi, type);

	mutex_lock(&curseg->curseg_mutex);
	down_write(&sit_i->sentry_lock);

	old_cursegno = curseg->segno;
	old_blkoff = curseg->next_blkoff;
	old_alloc_type = curseg->alloc_type;

	/* change the current segment */
	if (segno != curseg->segno) {
		curseg->next_segno = segno;
		change_curseg(sbi, type, true);
	}

	curseg->next_blkoff = GET_BLKOFF_FROM_SEG0(sbi, new_blkaddr);
	__add_sum_entry(sbi, type, sum);

	if (!recover_curseg || recover_newaddr) {
		if (!from_gc)
			update_segment_mtime(sbi, new_blkaddr, 0);
		update_sit_entry(sbi, new_blkaddr, 1);
	}
	if (GET_SEGNO(sbi, old_blkaddr) != NULL_SEGNO) {
		invalidate_mapping_pages(META_MAPPING(sbi),
					old_blkaddr, old_blkaddr);
		f2fs_invalidate_compress_page(sbi, old_blkaddr);
		if (!from_gc)
			update_segment_mtime(sbi, old_blkaddr, 0);
		update_sit_entry(sbi, old_blkaddr, -1);
	}

	locate_dirty_segment(sbi, GET_SEGNO(sbi, old_blkaddr));
	locate_dirty_segment(sbi, GET_SEGNO(sbi, new_blkaddr));

	locate_dirty_segment(sbi, old_cursegno);

	if (recover_curseg) {
		if (old_cursegno != curseg->segno) {
			curseg->next_segno = old_cursegno;
			change_curseg(sbi, type, true);
		}
		curseg->next_blkoff = old_blkoff;
		curseg->alloc_type = old_alloc_type;
	}

	up_write(&sit_i->sentry_lock);
	mutex_unlock(&curseg->curseg_mutex);
	up_write(&SM_I(sbi)->curseg_lock);
}

void f2fs_replace_block(struct f2fs_sb_info *sbi, struct dnode_of_data *dn,
				block_t old_addr, block_t new_addr,
				unsigned char version, bool recover_curseg,
				bool recover_newaddr)
{
	struct f2fs_summary sum;

	set_summary(&sum, dn->nid, dn->ofs_in_node, version);

	f2fs_do_replace_block(sbi, &sum, old_addr, new_addr,
					recover_curseg, recover_newaddr, false);

	f2fs_update_data_blkaddr(dn, new_addr);
}

void f2fs_wait_on_page_writeback(struct page *page,
				enum page_type type, bool ordered, bool locked)
{
	if (PageWriteback(page)) {
		struct f2fs_sb_info *sbi = F2FS_P_SB(page);

		/* submit cached LFS IO */
		f2fs_submit_merged_write_cond(sbi, NULL, page, 0, type);
		/* sbumit cached IPU IO */
		f2fs_submit_merged_ipu_write(sbi, NULL, page);
		if (ordered) {
			wait_on_page_writeback(page);
			f2fs_bug_on(sbi, locked && PageWriteback(page));
		} else {
			wait_for_stable_page(page);
		}
	}
}

void f2fs_wait_on_block_writeback(struct inode *inode, block_t blkaddr)
{
	struct f2fs_sb_info *sbi = F2FS_I_SB(inode);
	struct page *cpage;

	if (!f2fs_post_read_required(inode))
		return;

	if (!__is_valid_data_blkaddr(blkaddr))
		return;

	cpage = find_lock_page(META_MAPPING(sbi), blkaddr);
	if (cpage) {
		f2fs_wait_on_page_writeback(cpage, DATA, true, true);
		f2fs_put_page(cpage, 1);
	}
}

void f2fs_wait_on_block_writeback_range(struct inode *inode, block_t blkaddr,
								block_t len)
{
	block_t i;

	for (i = 0; i < len; i++)
		f2fs_wait_on_block_writeback(inode, blkaddr + i);
}

static int read_compacted_summaries(struct f2fs_sb_info *sbi)
{
	struct f2fs_checkpoint *ckpt = F2FS_CKPT(sbi);
	struct curseg_info *seg_i;
	unsigned char *kaddr;
	struct page *page;
	block_t start;
	int i, j, offset;

	start = start_sum_block(sbi);

	page = f2fs_get_meta_page(sbi, start++);
	if (IS_ERR(page))
		return PTR_ERR(page);
	kaddr = (unsigned char *)page_address(page);

	/* Step 1: restore nat cache */
	seg_i = CURSEG_I(sbi, CURSEG_HOT_DATA);
	memcpy(seg_i->journal, kaddr, SUM_JOURNAL_SIZE);

	/* Step 2: restore sit cache */
	seg_i = CURSEG_I(sbi, CURSEG_COLD_DATA);
	memcpy(seg_i->journal, kaddr + SUM_JOURNAL_SIZE, SUM_JOURNAL_SIZE);
	offset = 2 * SUM_JOURNAL_SIZE;

	/* Step 3: restore summary entries */
	for (i = CURSEG_HOT_DATA; i <= CURSEG_COLD_DATA; i++) {
		unsigned short blk_off;
		unsigned int segno;

		seg_i = CURSEG_I(sbi, i);
		segno = le32_to_cpu(ckpt->cur_data_segno[i]);
		blk_off = le16_to_cpu(ckpt->cur_data_blkoff[i]);
		seg_i->next_segno = segno;
		reset_curseg(sbi, i, 0);
		seg_i->alloc_type = ckpt->alloc_type[i];
		seg_i->next_blkoff = blk_off;

		if (seg_i->alloc_type == SSR)
			blk_off = sbi->blocks_per_seg;

		for (j = 0; j < blk_off; j++) {
			struct f2fs_summary *s;

			s = (struct f2fs_summary *)(kaddr + offset);
			seg_i->sum_blk->entries[j] = *s;
			offset += SUMMARY_SIZE;
			if (offset + SUMMARY_SIZE <= PAGE_SIZE -
						SUM_FOOTER_SIZE)
				continue;

			f2fs_put_page(page, 1);
			page = NULL;

			page = f2fs_get_meta_page(sbi, start++);
			if (IS_ERR(page))
				return PTR_ERR(page);
			kaddr = (unsigned char *)page_address(page);
			offset = 0;
		}
	}
	f2fs_put_page(page, 1);
	return 0;
}

static int read_normal_summaries(struct f2fs_sb_info *sbi, int type)
{
	struct f2fs_checkpoint *ckpt = F2FS_CKPT(sbi);
	struct f2fs_summary_block *sum;
	struct curseg_info *curseg;
	struct page *new;
	unsigned short blk_off;
	unsigned int segno = 0;
	block_t blk_addr = 0;
	int err = 0;

	/* get segment number and block addr */
	if (IS_DATASEG(type)) {
		segno = le32_to_cpu(ckpt->cur_data_segno[type]);
		blk_off = le16_to_cpu(ckpt->cur_data_blkoff[type -
							CURSEG_HOT_DATA]);
		if (__exist_node_summaries(sbi))
			blk_addr = sum_blk_addr(sbi, NR_CURSEG_PERSIST_TYPE, type);
		else
			blk_addr = sum_blk_addr(sbi, NR_CURSEG_DATA_TYPE, type);
	} else {
		segno = le32_to_cpu(ckpt->cur_node_segno[type -
							CURSEG_HOT_NODE]);
		blk_off = le16_to_cpu(ckpt->cur_node_blkoff[type -
							CURSEG_HOT_NODE]);
		if (__exist_node_summaries(sbi))
			blk_addr = sum_blk_addr(sbi, NR_CURSEG_NODE_TYPE,
							type - CURSEG_HOT_NODE);
		else
			blk_addr = GET_SUM_BLOCK(sbi, segno);
	}

	new = f2fs_get_meta_page(sbi, blk_addr);
	if (IS_ERR(new))
		return PTR_ERR(new);
	sum = (struct f2fs_summary_block *)page_address(new);

	if (IS_NODESEG(type)) {
		if (__exist_node_summaries(sbi)) {
			struct f2fs_summary *ns = &sum->entries[0];
			int i;

			for (i = 0; i < sbi->blocks_per_seg; i++, ns++) {
				ns->version = 0;
				ns->ofs_in_node = 0;
			}
		} else {
			err = f2fs_restore_node_summary(sbi, segno, sum);
			if (err)
				goto out;
		}
	}

	/* set uncompleted segment to curseg */
	curseg = CURSEG_I(sbi, type);
	mutex_lock(&curseg->curseg_mutex);

	/* update journal info */
	down_write(&curseg->journal_rwsem);
	memcpy(curseg->journal, &sum->journal, SUM_JOURNAL_SIZE);
	up_write(&curseg->journal_rwsem);

	memcpy(curseg->sum_blk->entries, sum->entries, SUM_ENTRY_SIZE);
	memcpy(&curseg->sum_blk->footer, &sum->footer, SUM_FOOTER_SIZE);
	curseg->next_segno = segno;
	reset_curseg(sbi, type, 0);
	curseg->alloc_type = ckpt->alloc_type[type];
	curseg->next_blkoff = blk_off;
	mutex_unlock(&curseg->curseg_mutex);
out:
	f2fs_put_page(new, 1);
	return err;
}

static int restore_curseg_summaries(struct f2fs_sb_info *sbi)
{
	struct f2fs_journal *sit_j = CURSEG_I(sbi, CURSEG_COLD_DATA)->journal;
	struct f2fs_journal *nat_j = CURSEG_I(sbi, CURSEG_HOT_DATA)->journal;
	int type = CURSEG_HOT_DATA;
	int err;

	if (is_set_ckpt_flags(sbi, CP_COMPACT_SUM_FLAG)) {
		int npages = f2fs_npages_for_summary_flush(sbi, true);

		if (npages >= 2)
			f2fs_ra_meta_pages(sbi, start_sum_block(sbi), npages,
							META_CP, true);

		/* restore for compacted data summary */
		err = read_compacted_summaries(sbi);
		if (err)
			return err;
		type = CURSEG_HOT_NODE;
	}

	if (__exist_node_summaries(sbi))
		f2fs_ra_meta_pages(sbi,
				sum_blk_addr(sbi, NR_CURSEG_PERSIST_TYPE, type),
				NR_CURSEG_PERSIST_TYPE - type, META_CP, true);

	for (; type <= CURSEG_COLD_NODE; type++) {
		err = read_normal_summaries(sbi, type);
		if (err)
			return err;
	}

	/* sanity check for summary blocks */
	if (nats_in_cursum(nat_j) > NAT_JOURNAL_ENTRIES ||
			sits_in_cursum(sit_j) > SIT_JOURNAL_ENTRIES) {
		f2fs_err(sbi, "invalid journal entries nats %u sits %u",
			 nats_in_cursum(nat_j), sits_in_cursum(sit_j));
		return -EINVAL;
	}

	return 0;
}

static void write_compacted_summaries(struct f2fs_sb_info *sbi, block_t blkaddr)
{
	struct page *page;
	unsigned char *kaddr;
	struct f2fs_summary *summary;
	struct curseg_info *seg_i;
	int written_size = 0;
	int i, j;

	page = f2fs_grab_meta_page(sbi, blkaddr++);
	kaddr = (unsigned char *)page_address(page);
	memset(kaddr, 0, PAGE_SIZE);

	/* Step 1: write nat cache */
	seg_i = CURSEG_I(sbi, CURSEG_HOT_DATA);
	memcpy(kaddr, seg_i->journal, SUM_JOURNAL_SIZE);
	written_size += SUM_JOURNAL_SIZE;

	/* Step 2: write sit cache */
	seg_i = CURSEG_I(sbi, CURSEG_COLD_DATA);
	memcpy(kaddr + written_size, seg_i->journal, SUM_JOURNAL_SIZE);
	written_size += SUM_JOURNAL_SIZE;

	/* Step 3: write summary entries */
	for (i = CURSEG_HOT_DATA; i <= CURSEG_COLD_DATA; i++) {
		unsigned short blkoff;

		seg_i = CURSEG_I(sbi, i);
		if (sbi->ckpt->alloc_type[i] == SSR)
			blkoff = sbi->blocks_per_seg;
		else
			blkoff = curseg_blkoff(sbi, i);

		for (j = 0; j < blkoff; j++) {
			if (!page) {
				page = f2fs_grab_meta_page(sbi, blkaddr++);
				kaddr = (unsigned char *)page_address(page);
				memset(kaddr, 0, PAGE_SIZE);
				written_size = 0;
			}
			summary = (struct f2fs_summary *)(kaddr + written_size);
			*summary = seg_i->sum_blk->entries[j];
			written_size += SUMMARY_SIZE;

			if (written_size + SUMMARY_SIZE <= PAGE_SIZE -
							SUM_FOOTER_SIZE)
				continue;

			set_page_dirty(page);
			f2fs_put_page(page, 1);
			page = NULL;
		}
	}
	if (page) {
		set_page_dirty(page);
		f2fs_put_page(page, 1);
	}
}

static void write_normal_summaries(struct f2fs_sb_info *sbi,
					block_t blkaddr, int type)
{
	int i, end;

	if (IS_DATASEG(type))
		end = type + NR_CURSEG_DATA_TYPE;
	else
		end = type + NR_CURSEG_NODE_TYPE;

	for (i = type; i < end; i++)
		write_current_sum_page(sbi, i, blkaddr + (i - type));
}

void f2fs_write_data_summaries(struct f2fs_sb_info *sbi, block_t start_blk)
{
	if (is_set_ckpt_flags(sbi, CP_COMPACT_SUM_FLAG))
		write_compacted_summaries(sbi, start_blk);
	else
		write_normal_summaries(sbi, start_blk, CURSEG_HOT_DATA);
}

void f2fs_write_node_summaries(struct f2fs_sb_info *sbi, block_t start_blk)
{
	write_normal_summaries(sbi, start_blk, CURSEG_HOT_NODE);
}

int f2fs_lookup_journal_in_cursum(struct f2fs_journal *journal, int type,
					unsigned int val, int alloc)
{
	int i;

	if (type == NAT_JOURNAL) {
		for (i = 0; i < nats_in_cursum(journal); i++) {
			if (le32_to_cpu(nid_in_journal(journal, i)) == val)
				return i;
		}
		if (alloc && __has_cursum_space(journal, 1, NAT_JOURNAL))
			return update_nats_in_cursum(journal, 1);
	} else if (type == SIT_JOURNAL) {
		for (i = 0; i < sits_in_cursum(journal); i++)
			if (le32_to_cpu(segno_in_journal(journal, i)) == val)
				return i;
		if (alloc && __has_cursum_space(journal, 1, SIT_JOURNAL))
			return update_sits_in_cursum(journal, 1);
	}
	return -1;
}

static struct page *get_current_sit_page(struct f2fs_sb_info *sbi,
					unsigned int segno)
{
	return f2fs_get_meta_page(sbi, current_sit_addr(sbi, segno));
}

static struct page *get_next_sit_page(struct f2fs_sb_info *sbi,
					unsigned int start)
{
	struct sit_info *sit_i = SIT_I(sbi);
	struct page *page;
	pgoff_t src_off, dst_off;

	src_off = current_sit_addr(sbi, start);
	dst_off = next_sit_addr(sbi, src_off);

	page = f2fs_grab_meta_page(sbi, dst_off);
	seg_info_to_sit_page(sbi, page, start);

	set_page_dirty(page);
	set_to_next_sit(sit_i, start);

	return page;
}

static struct sit_entry_set *grab_sit_entry_set(void)
{
	struct sit_entry_set *ses =
			f2fs_kmem_cache_alloc(sit_entry_set_slab,
						GFP_NOFS, true, NULL);

	ses->entry_cnt = 0;
	INIT_LIST_HEAD(&ses->set_list);
	return ses;
}

static void release_sit_entry_set(struct sit_entry_set *ses)
{
	list_del(&ses->set_list);
	kmem_cache_free(sit_entry_set_slab, ses);
}

static void adjust_sit_entry_set(struct sit_entry_set *ses,
						struct list_head *head)
{
	struct sit_entry_set *next = ses;

	if (list_is_last(&ses->set_list, head))
		return;

	list_for_each_entry_continue(next, head, set_list)
		if (ses->entry_cnt <= next->entry_cnt)
			break;

	list_move_tail(&ses->set_list, &next->set_list);
}

static void add_sit_entry(unsigned int segno, struct list_head *head)
{
	struct sit_entry_set *ses;
	unsigned int start_segno = START_SEGNO(segno);

	list_for_each_entry(ses, head, set_list) {
		if (ses->start_segno == start_segno) {
			ses->entry_cnt++;
			adjust_sit_entry_set(ses, head);
			return;
		}
	}

	ses = grab_sit_entry_set();

	ses->start_segno = start_segno;
	ses->entry_cnt++;
	list_add(&ses->set_list, head);
}

static void add_sits_in_set(struct f2fs_sb_info *sbi)
{
	struct f2fs_sm_info *sm_info = SM_I(sbi);
	struct list_head *set_list = &sm_info->sit_entry_set;
	unsigned long *bitmap = SIT_I(sbi)->dirty_sentries_bitmap;
	unsigned int segno;

	for_each_set_bit(segno, bitmap, MAIN_SEGS(sbi))
		add_sit_entry(segno, set_list);
}

static void remove_sits_in_journal(struct f2fs_sb_info *sbi)
{
	struct curseg_info *curseg = CURSEG_I(sbi, CURSEG_COLD_DATA);
	struct f2fs_journal *journal = curseg->journal;
	int i;

	down_write(&curseg->journal_rwsem);
	for (i = 0; i < sits_in_cursum(journal); i++) {
		unsigned int segno;
		bool dirtied;

		segno = le32_to_cpu(segno_in_journal(journal, i));
		dirtied = __mark_sit_entry_dirty(sbi, segno);

		if (!dirtied)
			add_sit_entry(segno, &SM_I(sbi)->sit_entry_set);
	}
	update_sits_in_cursum(journal, -i);
	up_write(&curseg->journal_rwsem);
}

/*
 * CP calls this function, which flushes SIT entries including sit_journal,
 * and moves prefree segs to free segs.
 */
void f2fs_flush_sit_entries(struct f2fs_sb_info *sbi, struct cp_control *cpc)
{
	struct sit_info *sit_i = SIT_I(sbi);
	unsigned long *bitmap = sit_i->dirty_sentries_bitmap;
	struct curseg_info *curseg = CURSEG_I(sbi, CURSEG_COLD_DATA);
	struct f2fs_journal *journal = curseg->journal;
	struct sit_entry_set *ses, *tmp;
	struct list_head *head = &SM_I(sbi)->sit_entry_set;
	bool to_journal = !is_sbi_flag_set(sbi, SBI_IS_RESIZEFS);
	struct seg_entry *se;

	down_write(&sit_i->sentry_lock);

	if (!sit_i->dirty_sentries)
		goto out;

	/*
	 * add and account sit entries of dirty bitmap in sit entry
	 * set temporarily
	 */
	add_sits_in_set(sbi);

	/*
	 * if there are no enough space in journal to store dirty sit
	 * entries, remove all entries from journal and add and account
	 * them in sit entry set.
	 */
	if (!__has_cursum_space(journal, sit_i->dirty_sentries, SIT_JOURNAL) ||
								!to_journal)
		remove_sits_in_journal(sbi);

	/*
	 * there are two steps to flush sit entries:
	 * #1, flush sit entries to journal in current cold data summary block.
	 * #2, flush sit entries to sit page.
	 */
	list_for_each_entry_safe(ses, tmp, head, set_list) {
		struct page *page = NULL;
		struct f2fs_sit_block *raw_sit = NULL;
		unsigned int start_segno = ses->start_segno;
		unsigned int end = min(start_segno + SIT_ENTRY_PER_BLOCK,
						(unsigned long)MAIN_SEGS(sbi));
		unsigned int segno = start_segno;

		if (to_journal &&
			!__has_cursum_space(journal, ses->entry_cnt, SIT_JOURNAL))
			to_journal = false;

		if (to_journal) {
			down_write(&curseg->journal_rwsem);
		} else {
			page = get_next_sit_page(sbi, start_segno);
			raw_sit = page_address(page);
		}

		/* flush dirty sit entries in region of current sit set */
		for_each_set_bit_from(segno, bitmap, end) {
			int offset, sit_offset;

			se = get_seg_entry(sbi, segno);
#ifdef CONFIG_F2FS_CHECK_FS
			if (memcmp(se->cur_valid_map, se->cur_valid_map_mir,
						SIT_VBLOCK_MAP_SIZE))
				f2fs_bug_on(sbi, 1);
#endif

			/* add discard candidates */
			if (!(cpc->reason & CP_DISCARD)) {
				cpc->trim_start = segno;
				add_discard_addrs(sbi, cpc, false);
			}

			if (to_journal) {
				offset = f2fs_lookup_journal_in_cursum(journal,
							SIT_JOURNAL, segno, 1);
				f2fs_bug_on(sbi, offset < 0);
				segno_in_journal(journal, offset) =
							cpu_to_le32(segno);
				seg_info_to_raw_sit(se,
					&sit_in_journal(journal, offset));
				check_block_count(sbi, segno,
					&sit_in_journal(journal, offset));
			} else {
				sit_offset = SIT_ENTRY_OFFSET(sit_i, segno);
				seg_info_to_raw_sit(se,
						&raw_sit->entries[sit_offset]);
				check_block_count(sbi, segno,
						&raw_sit->entries[sit_offset]);
			}

			__clear_bit(segno, bitmap);
			sit_i->dirty_sentries--;
			ses->entry_cnt--;
		}

		if (to_journal)
			up_write(&curseg->journal_rwsem);
		else
			f2fs_put_page(page, 1);

		f2fs_bug_on(sbi, ses->entry_cnt);
		release_sit_entry_set(ses);
	}

	f2fs_bug_on(sbi, !list_empty(head));
	f2fs_bug_on(sbi, sit_i->dirty_sentries);
out:
	if (cpc->reason & CP_DISCARD) {
		__u64 trim_start = cpc->trim_start;

		for (; cpc->trim_start <= cpc->trim_end; cpc->trim_start++)
			add_discard_addrs(sbi, cpc, false);

		cpc->trim_start = trim_start;
	}
	up_write(&sit_i->sentry_lock);

	set_prefree_as_free_segments(sbi);
}

static int build_sit_info(struct f2fs_sb_info *sbi)
{
	struct f2fs_super_block *raw_super = F2FS_RAW_SUPER(sbi);
	struct sit_info *sit_i;
	unsigned int sit_segs, start;
	char *src_bitmap, *bitmap;
	unsigned int bitmap_size, main_bitmap_size, sit_bitmap_size;
	unsigned int discard_map = f2fs_block_unit_discard(sbi) ? 1 : 0;

	/* allocate memory for SIT information */
	sit_i = f2fs_kzalloc(sbi, sizeof(struct sit_info), GFP_KERNEL);
	if (!sit_i)
		return -ENOMEM;

	SM_I(sbi)->sit_info = sit_i;

	sit_i->sentries =
		f2fs_kvzalloc(sbi, array_size(sizeof(struct seg_entry),
					      MAIN_SEGS(sbi)),
			      GFP_KERNEL);
	if (!sit_i->sentries)
		return -ENOMEM;

	main_bitmap_size = f2fs_bitmap_size(MAIN_SEGS(sbi));
	sit_i->dirty_sentries_bitmap = f2fs_kvzalloc(sbi, main_bitmap_size,
								GFP_KERNEL);
	if (!sit_i->dirty_sentries_bitmap)
		return -ENOMEM;

#ifdef CONFIG_F2FS_CHECK_FS
	bitmap_size = MAIN_SEGS(sbi) * SIT_VBLOCK_MAP_SIZE * (3 + discard_map);
#else
	bitmap_size = MAIN_SEGS(sbi) * SIT_VBLOCK_MAP_SIZE * (2 + discard_map);
#endif
	sit_i->bitmap = f2fs_kvzalloc(sbi, bitmap_size, GFP_KERNEL);
	if (!sit_i->bitmap)
		return -ENOMEM;

	bitmap = sit_i->bitmap;

	for (start = 0; start < MAIN_SEGS(sbi); start++) {
		sit_i->sentries[start].cur_valid_map = bitmap;
		bitmap += SIT_VBLOCK_MAP_SIZE;

		sit_i->sentries[start].ckpt_valid_map = bitmap;
		bitmap += SIT_VBLOCK_MAP_SIZE;

#ifdef CONFIG_F2FS_CHECK_FS
		sit_i->sentries[start].cur_valid_map_mir = bitmap;
		bitmap += SIT_VBLOCK_MAP_SIZE;
#endif

		if (discard_map) {
			sit_i->sentries[start].discard_map = bitmap;
			bitmap += SIT_VBLOCK_MAP_SIZE;
		}
	}

	sit_i->tmp_map = f2fs_kzalloc(sbi, SIT_VBLOCK_MAP_SIZE, GFP_KERNEL);
	if (!sit_i->tmp_map)
		return -ENOMEM;

	if (__is_large_section(sbi)) {
		sit_i->sec_entries =
			f2fs_kvzalloc(sbi, array_size(sizeof(struct sec_entry),
						      MAIN_SECS(sbi)),
				      GFP_KERNEL);
		if (!sit_i->sec_entries)
			return -ENOMEM;
	}

	/* get information related with SIT */
	sit_segs = le32_to_cpu(raw_super->segment_count_sit) >> 1;

	/* setup SIT bitmap from ckeckpoint pack */
	sit_bitmap_size = __bitmap_size(sbi, SIT_BITMAP);
	src_bitmap = __bitmap_ptr(sbi, SIT_BITMAP);

	sit_i->sit_bitmap = kmemdup(src_bitmap, sit_bitmap_size, GFP_KERNEL);
	if (!sit_i->sit_bitmap)
		return -ENOMEM;

#ifdef CONFIG_F2FS_CHECK_FS
	sit_i->sit_bitmap_mir = kmemdup(src_bitmap,
					sit_bitmap_size, GFP_KERNEL);
	if (!sit_i->sit_bitmap_mir)
		return -ENOMEM;

	sit_i->invalid_segmap = f2fs_kvzalloc(sbi,
					main_bitmap_size, GFP_KERNEL);
	if (!sit_i->invalid_segmap)
		return -ENOMEM;
#endif

	/* init SIT information */
	sit_i->s_ops = &default_salloc_ops;

	sit_i->sit_base_addr = le32_to_cpu(raw_super->sit_blkaddr);
	sit_i->sit_blocks = sit_segs << sbi->log_blocks_per_seg;
	sit_i->written_valid_blocks = 0;
	sit_i->bitmap_size = sit_bitmap_size;
	sit_i->dirty_sentries = 0;
	sit_i->sents_per_block = SIT_ENTRY_PER_BLOCK;
	sit_i->elapsed_time = le64_to_cpu(sbi->ckpt->elapsed_time);
	sit_i->mounted_time = ktime_get_boottime_seconds();
	init_rwsem(&sit_i->sentry_lock);
	return 0;
}

static int build_free_segmap(struct f2fs_sb_info *sbi)
{
	struct free_segmap_info *free_i;
	unsigned int bitmap_size, sec_bitmap_size;

	/* allocate memory for free segmap information */
	free_i = f2fs_kzalloc(sbi, sizeof(struct free_segmap_info), GFP_KERNEL);
	if (!free_i)
		return -ENOMEM;

	SM_I(sbi)->free_info = free_i;

	bitmap_size = f2fs_bitmap_size(MAIN_SEGS(sbi));
	free_i->free_segmap = f2fs_kvmalloc(sbi, bitmap_size, GFP_KERNEL);
	if (!free_i->free_segmap)
		return -ENOMEM;

	sec_bitmap_size = f2fs_bitmap_size(MAIN_SECS(sbi));
	free_i->free_secmap = f2fs_kvmalloc(sbi, sec_bitmap_size, GFP_KERNEL);
	if (!free_i->free_secmap)
		return -ENOMEM;

	/* set all segments as dirty temporarily */
	memset(free_i->free_segmap, 0xff, bitmap_size);
	memset(free_i->free_secmap, 0xff, sec_bitmap_size);

	/* init free segmap information */
	free_i->start_segno = GET_SEGNO_FROM_SEG0(sbi, MAIN_BLKADDR(sbi));
	free_i->free_segments = 0;
	free_i->free_sections = 0;
	spin_lock_init(&free_i->segmap_lock);
	return 0;
}

static int build_curseg(struct f2fs_sb_info *sbi)
{
	struct curseg_info *array;
	int i;

	array = f2fs_kzalloc(sbi, array_size(NR_CURSEG_TYPE,
					sizeof(*array)), GFP_KERNEL);
	if (!array)
		return -ENOMEM;

	SM_I(sbi)->curseg_array = array;

	for (i = 0; i < NO_CHECK_TYPE; i++) {
		mutex_init(&array[i].curseg_mutex);
		array[i].sum_blk = f2fs_kzalloc(sbi, PAGE_SIZE, GFP_KERNEL);
		if (!array[i].sum_blk)
			return -ENOMEM;
		init_rwsem(&array[i].journal_rwsem);
		array[i].journal = f2fs_kzalloc(sbi,
				sizeof(struct f2fs_journal), GFP_KERNEL);
		if (!array[i].journal)
			return -ENOMEM;
		if (i < NR_PERSISTENT_LOG)
			array[i].seg_type = CURSEG_HOT_DATA + i;
		else if (i == CURSEG_COLD_DATA_PINNED)
			array[i].seg_type = CURSEG_COLD_DATA;
		else if (i == CURSEG_ALL_DATA_ATGC)
			array[i].seg_type = CURSEG_COLD_DATA;
		array[i].segno = NULL_SEGNO;
		array[i].next_blkoff = 0;
		array[i].inited = false;
	}
	return restore_curseg_summaries(sbi);
}

static int build_sit_entries(struct f2fs_sb_info *sbi)
{
	struct sit_info *sit_i = SIT_I(sbi);
	struct curseg_info *curseg = CURSEG_I(sbi, CURSEG_COLD_DATA);
	struct f2fs_journal *journal = curseg->journal;
	struct seg_entry *se;
	struct f2fs_sit_entry sit;
	int sit_blk_cnt = SIT_BLK_CNT(sbi);
	unsigned int i, start, end;
	unsigned int readed, start_blk = 0;
	int err = 0;
	block_t total_node_blocks = 0;

	do {
		readed = f2fs_ra_meta_pages(sbi, start_blk, BIO_MAX_PAGES,
							META_SIT, true);

		start = start_blk * sit_i->sents_per_block;
		end = (start_blk + readed) * sit_i->sents_per_block;

		for (; start < end && start < MAIN_SEGS(sbi); start++) {
			struct f2fs_sit_block *sit_blk;
			struct page *page;

			se = &sit_i->sentries[start];
			page = get_current_sit_page(sbi, start);
			if (IS_ERR(page))
				return PTR_ERR(page);
			sit_blk = (struct f2fs_sit_block *)page_address(page);
			sit = sit_blk->entries[SIT_ENTRY_OFFSET(sit_i, start)];
			f2fs_put_page(page, 1);

			err = check_block_count(sbi, start, &sit);
			if (err)
				return err;
			seg_info_from_raw_sit(se, &sit);
			if (IS_NODESEG(se->type))
				total_node_blocks += se->valid_blocks;

			if (f2fs_block_unit_discard(sbi)) {
				/* build discard map only one time */
				if (is_set_ckpt_flags(sbi, CP_TRIMMED_FLAG)) {
					memset(se->discard_map, 0xff,
						SIT_VBLOCK_MAP_SIZE);
				} else {
					memcpy(se->discard_map,
						se->cur_valid_map,
						SIT_VBLOCK_MAP_SIZE);
					sbi->discard_blks +=
						sbi->blocks_per_seg -
						se->valid_blocks;
				}
			}

			if (__is_large_section(sbi))
				get_sec_entry(sbi, start)->valid_blocks +=
							se->valid_blocks;
		}
		start_blk += readed;
	} while (start_blk < sit_blk_cnt);

	down_read(&curseg->journal_rwsem);
	for (i = 0; i < sits_in_cursum(journal); i++) {
		unsigned int old_valid_blocks;

		start = le32_to_cpu(segno_in_journal(journal, i));
		if (start >= MAIN_SEGS(sbi)) {
<<<<<<< HEAD
			f2fs_msg(sbi->sb, KERN_ERR,
					"Wrong journal entry on segno %u",
					start);
			set_sbi_flag(sbi, SBI_NEED_FSCK);
=======
			f2fs_err(sbi, "Wrong journal entry on segno %u",
				 start);
>>>>>>> a327f04f
			err = -EFSCORRUPTED;
			break;
		}

		se = &sit_i->sentries[start];
		sit = sit_in_journal(journal, i);

		old_valid_blocks = se->valid_blocks;
		if (IS_NODESEG(se->type))
			total_node_blocks -= old_valid_blocks;

		err = check_block_count(sbi, start, &sit);
		if (err)
			break;
		seg_info_from_raw_sit(se, &sit);
		if (IS_NODESEG(se->type))
			total_node_blocks += se->valid_blocks;

		if (f2fs_block_unit_discard(sbi)) {
			if (is_set_ckpt_flags(sbi, CP_TRIMMED_FLAG)) {
				memset(se->discard_map, 0xff, SIT_VBLOCK_MAP_SIZE);
			} else {
				memcpy(se->discard_map, se->cur_valid_map,
							SIT_VBLOCK_MAP_SIZE);
				sbi->discard_blks += old_valid_blocks;
				sbi->discard_blks -= se->valid_blocks;
			}
		}

		if (__is_large_section(sbi)) {
			get_sec_entry(sbi, start)->valid_blocks +=
							se->valid_blocks;
			get_sec_entry(sbi, start)->valid_blocks -=
							old_valid_blocks;
		}
	}
	up_read(&curseg->journal_rwsem);

	if (!err && total_node_blocks != valid_node_count(sbi)) {
<<<<<<< HEAD
		f2fs_msg(sbi->sb, KERN_ERR,
			"SIT is corrupted node# %u vs %u",
			total_node_blocks, valid_node_count(sbi));
		set_sbi_flag(sbi, SBI_NEED_FSCK);
=======
		f2fs_err(sbi, "SIT is corrupted node# %u vs %u",
			 total_node_blocks, valid_node_count(sbi));
>>>>>>> a327f04f
		err = -EFSCORRUPTED;
	}

	return err;
}

static void init_free_segmap(struct f2fs_sb_info *sbi)
{
	unsigned int start;
	int type;
	struct seg_entry *sentry;

	for (start = 0; start < MAIN_SEGS(sbi); start++) {
		if (f2fs_usable_blks_in_seg(sbi, start) == 0)
			continue;
		sentry = get_seg_entry(sbi, start);
		if (!sentry->valid_blocks)
			__set_free(sbi, start);
		else
			SIT_I(sbi)->written_valid_blocks +=
						sentry->valid_blocks;
	}

	/* set use the current segments */
	for (type = CURSEG_HOT_DATA; type <= CURSEG_COLD_NODE; type++) {
		struct curseg_info *curseg_t = CURSEG_I(sbi, type);

		__set_test_and_inuse(sbi, curseg_t->segno);
	}
}

static void init_dirty_segmap(struct f2fs_sb_info *sbi)
{
	struct dirty_seglist_info *dirty_i = DIRTY_I(sbi);
	struct free_segmap_info *free_i = FREE_I(sbi);
	unsigned int segno = 0, offset = 0, secno;
	block_t valid_blocks, usable_blks_in_seg;
	block_t blks_per_sec = BLKS_PER_SEC(sbi);

	while (1) {
		/* find dirty segment based on free segmap */
		segno = find_next_inuse(free_i, MAIN_SEGS(sbi), offset);
		if (segno >= MAIN_SEGS(sbi))
			break;
		offset = segno + 1;
		valid_blocks = get_valid_blocks(sbi, segno, false);
		usable_blks_in_seg = f2fs_usable_blks_in_seg(sbi, segno);
		if (valid_blocks == usable_blks_in_seg || !valid_blocks)
			continue;
		if (valid_blocks > usable_blks_in_seg) {
			f2fs_bug_on(sbi, 1);
			continue;
		}
		mutex_lock(&dirty_i->seglist_lock);
		__locate_dirty_segment(sbi, segno, DIRTY);
		mutex_unlock(&dirty_i->seglist_lock);
	}

	if (!__is_large_section(sbi))
		return;

	mutex_lock(&dirty_i->seglist_lock);
	for (segno = 0; segno < MAIN_SEGS(sbi); segno += sbi->segs_per_sec) {
		valid_blocks = get_valid_blocks(sbi, segno, true);
		secno = GET_SEC_FROM_SEG(sbi, segno);

		if (!valid_blocks || valid_blocks == blks_per_sec)
			continue;
		if (IS_CURSEC(sbi, secno))
			continue;
		set_bit(secno, dirty_i->dirty_secmap);
	}
	mutex_unlock(&dirty_i->seglist_lock);
}

static int init_victim_secmap(struct f2fs_sb_info *sbi)
{
	struct dirty_seglist_info *dirty_i = DIRTY_I(sbi);
	unsigned int bitmap_size = f2fs_bitmap_size(MAIN_SECS(sbi));

	dirty_i->victim_secmap = f2fs_kvzalloc(sbi, bitmap_size, GFP_KERNEL);
	if (!dirty_i->victim_secmap)
		return -ENOMEM;
	return 0;
}

static int build_dirty_segmap(struct f2fs_sb_info *sbi)
{
	struct dirty_seglist_info *dirty_i;
	unsigned int bitmap_size, i;

	/* allocate memory for dirty segments list information */
	dirty_i = f2fs_kzalloc(sbi, sizeof(struct dirty_seglist_info),
								GFP_KERNEL);
	if (!dirty_i)
		return -ENOMEM;

	SM_I(sbi)->dirty_info = dirty_i;
	mutex_init(&dirty_i->seglist_lock);

	bitmap_size = f2fs_bitmap_size(MAIN_SEGS(sbi));

	for (i = 0; i < NR_DIRTY_TYPE; i++) {
		dirty_i->dirty_segmap[i] = f2fs_kvzalloc(sbi, bitmap_size,
								GFP_KERNEL);
		if (!dirty_i->dirty_segmap[i])
			return -ENOMEM;
	}

	if (__is_large_section(sbi)) {
		bitmap_size = f2fs_bitmap_size(MAIN_SECS(sbi));
		dirty_i->dirty_secmap = f2fs_kvzalloc(sbi,
						bitmap_size, GFP_KERNEL);
		if (!dirty_i->dirty_secmap)
			return -ENOMEM;
	}

	init_dirty_segmap(sbi);
	return init_victim_secmap(sbi);
}

static int sanity_check_curseg(struct f2fs_sb_info *sbi)
{
	int i;

	/*
	 * In LFS/SSR curseg, .next_blkoff should point to an unused blkaddr;
	 * In LFS curseg, all blkaddr after .next_blkoff should be unused.
	 */
<<<<<<< HEAD
	for (i = 0; i < NO_CHECK_TYPE; i++) {
=======
	for (i = 0; i < NR_PERSISTENT_LOG; i++) {
>>>>>>> a327f04f
		struct curseg_info *curseg = CURSEG_I(sbi, i);
		struct seg_entry *se = get_seg_entry(sbi, curseg->segno);
		unsigned int blkofs = curseg->next_blkoff;

<<<<<<< HEAD
=======
		if (f2fs_sb_has_readonly(sbi) &&
			i != CURSEG_HOT_DATA && i != CURSEG_HOT_NODE)
			continue;

		sanity_check_seg_type(sbi, curseg->seg_type);

>>>>>>> a327f04f
		if (f2fs_test_bit(blkofs, se->cur_valid_map))
			goto out;

		if (curseg->alloc_type == SSR)
			continue;

		for (blkofs += 1; blkofs < sbi->blocks_per_seg; blkofs++) {
			if (!f2fs_test_bit(blkofs, se->cur_valid_map))
				continue;
out:
<<<<<<< HEAD
			f2fs_msg(sbi->sb, KERN_ERR,
				"Current segment's next free block offset is "
				"inconsistent with bitmap, logtype:%u, "
				"segno:%u, type:%u, next_blkoff:%u, blkofs:%u",
				i, curseg->segno, curseg->alloc_type,
				curseg->next_blkoff, blkofs);
=======
			f2fs_err(sbi,
				 "Current segment's next free block offset is inconsistent with bitmap, logtype:%u, segno:%u, type:%u, next_blkoff:%u, blkofs:%u",
				 i, curseg->segno, curseg->alloc_type,
				 curseg->next_blkoff, blkofs);
>>>>>>> a327f04f
			return -EFSCORRUPTED;
		}
	}
	return 0;
}

<<<<<<< HEAD
=======
static inline unsigned int f2fs_usable_zone_blks_in_seg(struct f2fs_sb_info *sbi,
							unsigned int segno)
{
	return 0;
}

static inline unsigned int f2fs_usable_zone_segs_in_sec(struct f2fs_sb_info *sbi,
							unsigned int segno)
{
	return 0;
}

unsigned int f2fs_usable_blks_in_seg(struct f2fs_sb_info *sbi,
					unsigned int segno)
{
	if (f2fs_sb_has_blkzoned(sbi))
		return f2fs_usable_zone_blks_in_seg(sbi, segno);

	return sbi->blocks_per_seg;
}

unsigned int f2fs_usable_segs_in_sec(struct f2fs_sb_info *sbi,
					unsigned int segno)
{
	if (f2fs_sb_has_blkzoned(sbi))
		return f2fs_usable_zone_segs_in_sec(sbi, segno);

	return sbi->segs_per_sec;
}

>>>>>>> a327f04f
/*
 * Update min, max modified time for cost-benefit GC algorithm
 */
static void init_min_max_mtime(struct f2fs_sb_info *sbi)
{
	struct sit_info *sit_i = SIT_I(sbi);
	unsigned int segno;

	down_write(&sit_i->sentry_lock);

	sit_i->min_mtime = ULLONG_MAX;

	for (segno = 0; segno < MAIN_SEGS(sbi); segno += sbi->segs_per_sec) {
		unsigned int i;
		unsigned long long mtime = 0;

		for (i = 0; i < sbi->segs_per_sec; i++)
			mtime += get_seg_entry(sbi, segno + i)->mtime;

		mtime = div_u64(mtime, sbi->segs_per_sec);

		if (sit_i->min_mtime > mtime)
			sit_i->min_mtime = mtime;
	}
	sit_i->max_mtime = get_mtime(sbi, false);
	sit_i->dirty_max_mtime = 0;
	up_write(&sit_i->sentry_lock);
}

int f2fs_build_segment_manager(struct f2fs_sb_info *sbi)
{
	struct f2fs_super_block *raw_super = F2FS_RAW_SUPER(sbi);
	struct f2fs_checkpoint *ckpt = F2FS_CKPT(sbi);
	struct f2fs_sm_info *sm_info;
	int err;

	sm_info = f2fs_kzalloc(sbi, sizeof(struct f2fs_sm_info), GFP_KERNEL);
	if (!sm_info)
		return -ENOMEM;

	/* init sm info */
	sbi->sm_info = sm_info;
	sm_info->seg0_blkaddr = le32_to_cpu(raw_super->segment0_blkaddr);
	sm_info->main_blkaddr = le32_to_cpu(raw_super->main_blkaddr);
	sm_info->segment_count = le32_to_cpu(raw_super->segment_count);
	sm_info->reserved_segments = le32_to_cpu(ckpt->rsvd_segment_count);
	sm_info->ovp_segments = le32_to_cpu(ckpt->overprov_segment_count);
	sm_info->main_segments = le32_to_cpu(raw_super->segment_count_main);
	sm_info->ssa_blkaddr = le32_to_cpu(raw_super->ssa_blkaddr);
	sm_info->rec_prefree_segments = sm_info->main_segments *
					DEF_RECLAIM_PREFREE_SEGMENTS / 100;
	if (sm_info->rec_prefree_segments > DEF_MAX_RECLAIM_PREFREE_SEGMENTS)
		sm_info->rec_prefree_segments = DEF_MAX_RECLAIM_PREFREE_SEGMENTS;

	if (!f2fs_lfs_mode(sbi))
		sm_info->ipu_policy = 1 << F2FS_IPU_FSYNC;
	sm_info->min_ipu_util = DEF_MIN_IPU_UTIL;
	sm_info->min_fsync_blocks = DEF_MIN_FSYNC_BLOCKS;
	sm_info->min_seq_blocks = sbi->blocks_per_seg;
	sm_info->min_hot_blocks = DEF_MIN_HOT_BLOCKS;
	sm_info->min_ssr_sections = reserved_sections(sbi);

	INIT_LIST_HEAD(&sm_info->sit_entry_set);

	init_rwsem(&sm_info->curseg_lock);

	if (!f2fs_readonly(sbi->sb)) {
		err = f2fs_create_flush_cmd_control(sbi);
		if (err)
			return err;
	}

	err = create_discard_cmd_control(sbi);
	if (err)
		return err;

	err = build_sit_info(sbi);
	if (err)
		return err;
	err = build_free_segmap(sbi);
	if (err)
		return err;
	err = build_curseg(sbi);
	if (err)
		return err;

	/* reinit free segmap based on SIT */
	err = build_sit_entries(sbi);
	if (err)
		return err;

	init_free_segmap(sbi);
	err = build_dirty_segmap(sbi);
	if (err)
		return err;

	err = sanity_check_curseg(sbi);
	if (err)
		return err;

	init_min_max_mtime(sbi);
	return 0;
}

static void discard_dirty_segmap(struct f2fs_sb_info *sbi,
		enum dirty_type dirty_type)
{
	struct dirty_seglist_info *dirty_i = DIRTY_I(sbi);

	mutex_lock(&dirty_i->seglist_lock);
	kvfree(dirty_i->dirty_segmap[dirty_type]);
	dirty_i->nr_dirty[dirty_type] = 0;
	mutex_unlock(&dirty_i->seglist_lock);
}

static void destroy_victim_secmap(struct f2fs_sb_info *sbi)
{
	struct dirty_seglist_info *dirty_i = DIRTY_I(sbi);

	kvfree(dirty_i->victim_secmap);
}

static void destroy_dirty_segmap(struct f2fs_sb_info *sbi)
{
	struct dirty_seglist_info *dirty_i = DIRTY_I(sbi);
	int i;

	if (!dirty_i)
		return;

	/* discard pre-free/dirty segments list */
	for (i = 0; i < NR_DIRTY_TYPE; i++)
		discard_dirty_segmap(sbi, i);

	if (__is_large_section(sbi)) {
		mutex_lock(&dirty_i->seglist_lock);
		kvfree(dirty_i->dirty_secmap);
		mutex_unlock(&dirty_i->seglist_lock);
	}

	destroy_victim_secmap(sbi);
	SM_I(sbi)->dirty_info = NULL;
	kfree(dirty_i);
}

static void destroy_curseg(struct f2fs_sb_info *sbi)
{
	struct curseg_info *array = SM_I(sbi)->curseg_array;
	int i;

	if (!array)
		return;
	SM_I(sbi)->curseg_array = NULL;
	for (i = 0; i < NR_CURSEG_TYPE; i++) {
		kfree(array[i].sum_blk);
		kfree(array[i].journal);
	}
	kfree(array);
}

static void destroy_free_segmap(struct f2fs_sb_info *sbi)
{
	struct free_segmap_info *free_i = SM_I(sbi)->free_info;

	if (!free_i)
		return;
	SM_I(sbi)->free_info = NULL;
	kvfree(free_i->free_segmap);
	kvfree(free_i->free_secmap);
	kfree(free_i);
}

static void destroy_sit_info(struct f2fs_sb_info *sbi)
{
	struct sit_info *sit_i = SIT_I(sbi);

	if (!sit_i)
		return;

	if (sit_i->sentries)
		kvfree(sit_i->bitmap);
	kfree(sit_i->tmp_map);

	kvfree(sit_i->sentries);
	kvfree(sit_i->sec_entries);
	kvfree(sit_i->dirty_sentries_bitmap);

	SM_I(sbi)->sit_info = NULL;
	kvfree(sit_i->sit_bitmap);
#ifdef CONFIG_F2FS_CHECK_FS
	kvfree(sit_i->sit_bitmap_mir);
	kvfree(sit_i->invalid_segmap);
#endif
	kfree(sit_i);
}

void f2fs_destroy_segment_manager(struct f2fs_sb_info *sbi)
{
	struct f2fs_sm_info *sm_info = SM_I(sbi);

	if (!sm_info)
		return;
	f2fs_destroy_flush_cmd_control(sbi, true);
	destroy_discard_cmd_control(sbi);
	destroy_dirty_segmap(sbi);
	destroy_curseg(sbi);
	destroy_free_segmap(sbi);
	destroy_sit_info(sbi);
	sbi->sm_info = NULL;
	kfree(sm_info);
}

int __init f2fs_create_segment_manager_caches(void)
{
	discard_entry_slab = f2fs_kmem_cache_create("f2fs_discard_entry",
			sizeof(struct discard_entry));
	if (!discard_entry_slab)
		goto fail;

	discard_cmd_slab = f2fs_kmem_cache_create("f2fs_discard_cmd",
			sizeof(struct discard_cmd));
	if (!discard_cmd_slab)
		goto destroy_discard_entry;

	sit_entry_set_slab = f2fs_kmem_cache_create("f2fs_sit_entry_set",
			sizeof(struct sit_entry_set));
	if (!sit_entry_set_slab)
		goto destroy_discard_cmd;

	inmem_entry_slab = f2fs_kmem_cache_create("f2fs_inmem_page_entry",
			sizeof(struct inmem_pages));
	if (!inmem_entry_slab)
		goto destroy_sit_entry_set;
	return 0;

destroy_sit_entry_set:
	kmem_cache_destroy(sit_entry_set_slab);
destroy_discard_cmd:
	kmem_cache_destroy(discard_cmd_slab);
destroy_discard_entry:
	kmem_cache_destroy(discard_entry_slab);
fail:
	return -ENOMEM;
}

void f2fs_destroy_segment_manager_caches(void)
{
	kmem_cache_destroy(sit_entry_set_slab);
	kmem_cache_destroy(discard_cmd_slab);
	kmem_cache_destroy(discard_entry_slab);
	kmem_cache_destroy(inmem_entry_slab);
}<|MERGE_RESOLUTION|>--- conflicted
+++ resolved
@@ -3173,12 +3173,9 @@
 		goto out;
 
 	if (is_sbi_flag_set(sbi, SBI_NEED_FSCK)) {
-<<<<<<< HEAD
 		f2fs_msg(sbi->sb, KERN_WARNING,
 			"Found FS corruption, run fsck to fix.");
-=======
 		f2fs_warn(sbi, "Found FS corruption, run fsck to fix.");
->>>>>>> a327f04f
 		return -EFSCORRUPTED;
 	}
 
@@ -4613,15 +4610,12 @@
 
 		start = le32_to_cpu(segno_in_journal(journal, i));
 		if (start >= MAIN_SEGS(sbi)) {
-<<<<<<< HEAD
 			f2fs_msg(sbi->sb, KERN_ERR,
 					"Wrong journal entry on segno %u",
 					start);
 			set_sbi_flag(sbi, SBI_NEED_FSCK);
-=======
 			f2fs_err(sbi, "Wrong journal entry on segno %u",
 				 start);
->>>>>>> a327f04f
 			err = -EFSCORRUPTED;
 			break;
 		}
@@ -4661,15 +4655,12 @@
 	up_read(&curseg->journal_rwsem);
 
 	if (!err && total_node_blocks != valid_node_count(sbi)) {
-<<<<<<< HEAD
 		f2fs_msg(sbi->sb, KERN_ERR,
 			"SIT is corrupted node# %u vs %u",
 			total_node_blocks, valid_node_count(sbi));
 		set_sbi_flag(sbi, SBI_NEED_FSCK);
-=======
 		f2fs_err(sbi, "SIT is corrupted node# %u vs %u",
 			 total_node_blocks, valid_node_count(sbi));
->>>>>>> a327f04f
 		err = -EFSCORRUPTED;
 	}
 
@@ -4799,24 +4790,18 @@
 	 * In LFS/SSR curseg, .next_blkoff should point to an unused blkaddr;
 	 * In LFS curseg, all blkaddr after .next_blkoff should be unused.
 	 */
-<<<<<<< HEAD
 	for (i = 0; i < NO_CHECK_TYPE; i++) {
-=======
 	for (i = 0; i < NR_PERSISTENT_LOG; i++) {
->>>>>>> a327f04f
 		struct curseg_info *curseg = CURSEG_I(sbi, i);
 		struct seg_entry *se = get_seg_entry(sbi, curseg->segno);
 		unsigned int blkofs = curseg->next_blkoff;
 
-<<<<<<< HEAD
-=======
 		if (f2fs_sb_has_readonly(sbi) &&
 			i != CURSEG_HOT_DATA && i != CURSEG_HOT_NODE)
 			continue;
 
 		sanity_check_seg_type(sbi, curseg->seg_type);
 
->>>>>>> a327f04f
 		if (f2fs_test_bit(blkofs, se->cur_valid_map))
 			goto out;
 
@@ -4827,27 +4812,22 @@
 			if (!f2fs_test_bit(blkofs, se->cur_valid_map))
 				continue;
 out:
-<<<<<<< HEAD
 			f2fs_msg(sbi->sb, KERN_ERR,
 				"Current segment's next free block offset is "
 				"inconsistent with bitmap, logtype:%u, "
 				"segno:%u, type:%u, next_blkoff:%u, blkofs:%u",
 				i, curseg->segno, curseg->alloc_type,
 				curseg->next_blkoff, blkofs);
-=======
 			f2fs_err(sbi,
 				 "Current segment's next free block offset is inconsistent with bitmap, logtype:%u, segno:%u, type:%u, next_blkoff:%u, blkofs:%u",
 				 i, curseg->segno, curseg->alloc_type,
 				 curseg->next_blkoff, blkofs);
->>>>>>> a327f04f
 			return -EFSCORRUPTED;
 		}
 	}
 	return 0;
 }
 
-<<<<<<< HEAD
-=======
 static inline unsigned int f2fs_usable_zone_blks_in_seg(struct f2fs_sb_info *sbi,
 							unsigned int segno)
 {
@@ -4878,7 +4858,6 @@
 	return sbi->segs_per_sec;
 }
 
->>>>>>> a327f04f
 /*
  * Update min, max modified time for cost-benefit GC algorithm
  */
