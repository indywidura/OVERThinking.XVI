/*
 * fs/f2fs/node.c
 *
 * Copyright (c) 2012 Samsung Electronics Co., Ltd.
 *             http://www.samsung.com/
 *
 * This program is free software; you can redistribute it and/or modify
 * it under the terms of the GNU General Public License version 2 as
 * published by the Free Software Foundation.
 */
#include <linux/fs.h>
#include <linux/f2fs_fs.h>
#include <linux/mpage.h>
#include <linux/backing-dev.h>
#include <linux/blkdev.h>
#include <linux/pagevec.h>
#include <linux/swap.h>

#include "f2fs.h"
#include "node.h"
#include "segment.h"
#include "xattr.h"
#include "trace.h"
#include <trace/events/f2fs.h>

#define on_build_free_nids(nmi) mutex_is_locked(&(nm_i)->build_lock)

static struct kmem_cache *nat_entry_slab;
static struct kmem_cache *free_nid_slab;
static struct kmem_cache *nat_entry_set_slab;

/*
 * Check whether the given nid is within node id range.
 */
int check_nid_range(struct f2fs_sb_info *sbi, nid_t nid)
{
	if (unlikely(nid < F2FS_ROOT_INO(sbi) || nid >= NM_I(sbi)->max_nid)) {
		set_sbi_flag(sbi, SBI_NEED_FSCK);
		f2fs_msg(sbi->sb, KERN_WARNING,
				"%s: out-of-range nid=%x, run fsck to fix.",
				__func__, nid);
		return -EINVAL;
	}
	return 0;
}

bool available_free_memory(struct f2fs_sb_info *sbi, int type)
{
	struct f2fs_nm_info *nm_i = NM_I(sbi);
	struct sysinfo val;
	unsigned long avail_ram;
	unsigned long mem_size = 0;
	bool res = false;

	si_meminfo(&val);

	/* only uses low memory */
	avail_ram = val.totalram - val.totalhigh;

	/*
	 * give 25%, 25%, 50%, 50%, 50% memory for each components respectively
	 */
	if (type == FREE_NIDS) {
		mem_size = (nm_i->nid_cnt[FREE_NID] *
				sizeof(struct free_nid)) >> PAGE_SHIFT;
		res = mem_size < ((avail_ram * nm_i->ram_thresh / 100) >> 2);
	} else if (type == NAT_ENTRIES) {
		mem_size = (nm_i->nat_cnt * sizeof(struct nat_entry)) >>
							PAGE_SHIFT;
		res = mem_size < ((avail_ram * nm_i->ram_thresh / 100) >> 2);
		if (excess_cached_nats(sbi))
			res = false;
	} else if (type == DIRTY_DENTS) {
		if (sbi->sb->s_bdi->wb.dirty_exceeded)
			return false;
		mem_size = get_pages(sbi, F2FS_DIRTY_DENTS);
		res = mem_size < ((avail_ram * nm_i->ram_thresh / 100) >> 1);
	} else if (type == INO_ENTRIES) {
		int i;

		for (i = 0; i < MAX_INO_ENTRY; i++)
			mem_size += sbi->im[i].ino_num *
						sizeof(struct ino_entry);
		mem_size >>= PAGE_SHIFT;
		res = mem_size < ((avail_ram * nm_i->ram_thresh / 100) >> 1);
	} else if (type == EXTENT_CACHE) {
		mem_size = (atomic_read(&sbi->total_ext_tree) *
				sizeof(struct extent_tree) +
				atomic_read(&sbi->total_ext_node) *
				sizeof(struct extent_node)) >> PAGE_SHIFT;
		res = mem_size < ((avail_ram * nm_i->ram_thresh / 100) >> 1);
	} else if (type == INMEM_PAGES) {
		/* it allows 20% / total_ram for inmemory pages */
		mem_size = get_pages(sbi, F2FS_INMEM_PAGES);
		res = mem_size < (val.totalram / 5);
	} else {
		if (!sbi->sb->s_bdi->wb.dirty_exceeded)
			return true;
	}
	return res;
}

static void clear_node_page_dirty(struct page *page)
{
	struct address_space *mapping = page->mapping;
	unsigned int long flags;

	if (PageDirty(page)) {
		spin_lock_irqsave(&mapping->tree_lock, flags);
		radix_tree_tag_clear(&mapping->page_tree,
				page_index(page),
				PAGECACHE_TAG_DIRTY);
		spin_unlock_irqrestore(&mapping->tree_lock, flags);

		clear_page_dirty_for_io(page);
		dec_page_count(F2FS_M_SB(mapping), F2FS_DIRTY_NODES);
	}
	ClearPageUptodate(page);
}

static struct page *get_current_nat_page(struct f2fs_sb_info *sbi, nid_t nid)
{
	pgoff_t index = current_nat_addr(sbi, nid);
	return get_meta_page(sbi, index);
}

static struct page *get_next_nat_page(struct f2fs_sb_info *sbi, nid_t nid)
{
	struct page *src_page;
	struct page *dst_page;
	pgoff_t src_off;
	pgoff_t dst_off;
	void *src_addr;
	void *dst_addr;
	struct f2fs_nm_info *nm_i = NM_I(sbi);

	src_off = current_nat_addr(sbi, nid);
	dst_off = next_nat_addr(sbi, src_off);

	/* get current nat block page with lock */
	src_page = get_meta_page(sbi, src_off);
	dst_page = grab_meta_page(sbi, dst_off);
	f2fs_bug_on(sbi, PageDirty(src_page));

	src_addr = page_address(src_page);
	dst_addr = page_address(dst_page);
	memcpy(dst_addr, src_addr, PAGE_SIZE);
	set_page_dirty(dst_page);
	f2fs_put_page(src_page, 1);

	set_to_next_nat(nm_i, nid);

	return dst_page;
}

static struct nat_entry *__alloc_nat_entry(nid_t nid, bool no_fail)
{
	struct nat_entry *new;

	if (no_fail)
		new = f2fs_kmem_cache_alloc(nat_entry_slab, GFP_F2FS_ZERO);
	else
		new = kmem_cache_alloc(nat_entry_slab, GFP_F2FS_ZERO);
	if (new) {
		nat_set_nid(new, nid);
		nat_reset_flag(new);
	}
	return new;
}

static void __free_nat_entry(struct nat_entry *e)
{
	kmem_cache_free(nat_entry_slab, e);
}

/* must be locked by nat_tree_lock */
static struct nat_entry *__init_nat_entry(struct f2fs_nm_info *nm_i,
	struct nat_entry *ne, struct f2fs_nat_entry *raw_ne, bool no_fail)
{
	if (no_fail)
		f2fs_radix_tree_insert(&nm_i->nat_root, nat_get_nid(ne), ne);
	else if (radix_tree_insert(&nm_i->nat_root, nat_get_nid(ne), ne))
		return NULL;

	if (raw_ne)
		node_info_from_raw_nat(&ne->ni, raw_ne);
	list_add_tail(&ne->list, &nm_i->nat_entries);
	nm_i->nat_cnt++;
	return ne;
}

static struct nat_entry *__lookup_nat_cache(struct f2fs_nm_info *nm_i, nid_t n)
{
	return radix_tree_lookup(&nm_i->nat_root, n);
}

static unsigned int __gang_lookup_nat_cache(struct f2fs_nm_info *nm_i,
		nid_t start, unsigned int nr, struct nat_entry **ep)
{
	return radix_tree_gang_lookup(&nm_i->nat_root, (void **)ep, start, nr);
}

static void __del_from_nat_cache(struct f2fs_nm_info *nm_i, struct nat_entry *e)
{
	list_del(&e->list);
	radix_tree_delete(&nm_i->nat_root, nat_get_nid(e));
	nm_i->nat_cnt--;
	__free_nat_entry(e);
}

static struct nat_entry_set *__grab_nat_entry_set(struct f2fs_nm_info *nm_i,
							struct nat_entry *ne)
{
	nid_t set = NAT_BLOCK_OFFSET(ne->ni.nid);
	struct nat_entry_set *head;

	head = radix_tree_lookup(&nm_i->nat_set_root, set);
	if (!head) {
		head = f2fs_kmem_cache_alloc(nat_entry_set_slab, GFP_NOFS);

		INIT_LIST_HEAD(&head->entry_list);
		INIT_LIST_HEAD(&head->set_list);
		head->set = set;
		head->entry_cnt = 0;
		f2fs_radix_tree_insert(&nm_i->nat_set_root, set, head);
	}
	return head;
}

static void __set_nat_cache_dirty(struct f2fs_nm_info *nm_i,
						struct nat_entry *ne)
{
	struct nat_entry_set *head;
	bool new_ne = nat_get_blkaddr(ne) == NEW_ADDR;

	if (!new_ne)
		head = __grab_nat_entry_set(nm_i, ne);

	/*
	 * update entry_cnt in below condition:
	 * 1. update NEW_ADDR to valid block address;
	 * 2. update old block address to new one;
	 */
	if (!new_ne && (get_nat_flag(ne, IS_PREALLOC) ||
				!get_nat_flag(ne, IS_DIRTY)))
		head->entry_cnt++;

	set_nat_flag(ne, IS_PREALLOC, new_ne);

	if (get_nat_flag(ne, IS_DIRTY))
		goto refresh_list;

	nm_i->dirty_nat_cnt++;
	set_nat_flag(ne, IS_DIRTY, true);
refresh_list:
	if (new_ne)
		list_del_init(&ne->list);
	else
		list_move_tail(&ne->list, &head->entry_list);
}

static void __clear_nat_cache_dirty(struct f2fs_nm_info *nm_i,
		struct nat_entry_set *set, struct nat_entry *ne)
{
	list_move_tail(&ne->list, &nm_i->nat_entries);
	set_nat_flag(ne, IS_DIRTY, false);
	set->entry_cnt--;
	nm_i->dirty_nat_cnt--;
}

static unsigned int __gang_lookup_nat_set(struct f2fs_nm_info *nm_i,
		nid_t start, unsigned int nr, struct nat_entry_set **ep)
{
	return radix_tree_gang_lookup(&nm_i->nat_set_root, (void **)ep,
							start, nr);
}

int need_dentry_mark(struct f2fs_sb_info *sbi, nid_t nid)
{
	struct f2fs_nm_info *nm_i = NM_I(sbi);
	struct nat_entry *e;
	bool need = false;

	down_read(&nm_i->nat_tree_lock);
	e = __lookup_nat_cache(nm_i, nid);
	if (e) {
		if (!get_nat_flag(e, IS_CHECKPOINTED) &&
				!get_nat_flag(e, HAS_FSYNCED_INODE))
			need = true;
	}
	up_read(&nm_i->nat_tree_lock);
	return need;
}

bool is_checkpointed_node(struct f2fs_sb_info *sbi, nid_t nid)
{
	struct f2fs_nm_info *nm_i = NM_I(sbi);
	struct nat_entry *e;
	bool is_cp = true;

	down_read(&nm_i->nat_tree_lock);
	e = __lookup_nat_cache(nm_i, nid);
	if (e && !get_nat_flag(e, IS_CHECKPOINTED))
		is_cp = false;
	up_read(&nm_i->nat_tree_lock);
	return is_cp;
}

bool need_inode_block_update(struct f2fs_sb_info *sbi, nid_t ino)
{
	struct f2fs_nm_info *nm_i = NM_I(sbi);
	struct nat_entry *e;
	bool need_update = true;

	down_read(&nm_i->nat_tree_lock);
	e = __lookup_nat_cache(nm_i, ino);
	if (e && get_nat_flag(e, HAS_LAST_FSYNC) &&
			(get_nat_flag(e, IS_CHECKPOINTED) ||
			 get_nat_flag(e, HAS_FSYNCED_INODE)))
		need_update = false;
	up_read(&nm_i->nat_tree_lock);
	return need_update;
}

/* must be locked by nat_tree_lock */
static void cache_nat_entry(struct f2fs_sb_info *sbi, nid_t nid,
						struct f2fs_nat_entry *ne)
{
	struct f2fs_nm_info *nm_i = NM_I(sbi);
	struct nat_entry *new, *e;

	new = __alloc_nat_entry(nid, false);
	if (!new)
		return;

	down_write(&nm_i->nat_tree_lock);
	e = __lookup_nat_cache(nm_i, nid);
	if (!e)
		e = __init_nat_entry(nm_i, new, ne, false);
	else
		f2fs_bug_on(sbi, nat_get_ino(e) != le32_to_cpu(ne->ino) ||
				nat_get_blkaddr(e) !=
					le32_to_cpu(ne->block_addr) ||
				nat_get_version(e) != ne->version);
	up_write(&nm_i->nat_tree_lock);
	if (e != new)
		__free_nat_entry(new);
}

static void set_node_addr(struct f2fs_sb_info *sbi, struct node_info *ni,
			block_t new_blkaddr, bool fsync_done)
{
	struct f2fs_nm_info *nm_i = NM_I(sbi);
	struct nat_entry *e;
	struct nat_entry *new = __alloc_nat_entry(ni->nid, true);

	down_write(&nm_i->nat_tree_lock);
	e = __lookup_nat_cache(nm_i, ni->nid);
	if (!e) {
		e = __init_nat_entry(nm_i, new, NULL, true);
		copy_node_info(&e->ni, ni);
		f2fs_bug_on(sbi, ni->blk_addr == NEW_ADDR);
	} else if (new_blkaddr == NEW_ADDR) {
		/*
		 * when nid is reallocated,
		 * previous nat entry can be remained in nat cache.
		 * So, reinitialize it with new information.
		 */
		copy_node_info(&e->ni, ni);
		f2fs_bug_on(sbi, ni->blk_addr != NULL_ADDR);
	}
	/* let's free early to reduce memory consumption */
	if (e != new)
		__free_nat_entry(new);

	/* sanity check */
	f2fs_bug_on(sbi, nat_get_blkaddr(e) != ni->blk_addr);
	f2fs_bug_on(sbi, nat_get_blkaddr(e) == NULL_ADDR &&
			new_blkaddr == NULL_ADDR);
	f2fs_bug_on(sbi, nat_get_blkaddr(e) == NEW_ADDR &&
			new_blkaddr == NEW_ADDR);
	f2fs_bug_on(sbi, nat_get_blkaddr(e) != NEW_ADDR &&
			nat_get_blkaddr(e) != NULL_ADDR &&
			new_blkaddr == NEW_ADDR);

	/* increment version no as node is removed */
	if (nat_get_blkaddr(e) != NEW_ADDR && new_blkaddr == NULL_ADDR) {
		unsigned char version = nat_get_version(e);
		nat_set_version(e, inc_node_version(version));
	}

	/* change address */
	nat_set_blkaddr(e, new_blkaddr);
	if (new_blkaddr == NEW_ADDR || new_blkaddr == NULL_ADDR)
		set_nat_flag(e, IS_CHECKPOINTED, false);
	__set_nat_cache_dirty(nm_i, e);

	/* update fsync_mark if its inode nat entry is still alive */
	if (ni->nid != ni->ino)
		e = __lookup_nat_cache(nm_i, ni->ino);
	if (e) {
		if (fsync_done && ni->nid == ni->ino)
			set_nat_flag(e, HAS_FSYNCED_INODE, true);
		set_nat_flag(e, HAS_LAST_FSYNC, fsync_done);
	}
	up_write(&nm_i->nat_tree_lock);
}

int try_to_free_nats(struct f2fs_sb_info *sbi, int nr_shrink)
{
	struct f2fs_nm_info *nm_i = NM_I(sbi);
	int nr = nr_shrink;

	if (!down_write_trylock(&nm_i->nat_tree_lock))
		return 0;

	while (nr_shrink && !list_empty(&nm_i->nat_entries)) {
		struct nat_entry *ne;
		ne = list_first_entry(&nm_i->nat_entries,
					struct nat_entry, list);
		__del_from_nat_cache(nm_i, ne);
		nr_shrink--;
	}
	up_write(&nm_i->nat_tree_lock);
	return nr - nr_shrink;
}

/*
 * This function always returns success
 */
void get_node_info(struct f2fs_sb_info *sbi, nid_t nid, struct node_info *ni)
{
	struct f2fs_nm_info *nm_i = NM_I(sbi);
	struct curseg_info *curseg = CURSEG_I(sbi, CURSEG_HOT_DATA);
	struct f2fs_journal *journal = curseg->journal;
	nid_t start_nid = START_NID(nid);
	struct f2fs_nat_block *nat_blk;
	struct page *page = NULL;
	struct f2fs_nat_entry ne;
	struct nat_entry *e;
	pgoff_t index;
	int i;

	ni->nid = nid;

	/* Check nat cache */
	down_read(&nm_i->nat_tree_lock);
	e = __lookup_nat_cache(nm_i, nid);
	if (e) {
		ni->ino = nat_get_ino(e);
		ni->blk_addr = nat_get_blkaddr(e);
		ni->version = nat_get_version(e);
		up_read(&nm_i->nat_tree_lock);
		return;
	}

	memset(&ne, 0, sizeof(struct f2fs_nat_entry));

	/* Check current segment summary */
	down_read(&curseg->journal_rwsem);
	i = lookup_journal_in_cursum(journal, NAT_JOURNAL, nid, 0);
	if (i >= 0) {
		ne = nat_in_journal(journal, i);
		node_info_from_raw_nat(ni, &ne);
	}
	up_read(&curseg->journal_rwsem);
	if (i >= 0) {
		up_read(&nm_i->nat_tree_lock);
		goto cache;
	}

	/* Fill node_info from nat page */
	index = current_nat_addr(sbi, nid);
	up_read(&nm_i->nat_tree_lock);

	page = get_meta_page(sbi, index);
	nat_blk = (struct f2fs_nat_block *)page_address(page);
	ne = nat_blk->entries[nid - start_nid];
	node_info_from_raw_nat(ni, &ne);
	f2fs_put_page(page, 1);
cache:
	/* cache nat entry */
	cache_nat_entry(sbi, nid, &ne);
}

/*
 * readahead MAX_RA_NODE number of node pages.
 */
static void ra_node_pages(struct page *parent, int start, int n)
{
	struct f2fs_sb_info *sbi = F2FS_P_SB(parent);
	struct blk_plug plug;
	int i, end;
	nid_t nid;

	blk_start_plug(&plug);

	/* Then, try readahead for siblings of the desired node */
	end = start + n;
	end = min(end, NIDS_PER_BLOCK);
	for (i = start; i < end; i++) {
		nid = get_nid(parent, i, false);
		ra_node_page(sbi, nid);
	}

	blk_finish_plug(&plug);
}

pgoff_t get_next_page_offset(struct dnode_of_data *dn, pgoff_t pgofs)
{
	const long direct_index = ADDRS_PER_INODE(dn->inode);
	const long direct_blks = ADDRS_PER_BLOCK;
	const long indirect_blks = ADDRS_PER_BLOCK * NIDS_PER_BLOCK;
	unsigned int skipped_unit = ADDRS_PER_BLOCK;
	int cur_level = dn->cur_level;
	int max_level = dn->max_level;
	pgoff_t base = 0;

	if (!dn->max_level)
		return pgofs + 1;

	while (max_level-- > cur_level)
		skipped_unit *= NIDS_PER_BLOCK;

	switch (dn->max_level) {
	case 3:
		base += 2 * indirect_blks;
	case 2:
		base += 2 * direct_blks;
	case 1:
		base += direct_index;
		break;
	default:
		f2fs_bug_on(F2FS_I_SB(dn->inode), 1);
	}

	return ((pgofs - base) / skipped_unit + 1) * skipped_unit + base;
}

/*
 * The maximum depth is four.
 * Offset[0] will have raw inode offset.
 */
static int get_node_path(struct inode *inode, long block,
				int offset[4], unsigned int noffset[4])
{
	const long direct_index = ADDRS_PER_INODE(inode);
	const long direct_blks = ADDRS_PER_BLOCK;
	const long dptrs_per_blk = NIDS_PER_BLOCK;
	const long indirect_blks = ADDRS_PER_BLOCK * NIDS_PER_BLOCK;
	const long dindirect_blks = indirect_blks * NIDS_PER_BLOCK;
	int n = 0;
	int level = 0;

	noffset[0] = 0;

	if (block < direct_index) {
		offset[n] = block;
		goto got;
	}
	block -= direct_index;
	if (block < direct_blks) {
		offset[n++] = NODE_DIR1_BLOCK;
		noffset[n] = 1;
		offset[n] = block;
		level = 1;
		goto got;
	}
	block -= direct_blks;
	if (block < direct_blks) {
		offset[n++] = NODE_DIR2_BLOCK;
		noffset[n] = 2;
		offset[n] = block;
		level = 1;
		goto got;
	}
	block -= direct_blks;
	if (block < indirect_blks) {
		offset[n++] = NODE_IND1_BLOCK;
		noffset[n] = 3;
		offset[n++] = block / direct_blks;
		noffset[n] = 4 + offset[n - 1];
		offset[n] = block % direct_blks;
		level = 2;
		goto got;
	}
	block -= indirect_blks;
	if (block < indirect_blks) {
		offset[n++] = NODE_IND2_BLOCK;
		noffset[n] = 4 + dptrs_per_blk;
		offset[n++] = block / direct_blks;
		noffset[n] = 5 + dptrs_per_blk + offset[n - 1];
		offset[n] = block % direct_blks;
		level = 2;
		goto got;
	}
	block -= indirect_blks;
	if (block < dindirect_blks) {
		offset[n++] = NODE_DIND_BLOCK;
		noffset[n] = 5 + (dptrs_per_blk * 2);
		offset[n++] = block / indirect_blks;
		noffset[n] = 6 + (dptrs_per_blk * 2) +
			      offset[n - 1] * (dptrs_per_blk + 1);
		offset[n++] = (block / direct_blks) % dptrs_per_blk;
		noffset[n] = 7 + (dptrs_per_blk * 2) +
			      offset[n - 2] * (dptrs_per_blk + 1) +
			      offset[n - 1];
		offset[n] = block % direct_blks;
		level = 3;
		goto got;
	} else {
		return -E2BIG;
	}
got:
	return level;
}

/*
 * Caller should call f2fs_put_dnode(dn).
 * Also, it should grab and release a rwsem by calling f2fs_lock_op() and
 * f2fs_unlock_op() only if ro is not set RDONLY_NODE.
 * In the case of RDONLY_NODE, we don't need to care about mutex.
 */
int get_dnode_of_data(struct dnode_of_data *dn, pgoff_t index, int mode)
{
	struct f2fs_sb_info *sbi = F2FS_I_SB(dn->inode);
	struct page *npage[4];
	struct page *parent = NULL;
	int offset[4];
	unsigned int noffset[4];
	nid_t nids[4];
	int level, i = 0;
	int err = 0;

	level = get_node_path(dn->inode, index, offset, noffset);
	if (level < 0)
		return level;

	nids[0] = dn->inode->i_ino;
	npage[0] = dn->inode_page;

	if (!npage[0]) {
		npage[0] = get_node_page(sbi, nids[0]);
		if (IS_ERR(npage[0]))
			return PTR_ERR(npage[0]);
	}

	/* if inline_data is set, should not report any block indices */
	if (f2fs_has_inline_data(dn->inode) && index) {
		err = -ENOENT;
		f2fs_put_page(npage[0], 1);
		goto release_out;
	}

	parent = npage[0];
	if (level != 0)
		nids[1] = get_nid(parent, offset[0], true);
	dn->inode_page = npage[0];
	dn->inode_page_locked = true;

	/* get indirect or direct nodes */
	for (i = 1; i <= level; i++) {
		bool done = false;

		if (!nids[i] && mode == ALLOC_NODE) {
			/* alloc new node */
			if (!alloc_nid(sbi, &(nids[i]))) {
				err = -ENOSPC;
				goto release_pages;
			}

			dn->nid = nids[i];
			npage[i] = new_node_page(dn, noffset[i]);
			if (IS_ERR(npage[i])) {
				alloc_nid_failed(sbi, nids[i]);
				err = PTR_ERR(npage[i]);
				goto release_pages;
			}

			set_nid(parent, offset[i - 1], nids[i], i == 1);
			alloc_nid_done(sbi, nids[i]);
			done = true;
		} else if (mode == LOOKUP_NODE_RA && i == level && level > 1) {
			npage[i] = get_node_page_ra(parent, offset[i - 1]);
			if (IS_ERR(npage[i])) {
				err = PTR_ERR(npage[i]);
				goto release_pages;
			}
			done = true;
		}
		if (i == 1) {
			dn->inode_page_locked = false;
			unlock_page(parent);
		} else {
			f2fs_put_page(parent, 1);
		}

		if (!done) {
			npage[i] = get_node_page(sbi, nids[i]);
			if (IS_ERR(npage[i])) {
				err = PTR_ERR(npage[i]);
				f2fs_put_page(npage[0], 0);
				goto release_out;
			}
		}
		if (i < level) {
			parent = npage[i];
			nids[i + 1] = get_nid(parent, offset[i], false);
		}
	}
	dn->nid = nids[level];
	dn->ofs_in_node = offset[level];
	dn->node_page = npage[level];
	dn->data_blkaddr = datablock_addr(dn->inode,
				dn->node_page, dn->ofs_in_node);
	return 0;

release_pages:
	f2fs_put_page(parent, 1);
	if (i > 1)
		f2fs_put_page(npage[0], 0);
release_out:
	dn->inode_page = NULL;
	dn->node_page = NULL;
	if (err == -ENOENT) {
		dn->cur_level = i;
		dn->max_level = level;
		dn->ofs_in_node = offset[level];
	}
	return err;
}

static void truncate_node(struct dnode_of_data *dn)
{
	struct f2fs_sb_info *sbi = F2FS_I_SB(dn->inode);
	struct node_info ni;

	get_node_info(sbi, dn->nid, &ni);

	/* Deallocate node address */
	invalidate_blocks(sbi, ni.blk_addr);
	dec_valid_node_count(sbi, dn->inode, dn->nid == dn->inode->i_ino);
	set_node_addr(sbi, &ni, NULL_ADDR, false);

	if (dn->nid == dn->inode->i_ino) {
		remove_orphan_inode(sbi, dn->nid);
		dec_valid_inode_count(sbi);
		f2fs_inode_synced(dn->inode);
	}

	clear_node_page_dirty(dn->node_page);
	set_sbi_flag(sbi, SBI_IS_DIRTY);

	f2fs_put_page(dn->node_page, 1);

	invalidate_mapping_pages(NODE_MAPPING(sbi),
			dn->node_page->index, dn->node_page->index);

	dn->node_page = NULL;
	trace_f2fs_truncate_node(dn->inode, dn->nid, ni.blk_addr);
}

static int truncate_dnode(struct dnode_of_data *dn)
{
	struct page *page;

	if (dn->nid == 0)
		return 1;

	/* get direct node */
	page = get_node_page(F2FS_I_SB(dn->inode), dn->nid);
	if (IS_ERR(page) && PTR_ERR(page) == -ENOENT)
		return 1;
	else if (IS_ERR(page))
		return PTR_ERR(page);

	/* Make dnode_of_data for parameter */
	dn->node_page = page;
	dn->ofs_in_node = 0;
	truncate_data_blocks(dn);
	truncate_node(dn);
	return 1;
}

static int truncate_nodes(struct dnode_of_data *dn, unsigned int nofs,
						int ofs, int depth)
{
	struct dnode_of_data rdn = *dn;
	struct page *page;
	struct f2fs_node *rn;
	nid_t child_nid;
	unsigned int child_nofs;
	int freed = 0;
	int i, ret;

	if (dn->nid == 0)
		return NIDS_PER_BLOCK + 1;

	trace_f2fs_truncate_nodes_enter(dn->inode, dn->nid, dn->data_blkaddr);

	page = get_node_page(F2FS_I_SB(dn->inode), dn->nid);
	if (IS_ERR(page)) {
		trace_f2fs_truncate_nodes_exit(dn->inode, PTR_ERR(page));
		return PTR_ERR(page);
	}

	ra_node_pages(page, ofs, NIDS_PER_BLOCK);

	rn = F2FS_NODE(page);
	if (depth < 3) {
		for (i = ofs; i < NIDS_PER_BLOCK; i++, freed++) {
			child_nid = le32_to_cpu(rn->in.nid[i]);
			if (child_nid == 0)
				continue;
			rdn.nid = child_nid;
			ret = truncate_dnode(&rdn);
			if (ret < 0)
				goto out_err;
			if (set_nid(page, i, 0, false))
				dn->node_changed = true;
		}
	} else {
		child_nofs = nofs + ofs * (NIDS_PER_BLOCK + 1) + 1;
		for (i = ofs; i < NIDS_PER_BLOCK; i++) {
			child_nid = le32_to_cpu(rn->in.nid[i]);
			if (child_nid == 0) {
				child_nofs += NIDS_PER_BLOCK + 1;
				continue;
			}
			rdn.nid = child_nid;
			ret = truncate_nodes(&rdn, child_nofs, 0, depth - 1);
			if (ret == (NIDS_PER_BLOCK + 1)) {
				if (set_nid(page, i, 0, false))
					dn->node_changed = true;
				child_nofs += ret;
			} else if (ret < 0 && ret != -ENOENT) {
				goto out_err;
			}
		}
		freed = child_nofs;
	}

	if (!ofs) {
		/* remove current indirect node */
		dn->node_page = page;
		truncate_node(dn);
		freed++;
	} else {
		f2fs_put_page(page, 1);
	}
	trace_f2fs_truncate_nodes_exit(dn->inode, freed);
	return freed;

out_err:
	f2fs_put_page(page, 1);
	trace_f2fs_truncate_nodes_exit(dn->inode, ret);
	return ret;
}

static int truncate_partial_nodes(struct dnode_of_data *dn,
			struct f2fs_inode *ri, int *offset, int depth)
{
	struct page *pages[2];
	nid_t nid[3];
	nid_t child_nid;
	int err = 0;
	int i;
	int idx = depth - 2;

	nid[0] = le32_to_cpu(ri->i_nid[offset[0] - NODE_DIR1_BLOCK]);
	if (!nid[0])
		return 0;

	/* get indirect nodes in the path */
	for (i = 0; i < idx + 1; i++) {
		/* reference count'll be increased */
		pages[i] = get_node_page(F2FS_I_SB(dn->inode), nid[i]);
		if (IS_ERR(pages[i])) {
			err = PTR_ERR(pages[i]);
			idx = i - 1;
			goto fail;
		}
		nid[i + 1] = get_nid(pages[i], offset[i + 1], false);
	}

	ra_node_pages(pages[idx], offset[idx + 1], NIDS_PER_BLOCK);

	/* free direct nodes linked to a partial indirect node */
	for (i = offset[idx + 1]; i < NIDS_PER_BLOCK; i++) {
		child_nid = get_nid(pages[idx], i, false);
		if (!child_nid)
			continue;
		dn->nid = child_nid;
		err = truncate_dnode(dn);
		if (err < 0)
			goto fail;
		if (set_nid(pages[idx], i, 0, false))
			dn->node_changed = true;
	}

	if (offset[idx + 1] == 0) {
		dn->node_page = pages[idx];
		dn->nid = nid[idx];
		truncate_node(dn);
	} else {
		f2fs_put_page(pages[idx], 1);
	}
	offset[idx]++;
	offset[idx + 1] = 0;
	idx--;
fail:
	for (i = idx; i >= 0; i--)
		f2fs_put_page(pages[i], 1);

	trace_f2fs_truncate_partial_nodes(dn->inode, nid, depth, err);

	return err;
}

/*
 * All the block addresses of data and nodes should be nullified.
 */
int truncate_inode_blocks(struct inode *inode, pgoff_t from)
{
	struct f2fs_sb_info *sbi = F2FS_I_SB(inode);
	int err = 0, cont = 1;
	int level, offset[4], noffset[4];
	unsigned int nofs = 0;
	struct f2fs_inode *ri;
	struct dnode_of_data dn;
	struct page *page;

	trace_f2fs_truncate_inode_blocks_enter(inode, from);

	level = get_node_path(inode, from, offset, noffset);
	if (level < 0)
		return level;

	page = get_node_page(sbi, inode->i_ino);
	if (IS_ERR(page)) {
		trace_f2fs_truncate_inode_blocks_exit(inode, PTR_ERR(page));
		return PTR_ERR(page);
	}

	set_new_dnode(&dn, inode, page, NULL, 0);
	unlock_page(page);

	ri = F2FS_INODE(page);
	switch (level) {
	case 0:
	case 1:
		nofs = noffset[1];
		break;
	case 2:
		nofs = noffset[1];
		if (!offset[level - 1])
			goto skip_partial;
		err = truncate_partial_nodes(&dn, ri, offset, level);
		if (err < 0 && err != -ENOENT)
			goto fail;
		nofs += 1 + NIDS_PER_BLOCK;
		break;
	case 3:
		nofs = 5 + 2 * NIDS_PER_BLOCK;
		if (!offset[level - 1])
			goto skip_partial;
		err = truncate_partial_nodes(&dn, ri, offset, level);
		if (err < 0 && err != -ENOENT)
			goto fail;
		break;
	default:
		BUG();
	}

skip_partial:
	while (cont) {
		dn.nid = le32_to_cpu(ri->i_nid[offset[0] - NODE_DIR1_BLOCK]);
		switch (offset[0]) {
		case NODE_DIR1_BLOCK:
		case NODE_DIR2_BLOCK:
			err = truncate_dnode(&dn);
			break;

		case NODE_IND1_BLOCK:
		case NODE_IND2_BLOCK:
			err = truncate_nodes(&dn, nofs, offset[1], 2);
			break;

		case NODE_DIND_BLOCK:
			err = truncate_nodes(&dn, nofs, offset[1], 3);
			cont = 0;
			break;

		default:
			BUG();
		}
		if (err < 0 && err != -ENOENT)
			goto fail;
		if (offset[1] == 0 &&
				ri->i_nid[offset[0] - NODE_DIR1_BLOCK]) {
			lock_page(page);
			BUG_ON(page->mapping != NODE_MAPPING(sbi));
			f2fs_wait_on_page_writeback(page, NODE, true);
			ri->i_nid[offset[0] - NODE_DIR1_BLOCK] = 0;
			set_page_dirty(page);
			unlock_page(page);
		}
		offset[1] = 0;
		offset[0]++;
		nofs += err;
	}
fail:
	f2fs_put_page(page, 0);
	trace_f2fs_truncate_inode_blocks_exit(inode, err);
	return err > 0 ? 0 : err;
}

/* caller must lock inode page */
int truncate_xattr_node(struct inode *inode)
{
	struct f2fs_sb_info *sbi = F2FS_I_SB(inode);
	nid_t nid = F2FS_I(inode)->i_xattr_nid;
	struct dnode_of_data dn;
	struct page *npage;

	if (!nid)
		return 0;

	npage = get_node_page(sbi, nid);
	if (IS_ERR(npage))
		return PTR_ERR(npage);

	f2fs_i_xnid_write(inode, 0);

	set_new_dnode(&dn, inode, NULL, npage, nid);
	truncate_node(&dn);
	return 0;
}

/*
 * Caller should grab and release a rwsem by calling f2fs_lock_op() and
 * f2fs_unlock_op().
 */
int remove_inode_page(struct inode *inode)
{
	struct dnode_of_data dn;
	int err;

	set_new_dnode(&dn, inode, NULL, NULL, inode->i_ino);
	err = get_dnode_of_data(&dn, 0, LOOKUP_NODE);
	if (err)
		return err;

	err = truncate_xattr_node(inode);
	if (err) {
		f2fs_put_dnode(&dn);
		return err;
	}

	/* remove potential inline_data blocks */
	if (S_ISREG(inode->i_mode) || S_ISDIR(inode->i_mode) ||
				S_ISLNK(inode->i_mode))
		truncate_data_blocks_range(&dn, 1);

	/* 0 is possible, after f2fs_new_inode() has failed */
	f2fs_bug_on(F2FS_I_SB(inode),
			inode->i_blocks != 0 && inode->i_blocks != 8);

	/* will put inode & node pages */
	truncate_node(&dn);
	return 0;
}

struct page *new_inode_page(struct inode *inode)
{
	struct dnode_of_data dn;

	/* allocate inode page for new inode */
	set_new_dnode(&dn, inode, NULL, NULL, inode->i_ino);

	/* caller should f2fs_put_page(page, 1); */
	return new_node_page(&dn, 0);
}

struct page *new_node_page(struct dnode_of_data *dn, unsigned int ofs)
{
	struct f2fs_sb_info *sbi = F2FS_I_SB(dn->inode);
	struct node_info new_ni;
	struct page *page;
	int err;

	if (unlikely(is_inode_flag_set(dn->inode, FI_NO_ALLOC)))
		return ERR_PTR(-EPERM);

	page = f2fs_grab_cache_page(NODE_MAPPING(sbi), dn->nid, false);
	if (!page)
		return ERR_PTR(-ENOMEM);

	if (unlikely((err = inc_valid_node_count(sbi, dn->inode, !ofs))))
		goto fail;

#ifdef CONFIG_F2FS_CHECK_FS
	get_node_info(sbi, dn->nid, &new_ni);
	f2fs_bug_on(sbi, new_ni.blk_addr != NULL_ADDR);
#endif
	new_ni.nid = dn->nid;
	new_ni.ino = dn->inode->i_ino;
	new_ni.blk_addr = NULL_ADDR;
	new_ni.flag = 0;
	new_ni.version = 0;
	set_node_addr(sbi, &new_ni, NEW_ADDR, false);

	f2fs_wait_on_page_writeback(page, NODE, true);
	fill_node_footer(page, dn->nid, dn->inode->i_ino, ofs, true);
	set_cold_node(page, S_ISDIR(dn->inode->i_mode));
	if (!PageUptodate(page))
		SetPageUptodate(page);
	if (set_page_dirty(page))
		dn->node_changed = true;

	if (f2fs_has_xattr_block(ofs))
		f2fs_i_xnid_write(dn->inode, dn->nid);

	if (ofs == 0)
		inc_valid_inode_count(sbi);
	return page;

fail:
	clear_node_page_dirty(page);
	f2fs_put_page(page, 1);
	return ERR_PTR(err);
}

/*
 * Caller should do after getting the following values.
 * 0: f2fs_put_page(page, 0)
 * LOCKED_PAGE or error: f2fs_put_page(page, 1)
 */
static int read_node_page(struct page *page, int op_flags)
{
	struct f2fs_sb_info *sbi = F2FS_P_SB(page);
	struct node_info ni;
	struct f2fs_io_info fio = {
		.sbi = sbi,
		.type = NODE,
		.op = REQ_OP_READ,
		.op_flags = op_flags,
		.page = page,
		.encrypted_page = NULL,
	};

	if (PageUptodate(page))
		return LOCKED_PAGE;

	get_node_info(sbi, page->index, &ni);

	if (unlikely(ni.blk_addr == NULL_ADDR)) {
		ClearPageUptodate(page);
		return -ENOENT;
	}

	fio.new_blkaddr = fio.old_blkaddr = ni.blk_addr;
	return f2fs_submit_page_bio(&fio);
}

/*
 * Readahead a node page
 */
void ra_node_page(struct f2fs_sb_info *sbi, nid_t nid)
{
	struct page *apage;
	int err;

	if (!nid)
		return;
	if (check_nid_range(sbi, nid))
		return;

	rcu_read_lock();
	apage = radix_tree_lookup(&NODE_MAPPING(sbi)->page_tree, nid);
	rcu_read_unlock();
	if (apage)
		return;

	apage = f2fs_grab_cache_page(NODE_MAPPING(sbi), nid, false);
	if (!apage)
		return;

	err = read_node_page(apage, REQ_RAHEAD);
	f2fs_put_page(apage, err ? 1 : 0);
}

static struct page *__get_node_page(struct f2fs_sb_info *sbi, pgoff_t nid,
					struct page *parent, int start)
{
	struct page *page;
	int err;

	if (!nid)
		return ERR_PTR(-ENOENT);
	if (check_nid_range(sbi, nid))
		return ERR_PTR(-EINVAL);
repeat:
	page = f2fs_grab_cache_page(NODE_MAPPING(sbi), nid, false);
	if (!page)
		return ERR_PTR(-ENOMEM);

	err = read_node_page(page, 0);
	if (err < 0) {
		f2fs_put_page(page, 1);
		return ERR_PTR(err);
	} else if (err == LOCKED_PAGE) {
		err = 0;
		goto page_hit;
	}

	if (parent)
		ra_node_pages(parent, start + 1, MAX_RA_NODE);

	lock_page(page);

	if (unlikely(page->mapping != NODE_MAPPING(sbi))) {
		f2fs_put_page(page, 1);
		goto repeat;
	}

	if (unlikely(!PageUptodate(page))) {
		err = -EIO;
		goto out_err;
	}

	if (!f2fs_inode_chksum_verify(sbi, page)) {
		err = -EBADMSG;
		goto out_err;
	}
page_hit:
	if(unlikely(nid != nid_of_node(page))) {
		f2fs_msg(sbi->sb, KERN_WARNING, "inconsistent node block, "
			"nid:%lu, node_footer[nid:%u,ino:%u,ofs:%u,cpver:%llu,blkaddr:%u]",
			nid, nid_of_node(page), ino_of_node(page),
			ofs_of_node(page), cpver_of_node(page),
			next_blkaddr_of_node(page));
		err = -EINVAL;
out_err:
		ClearPageUptodate(page);
		f2fs_put_page(page, 1);
		return ERR_PTR(err);
	}
	return page;
}

struct page *get_node_page(struct f2fs_sb_info *sbi, pgoff_t nid)
{
	return __get_node_page(sbi, nid, NULL, 0);
}

struct page *get_node_page_ra(struct page *parent, int start)
{
	struct f2fs_sb_info *sbi = F2FS_P_SB(parent);
	nid_t nid = get_nid(parent, start, false);

	return __get_node_page(sbi, nid, parent, start);
}

static void flush_inline_data(struct f2fs_sb_info *sbi, nid_t ino)
{
	struct inode *inode;
	struct page *page;
	int ret;

	/* should flush inline_data before evict_inode */
	inode = ilookup(sbi->sb, ino);
	if (!inode)
		return;

	page = f2fs_pagecache_get_page(inode->i_mapping, 0,
					FGP_LOCK|FGP_NOWAIT, 0);
	if (!page)
		goto iput_out;

	if (!PageUptodate(page))
		goto page_out;

	if (!PageDirty(page))
		goto page_out;

	if (!clear_page_dirty_for_io(page))
		goto page_out;

	ret = f2fs_write_inline_data(inode, page);
	inode_dec_dirty_pages(inode);
	remove_dirty_inode(inode);
	if (ret)
		set_page_dirty(page);
page_out:
	f2fs_put_page(page, 1);
iput_out:
	iput(inode);
}

static struct page *last_fsync_dnode(struct f2fs_sb_info *sbi, nid_t ino)
{
	pgoff_t index, end;
	struct pagevec pvec;
	struct page *last_page = NULL;

	pagevec_init(&pvec, 0);
	index = 0;
	end = ULONG_MAX;

	while (index <= end) {
		int i, nr_pages;
		nr_pages = pagevec_lookup_tag(&pvec, NODE_MAPPING(sbi), &index,
				PAGECACHE_TAG_DIRTY,
				min(end - index, (pgoff_t)PAGEVEC_SIZE-1) + 1);
		if (nr_pages == 0)
			break;

		for (i = 0; i < nr_pages; i++) {
			struct page *page = pvec.pages[i];

			if (unlikely(f2fs_cp_error(sbi))) {
				f2fs_put_page(last_page, 0);
				pagevec_release(&pvec);
				return ERR_PTR(-EIO);
			}

			if (!IS_DNODE(page) || !is_cold_node(page))
				continue;
			if (ino_of_node(page) != ino)
				continue;

			lock_page(page);

			if (unlikely(page->mapping != NODE_MAPPING(sbi))) {
continue_unlock:
				unlock_page(page);
				continue;
			}
			if (ino_of_node(page) != ino)
				goto continue_unlock;

			if (!PageDirty(page)) {
				/* someone wrote it for us */
				goto continue_unlock;
			}

			if (last_page)
				f2fs_put_page(last_page, 0);

			get_page(page);
			last_page = page;
			unlock_page(page);
		}
		pagevec_release(&pvec);
		cond_resched();
	}
	return last_page;
}

static int __write_node_page(struct page *page, bool atomic, bool *submitted,
				struct writeback_control *wbc, bool do_balance,
				enum iostat_type io_type)
{
	struct f2fs_sb_info *sbi = F2FS_P_SB(page);
	nid_t nid;
	struct node_info ni;
	struct f2fs_io_info fio = {
		.sbi = sbi,
		.ino = ino_of_node(page),
		.type = NODE,
		.op = REQ_OP_WRITE,
		.op_flags = wbc_to_write_flags(wbc),
		.page = page,
		.encrypted_page = NULL,
		.submitted = false,
		.io_type = io_type,
		.io_wbc = wbc,
	};

	trace_f2fs_writepage(page, NODE);

	if (unlikely(f2fs_cp_error(sbi))) {
		dec_page_count(sbi, F2FS_DIRTY_NODES);
		unlock_page(page);
		return 0;
	}

	if (unlikely(is_sbi_flag_set(sbi, SBI_POR_DOING)))
		goto redirty_out;

	/* get old block addr of this node page */
	nid = nid_of_node(page);
	f2fs_bug_on(sbi, page->index != nid);

	if (wbc->for_reclaim) {
		if (!down_read_trylock(&sbi->node_write))
			goto redirty_out;
	} else {
		down_read(&sbi->node_write);
	}

	get_node_info(sbi, nid, &ni);

	/* This page is already truncated */
	if (unlikely(ni.blk_addr == NULL_ADDR)) {
		ClearPageUptodate(page);
		dec_page_count(sbi, F2FS_DIRTY_NODES);
		up_read(&sbi->node_write);
		unlock_page(page);
		return 0;
	}

	if (atomic && !test_opt(sbi, NOBARRIER))
		fio.op_flags |= REQ_PREFLUSH | REQ_FUA;

	set_page_writeback(page);
	ClearPageError(page);
	fio.old_blkaddr = ni.blk_addr;
	write_node_page(nid, &fio);
	set_node_addr(sbi, &ni, fio.new_blkaddr, is_fsync_dnode(page));
	dec_page_count(sbi, F2FS_DIRTY_NODES);
	up_read(&sbi->node_write);

	if (wbc->for_reclaim) {
		f2fs_submit_merged_write_cond(sbi, page->mapping->host, 0,
						page->index, NODE);
		submitted = NULL;
	}

	unlock_page(page);

	if (unlikely(f2fs_cp_error(sbi))) {
		f2fs_submit_merged_write(sbi, NODE);
		submitted = NULL;
	}
	if (submitted)
		*submitted = fio.submitted;

	if (do_balance)
		f2fs_balance_fs(sbi, false);
	return 0;

redirty_out:
	redirty_page_for_writepage(wbc, page);
	return AOP_WRITEPAGE_ACTIVATE;
}

void move_node_page(struct page *node_page, int gc_type)
{
	if (gc_type == FG_GC) {
		struct writeback_control wbc = {
			.sync_mode = WB_SYNC_ALL,
			.nr_to_write = 1,
			.for_reclaim = 0,
		};

		set_page_dirty(node_page);
		f2fs_wait_on_page_writeback(node_page, NODE, true);

		f2fs_bug_on(F2FS_P_SB(node_page), PageWriteback(node_page));
		if (!clear_page_dirty_for_io(node_page))
			goto out_page;

		if (__write_node_page(node_page, false, NULL,
					&wbc, false, FS_GC_NODE_IO))
			unlock_page(node_page);
		goto release_page;
	} else {
		/* set page dirty and write it */
		if (!PageWriteback(node_page))
			set_page_dirty(node_page);
	}
out_page:
	unlock_page(node_page);
release_page:
	f2fs_put_page(node_page, 0);
}

static int f2fs_write_node_page(struct page *page,
				struct writeback_control *wbc)
{
	return __write_node_page(page, false, NULL, wbc, false, FS_NODE_IO);
}

int fsync_node_pages(struct f2fs_sb_info *sbi, struct inode *inode,
			struct writeback_control *wbc, bool atomic)
{
	pgoff_t index, end;
	pgoff_t last_idx = ULONG_MAX;
	struct pagevec pvec;
	int ret = 0;
	struct page *last_page = NULL;
	bool marked = false;
	nid_t ino = inode->i_ino;

	if (atomic) {
		last_page = last_fsync_dnode(sbi, ino);
		if (IS_ERR_OR_NULL(last_page))
			return PTR_ERR_OR_ZERO(last_page);
	}
retry:
	pagevec_init(&pvec, 0);
	index = 0;
	end = ULONG_MAX;

	while (index <= end) {
		int i, nr_pages;
		nr_pages = pagevec_lookup_tag(&pvec, NODE_MAPPING(sbi), &index,
				PAGECACHE_TAG_DIRTY,
				min(end - index, (pgoff_t)PAGEVEC_SIZE-1) + 1);
		if (nr_pages == 0)
			break;

		for (i = 0; i < nr_pages; i++) {
			struct page *page = pvec.pages[i];
			bool submitted = false;

			if (unlikely(f2fs_cp_error(sbi))) {
				f2fs_put_page(last_page, 0);
				pagevec_release(&pvec);
				ret = -EIO;
				goto out;
			}

			if (!IS_DNODE(page) || !is_cold_node(page))
				continue;
			if (ino_of_node(page) != ino)
				continue;

			lock_page(page);

			if (unlikely(page->mapping != NODE_MAPPING(sbi))) {
continue_unlock:
				unlock_page(page);
				continue;
			}
			if (ino_of_node(page) != ino)
				goto continue_unlock;

			if (!PageDirty(page) && page != last_page) {
				/* someone wrote it for us */
				goto continue_unlock;
			}

			f2fs_wait_on_page_writeback(page, NODE, true);
			BUG_ON(PageWriteback(page));

			set_fsync_mark(page, 0);
			set_dentry_mark(page, 0);

			if (!atomic || page == last_page) {
				set_fsync_mark(page, 1);
				if (IS_INODE(page)) {
					if (is_inode_flag_set(inode,
								FI_DIRTY_INODE))
						update_inode(inode, page);
					set_dentry_mark(page,
						need_dentry_mark(sbi, ino));
				}
				/*  may be written by other thread */
				if (!PageDirty(page))
					set_page_dirty(page);
			}

			if (!clear_page_dirty_for_io(page))
				goto continue_unlock;

			ret = __write_node_page(page, atomic &&
						page == last_page,
						&submitted, wbc, true,
						FS_NODE_IO);
			if (ret) {
				unlock_page(page);
				f2fs_put_page(last_page, 0);
				break;
			} else if (submitted) {
				last_idx = page->index;
			}

			if (page == last_page) {
				f2fs_put_page(page, 0);
				marked = true;
				break;
			}
		}
		pagevec_release(&pvec);
		cond_resched();

		if (ret || marked)
			break;
	}
	if (!ret && atomic && !marked) {
		f2fs_msg(sbi->sb, KERN_DEBUG,
			"Retry to write fsync mark: ino=%u, idx=%lx",
					ino, last_page->index);
		lock_page(last_page);
		f2fs_wait_on_page_writeback(last_page, NODE, true);
		set_page_dirty(last_page);
		unlock_page(last_page);
		goto retry;
	}
out:
	if (last_idx != ULONG_MAX)
		f2fs_submit_merged_write_cond(sbi, NULL, ino, last_idx, NODE);
	return ret ? -EIO: 0;
}

int sync_node_pages(struct f2fs_sb_info *sbi, struct writeback_control *wbc,
				bool do_balance, enum iostat_type io_type)
{
	pgoff_t index, end;
	struct pagevec pvec;
	int step = 0;
	int nwritten = 0;
	int ret = 0;

	pagevec_init(&pvec, 0);

next_step:
	index = 0;
	end = ULONG_MAX;

	while (index <= end) {
		int i, nr_pages;
		nr_pages = pagevec_lookup_tag(&pvec, NODE_MAPPING(sbi), &index,
				PAGECACHE_TAG_DIRTY,
				min(end - index, (pgoff_t)PAGEVEC_SIZE-1) + 1);
		if (nr_pages == 0)
			break;

		for (i = 0; i < nr_pages; i++) {
			struct page *page = pvec.pages[i];
			bool submitted = false;

			/*
			 * flushing sequence with step:
			 * 0. indirect nodes
			 * 1. dentry dnodes
			 * 2. file dnodes
			 */
			if (step == 0 && IS_DNODE(page))
				continue;
			if (step == 1 && (!IS_DNODE(page) ||
						is_cold_node(page)))
				continue;
			if (step == 2 && (!IS_DNODE(page) ||
						!is_cold_node(page)))
				continue;
lock_node:
			if (!trylock_page(page))
				continue;

			if (unlikely(page->mapping != NODE_MAPPING(sbi))) {
continue_unlock:
				unlock_page(page);
				continue;
			}

			if (!PageDirty(page)) {
				/* someone wrote it for us */
				goto continue_unlock;
			}

			/* flush inline_data */
			if (is_inline_node(page)) {
				clear_inline_node(page);
				unlock_page(page);
				flush_inline_data(sbi, ino_of_node(page));
				goto lock_node;
			}

			f2fs_wait_on_page_writeback(page, NODE, true);

			BUG_ON(PageWriteback(page));
			if (!clear_page_dirty_for_io(page))
				goto continue_unlock;

			set_fsync_mark(page, 0);
			set_dentry_mark(page, 0);

			ret = __write_node_page(page, false, &submitted,
						wbc, do_balance, io_type);
			if (ret)
				unlock_page(page);
			else if (submitted)
				nwritten++;

			if (--wbc->nr_to_write == 0)
				break;
		}
		pagevec_release(&pvec);
		cond_resched();

		if (wbc->nr_to_write == 0) {
			step = 2;
			break;
		}
	}

	if (step < 2) {
		step++;
		goto next_step;
	}

	if (nwritten)
		f2fs_submit_merged_write(sbi, NODE);

	if (unlikely(f2fs_cp_error(sbi)))
		return -EIO;
	return ret;
}

int wait_on_node_pages_writeback(struct f2fs_sb_info *sbi, nid_t ino)
{
	pgoff_t index = 0, end = ULONG_MAX;
	struct pagevec pvec;
	int ret2, ret = 0;

	pagevec_init(&pvec, 0);

	while (index <= end) {
		int i, nr_pages;
		nr_pages = pagevec_lookup_tag(&pvec, NODE_MAPPING(sbi), &index,
				PAGECACHE_TAG_WRITEBACK,
				min(end - index, (pgoff_t)PAGEVEC_SIZE-1) + 1);
		if (nr_pages == 0)
			break;

		for (i = 0; i < nr_pages; i++) {
			struct page *page = pvec.pages[i];

			/* until radix tree lookup accepts end_index */
			if (unlikely(page->index > end))
				continue;

			if (ino && ino_of_node(page) == ino) {
				f2fs_wait_on_page_writeback(page, NODE, true);
				if (TestClearPageError(page))
					ret = -EIO;
			}
		}
		pagevec_release(&pvec);
		cond_resched();
	}

	ret2 = filemap_check_errors(NODE_MAPPING(sbi));
	if (!ret)
		ret = ret2;
	return ret;
}

static int f2fs_write_node_pages(struct address_space *mapping,
			    struct writeback_control *wbc)
{
	struct f2fs_sb_info *sbi = F2FS_M_SB(mapping);
	struct blk_plug plug;
	long diff;

	if (unlikely(is_sbi_flag_set(sbi, SBI_POR_DOING)))
		goto skip_write;

	/* balancing f2fs's metadata in background */
	f2fs_balance_fs_bg(sbi);

	/* collect a number of dirty node pages and write together */
	if (get_pages(sbi, F2FS_DIRTY_NODES) < nr_pages_to_skip(sbi, NODE))
		goto skip_write;

	trace_f2fs_writepages(mapping->host, wbc, NODE);

	diff = nr_pages_to_write(sbi, NODE, wbc);
	wbc->sync_mode = WB_SYNC_NONE;
	blk_start_plug(&plug);
	sync_node_pages(sbi, wbc, true, FS_NODE_IO);
	blk_finish_plug(&plug);
	wbc->nr_to_write = max((long)0, wbc->nr_to_write - diff);
	return 0;

skip_write:
	wbc->pages_skipped += get_pages(sbi, F2FS_DIRTY_NODES);
	trace_f2fs_writepages(mapping->host, wbc, NODE);
	return 0;
}

static int f2fs_set_node_page_dirty(struct page *page)
{
	trace_f2fs_set_page_dirty(page, NODE);

	if (!PageUptodate(page))
		SetPageUptodate(page);
	if (!PageDirty(page)) {
		__set_page_dirty_nobuffers(page);
		inc_page_count(F2FS_P_SB(page), F2FS_DIRTY_NODES);
		SetPagePrivate(page);
		f2fs_trace_pid(page);
		return 1;
	}
	return 0;
}

/*
 * Structure of the f2fs node operations
 */
const struct address_space_operations f2fs_node_aops = {
	.writepage	= f2fs_write_node_page,
	.writepages	= f2fs_write_node_pages,
	.set_page_dirty	= f2fs_set_node_page_dirty,
	.invalidatepage	= f2fs_invalidate_page,
	.releasepage	= f2fs_release_page,
#ifdef CONFIG_MIGRATION
	.migratepage    = f2fs_migrate_page,
#endif
};

static struct free_nid *__lookup_free_nid_list(struct f2fs_nm_info *nm_i,
						nid_t n)
{
	return radix_tree_lookup(&nm_i->free_nid_root, n);
}

static int __insert_free_nid(struct f2fs_sb_info *sbi,
			struct free_nid *i, enum nid_state state)
{
	struct f2fs_nm_info *nm_i = NM_I(sbi);

	int err = radix_tree_insert(&nm_i->free_nid_root, i->nid, i);
	if (err)
		return err;

	f2fs_bug_on(sbi, state != i->state);
	nm_i->nid_cnt[state]++;
	if (state == FREE_NID)
		list_add_tail(&i->list, &nm_i->free_nid_list);
	return 0;
}

static void __remove_free_nid(struct f2fs_sb_info *sbi,
			struct free_nid *i, enum nid_state state)
<<<<<<< HEAD
{
	struct f2fs_nm_info *nm_i = NM_I(sbi);

	f2fs_bug_on(sbi, state != i->state);
	nm_i->nid_cnt[state]--;
	if (state == FREE_NID)
		list_del(&i->list);
	radix_tree_delete(&nm_i->free_nid_root, i->nid);
}

static void __move_free_nid(struct f2fs_sb_info *sbi, struct free_nid *i,
			enum nid_state org_state, enum nid_state dst_state)
{
	struct f2fs_nm_info *nm_i = NM_I(sbi);

=======
{
	struct f2fs_nm_info *nm_i = NM_I(sbi);

	f2fs_bug_on(sbi, state != i->state);
	nm_i->nid_cnt[state]--;
	if (state == FREE_NID)
		list_del(&i->list);
	radix_tree_delete(&nm_i->free_nid_root, i->nid);
}

static void __move_free_nid(struct f2fs_sb_info *sbi, struct free_nid *i,
			enum nid_state org_state, enum nid_state dst_state)
{
	struct f2fs_nm_info *nm_i = NM_I(sbi);

>>>>>>> 818299f6
	f2fs_bug_on(sbi, org_state != i->state);
	i->state = dst_state;
	nm_i->nid_cnt[org_state]--;
	nm_i->nid_cnt[dst_state]++;

	switch (dst_state) {
	case PREALLOC_NID:
		list_del(&i->list);
		break;
	case FREE_NID:
		list_add_tail(&i->list, &nm_i->free_nid_list);
		break;
	default:
		BUG_ON(1);
	}
}

static void update_free_nid_bitmap(struct f2fs_sb_info *sbi, nid_t nid,
							bool set, bool build)
{
	struct f2fs_nm_info *nm_i = NM_I(sbi);
	unsigned int nat_ofs = NAT_BLOCK_OFFSET(nid);
	unsigned int nid_ofs = nid - START_NID(nid);

	if (!test_bit_le(nat_ofs, nm_i->nat_block_bitmap))
		return;

	if (set) {
		if (test_bit_le(nid_ofs, nm_i->free_nid_bitmap[nat_ofs]))
			return;
		__set_bit_le(nid_ofs, nm_i->free_nid_bitmap[nat_ofs]);
		nm_i->free_nid_count[nat_ofs]++;
	} else {
		if (!test_bit_le(nid_ofs, nm_i->free_nid_bitmap[nat_ofs]))
			return;
		__clear_bit_le(nid_ofs, nm_i->free_nid_bitmap[nat_ofs]);
		if (!build)
			nm_i->free_nid_count[nat_ofs]--;
	}
}

/* return if the nid is recognized as free */
static bool add_free_nid(struct f2fs_sb_info *sbi,
				nid_t nid, bool build, bool update)
{
	struct f2fs_nm_info *nm_i = NM_I(sbi);
	struct free_nid *i, *e;
	struct nat_entry *ne;
	int err = -EINVAL;
	bool ret = false;

	/* 0 nid should not be used */
	if (unlikely(nid == 0))
		return false;

	i = f2fs_kmem_cache_alloc(free_nid_slab, GFP_NOFS);
	i->nid = nid;
	i->state = FREE_NID;

	radix_tree_preload(GFP_NOFS | __GFP_NOFAIL);

	spin_lock(&nm_i->nid_list_lock);

	if (build) {
		/*
		 *   Thread A             Thread B
		 *  - f2fs_create
		 *   - f2fs_new_inode
		 *    - alloc_nid
		 *     - __insert_nid_to_list(PREALLOC_NID)
		 *                     - f2fs_balance_fs_bg
		 *                      - build_free_nids
		 *                       - __build_free_nids
		 *                        - scan_nat_page
		 *                         - add_free_nid
		 *                          - __lookup_nat_cache
		 *  - f2fs_add_link
		 *   - init_inode_metadata
		 *    - new_inode_page
		 *     - new_node_page
		 *      - set_node_addr
		 *  - alloc_nid_done
		 *   - __remove_nid_from_list(PREALLOC_NID)
		 *                         - __insert_nid_to_list(FREE_NID)
		 */
		ne = __lookup_nat_cache(nm_i, nid);
		if (ne && (!get_nat_flag(ne, IS_CHECKPOINTED) ||
				nat_get_blkaddr(ne) != NULL_ADDR))
			goto err_out;

		e = __lookup_free_nid_list(nm_i, nid);
		if (e) {
			if (e->state == FREE_NID)
				ret = true;
			goto err_out;
		}
	}
	ret = true;
	err = __insert_free_nid(sbi, i, FREE_NID);
err_out:
	if (update) {
		update_free_nid_bitmap(sbi, nid, ret, build);
		if (!build)
			nm_i->available_nids++;
	}
	spin_unlock(&nm_i->nid_list_lock);
	radix_tree_preload_end();

	if (err)
		kmem_cache_free(free_nid_slab, i);
	return ret;
}

static void remove_free_nid(struct f2fs_sb_info *sbi, nid_t nid)
{
	struct f2fs_nm_info *nm_i = NM_I(sbi);
	struct free_nid *i;
	bool need_free = false;

	spin_lock(&nm_i->nid_list_lock);
	i = __lookup_free_nid_list(nm_i, nid);
	if (i && i->state == FREE_NID) {
		__remove_free_nid(sbi, i, FREE_NID);
		need_free = true;
	}
	spin_unlock(&nm_i->nid_list_lock);

	if (need_free)
		kmem_cache_free(free_nid_slab, i);
}

static void scan_nat_page(struct f2fs_sb_info *sbi,
			struct page *nat_page, nid_t start_nid)
{
	struct f2fs_nm_info *nm_i = NM_I(sbi);
	struct f2fs_nat_block *nat_blk = page_address(nat_page);
	block_t blk_addr;
	unsigned int nat_ofs = NAT_BLOCK_OFFSET(start_nid);
	int i;

	__set_bit_le(nat_ofs, nm_i->nat_block_bitmap);

	i = start_nid % NAT_ENTRY_PER_BLOCK;

	for (; i < NAT_ENTRY_PER_BLOCK; i++, start_nid++) {
		if (unlikely(start_nid >= nm_i->max_nid))
			break;

		blk_addr = le32_to_cpu(nat_blk->entries[i].block_addr);
		f2fs_bug_on(sbi, blk_addr == NEW_ADDR);
		if (blk_addr == NULL_ADDR) {
			add_free_nid(sbi, start_nid, true, true);
		} else {
			spin_lock(&NM_I(sbi)->nid_list_lock);
			update_free_nid_bitmap(sbi, start_nid, false, true);
			spin_unlock(&NM_I(sbi)->nid_list_lock);
		}
	}
}

static void scan_curseg_cache(struct f2fs_sb_info *sbi)
{
	struct curseg_info *curseg = CURSEG_I(sbi, CURSEG_HOT_DATA);
	struct f2fs_journal *journal = curseg->journal;
	int i;

	down_read(&curseg->journal_rwsem);
	for (i = 0; i < nats_in_cursum(journal); i++) {
		block_t addr;
		nid_t nid;

		addr = le32_to_cpu(nat_in_journal(journal, i).block_addr);
		nid = le32_to_cpu(nid_in_journal(journal, i));
		if (addr == NULL_ADDR)
			add_free_nid(sbi, nid, true, false);
		else
			remove_free_nid(sbi, nid);
	}
	up_read(&curseg->journal_rwsem);
}

static void scan_free_nid_bits(struct f2fs_sb_info *sbi)
{
	struct f2fs_nm_info *nm_i = NM_I(sbi);
	unsigned int i, idx;
	nid_t nid;

	down_read(&nm_i->nat_tree_lock);

	for (i = 0; i < nm_i->nat_blocks; i++) {
		if (!test_bit_le(i, nm_i->nat_block_bitmap))
			continue;
		if (!nm_i->free_nid_count[i])
			continue;
		for (idx = 0; idx < NAT_ENTRY_PER_BLOCK; idx++) {
			idx = find_next_bit_le(nm_i->free_nid_bitmap[i],
						NAT_ENTRY_PER_BLOCK, idx);
			if (idx >= NAT_ENTRY_PER_BLOCK)
				break;

			nid = i * NAT_ENTRY_PER_BLOCK + idx;
			add_free_nid(sbi, nid, true, false);

			if (nm_i->nid_cnt[FREE_NID] >= MAX_FREE_NIDS)
				goto out;
		}
	}
out:
	scan_curseg_cache(sbi);

	up_read(&nm_i->nat_tree_lock);
}

static void __build_free_nids(struct f2fs_sb_info *sbi, bool sync, bool mount)
{
	struct f2fs_nm_info *nm_i = NM_I(sbi);
	int i = 0;
	nid_t nid = nm_i->next_scan_nid;

	if (unlikely(nid >= nm_i->max_nid))
		nid = 0;

	/* Enough entries */
	if (nm_i->nid_cnt[FREE_NID] >= NAT_ENTRY_PER_BLOCK)
		return;

	if (!sync && !available_free_memory(sbi, FREE_NIDS))
		return;

	if (!mount) {
		/* try to find free nids in free_nid_bitmap */
		scan_free_nid_bits(sbi);

		if (nm_i->nid_cnt[FREE_NID] >= NAT_ENTRY_PER_BLOCK)
			return;
	}

	/* readahead nat pages to be scanned */
	ra_meta_pages(sbi, NAT_BLOCK_OFFSET(nid), FREE_NID_PAGES,
							META_NAT, true);

	down_read(&nm_i->nat_tree_lock);

	while (1) {
		if (!test_bit_le(NAT_BLOCK_OFFSET(nid),
						nm_i->nat_block_bitmap)) {
			struct page *page = get_current_nat_page(sbi, nid);

			scan_nat_page(sbi, page, nid);
			f2fs_put_page(page, 1);
		}

		nid += (NAT_ENTRY_PER_BLOCK - (nid % NAT_ENTRY_PER_BLOCK));
		if (unlikely(nid >= nm_i->max_nid))
			nid = 0;

		if (++i >= FREE_NID_PAGES)
			break;
	}

	/* go to the next free nat pages to find free nids abundantly */
	nm_i->next_scan_nid = nid;

	/* find free nids from current sum_pages */
	scan_curseg_cache(sbi);

	up_read(&nm_i->nat_tree_lock);

	ra_meta_pages(sbi, NAT_BLOCK_OFFSET(nm_i->next_scan_nid),
					nm_i->ra_nid_pages, META_NAT, false);
}

void build_free_nids(struct f2fs_sb_info *sbi, bool sync, bool mount)
{
	mutex_lock(&NM_I(sbi)->build_lock);
	__build_free_nids(sbi, sync, mount);
	mutex_unlock(&NM_I(sbi)->build_lock);
}

/*
 * If this function returns success, caller can obtain a new nid
 * from second parameter of this function.
 * The returned nid could be used ino as well as nid when inode is created.
 */
bool alloc_nid(struct f2fs_sb_info *sbi, nid_t *nid)
{
	struct f2fs_nm_info *nm_i = NM_I(sbi);
	struct free_nid *i = NULL;
retry:
#ifdef CONFIG_F2FS_FAULT_INJECTION
	if (time_to_inject(sbi, FAULT_ALLOC_NID)) {
		f2fs_show_injection_info(FAULT_ALLOC_NID);
		return false;
	}
#endif
	spin_lock(&nm_i->nid_list_lock);

	if (unlikely(nm_i->available_nids == 0)) {
		spin_unlock(&nm_i->nid_list_lock);
		return false;
	}

	/* We should not use stale free nids created by build_free_nids */
	if (nm_i->nid_cnt[FREE_NID] && !on_build_free_nids(nm_i)) {
		f2fs_bug_on(sbi, list_empty(&nm_i->free_nid_list));
		i = list_first_entry(&nm_i->free_nid_list,
					struct free_nid, list);
		*nid = i->nid;

		__move_free_nid(sbi, i, FREE_NID, PREALLOC_NID);
		nm_i->available_nids--;

		update_free_nid_bitmap(sbi, *nid, false, false);

		spin_unlock(&nm_i->nid_list_lock);
		return true;
	}
	spin_unlock(&nm_i->nid_list_lock);

	/* Let's scan nat pages and its caches to get free nids */
	build_free_nids(sbi, true, false);
	goto retry;
}

/*
 * alloc_nid() should be called prior to this function.
 */
void alloc_nid_done(struct f2fs_sb_info *sbi, nid_t nid)
{
	struct f2fs_nm_info *nm_i = NM_I(sbi);
	struct free_nid *i;

	spin_lock(&nm_i->nid_list_lock);
	i = __lookup_free_nid_list(nm_i, nid);
	f2fs_bug_on(sbi, !i);
	__remove_free_nid(sbi, i, PREALLOC_NID);
	spin_unlock(&nm_i->nid_list_lock);

	kmem_cache_free(free_nid_slab, i);
}

/*
 * alloc_nid() should be called prior to this function.
 */
void alloc_nid_failed(struct f2fs_sb_info *sbi, nid_t nid)
{
	struct f2fs_nm_info *nm_i = NM_I(sbi);
	struct free_nid *i;
	bool need_free = false;

	if (!nid)
		return;

	spin_lock(&nm_i->nid_list_lock);
	i = __lookup_free_nid_list(nm_i, nid);
	f2fs_bug_on(sbi, !i);

	if (!available_free_memory(sbi, FREE_NIDS)) {
		__remove_free_nid(sbi, i, PREALLOC_NID);
		need_free = true;
	} else {
		__move_free_nid(sbi, i, PREALLOC_NID, FREE_NID);
	}

	nm_i->available_nids++;

	update_free_nid_bitmap(sbi, nid, true, false);

	spin_unlock(&nm_i->nid_list_lock);

	if (need_free)
		kmem_cache_free(free_nid_slab, i);
}

int try_to_free_nids(struct f2fs_sb_info *sbi, int nr_shrink)
{
	struct f2fs_nm_info *nm_i = NM_I(sbi);
	struct free_nid *i, *next;
	int nr = nr_shrink;

	if (nm_i->nid_cnt[FREE_NID] <= MAX_FREE_NIDS)
		return 0;

	if (!mutex_trylock(&nm_i->build_lock))
		return 0;

	spin_lock(&nm_i->nid_list_lock);
	list_for_each_entry_safe(i, next, &nm_i->free_nid_list, list) {
		if (nr_shrink <= 0 ||
				nm_i->nid_cnt[FREE_NID] <= MAX_FREE_NIDS)
			break;

		__remove_free_nid(sbi, i, FREE_NID);
		kmem_cache_free(free_nid_slab, i);
		nr_shrink--;
	}
	spin_unlock(&nm_i->nid_list_lock);
	mutex_unlock(&nm_i->build_lock);

	return nr - nr_shrink;
}

void recover_inline_xattr(struct inode *inode, struct page *page)
{
	void *src_addr, *dst_addr;
	size_t inline_size;
	struct page *ipage;
	struct f2fs_inode *ri;

	ipage = get_node_page(F2FS_I_SB(inode), inode->i_ino);
	f2fs_bug_on(F2FS_I_SB(inode), IS_ERR(ipage));

	ri = F2FS_INODE(page);
	if (ri->i_inline & F2FS_INLINE_XATTR) {
		set_inode_flag(inode, FI_INLINE_XATTR);
	} else {
		clear_inode_flag(inode, FI_INLINE_XATTR);
		goto update_inode;
	}

	dst_addr = inline_xattr_addr(inode, ipage);
	src_addr = inline_xattr_addr(inode, page);
	inline_size = inline_xattr_size(inode);

	f2fs_wait_on_page_writeback(ipage, NODE, true);
	memcpy(dst_addr, src_addr, inline_size);
update_inode:
	update_inode(inode, ipage);
	f2fs_put_page(ipage, 1);
}

int recover_xattr_data(struct inode *inode, struct page *page)
{
	struct f2fs_sb_info *sbi = F2FS_I_SB(inode);
	nid_t prev_xnid = F2FS_I(inode)->i_xattr_nid;
	nid_t new_xnid;
	struct dnode_of_data dn;
	struct node_info ni;
	struct page *xpage;

	if (!prev_xnid)
		goto recover_xnid;

	/* 1: invalidate the previous xattr nid */
	get_node_info(sbi, prev_xnid, &ni);
	invalidate_blocks(sbi, ni.blk_addr);
	dec_valid_node_count(sbi, inode, false);
	set_node_addr(sbi, &ni, NULL_ADDR, false);

recover_xnid:
	/* 2: update xattr nid in inode */
	if (!alloc_nid(sbi, &new_xnid))
		return -ENOSPC;

	set_new_dnode(&dn, inode, NULL, NULL, new_xnid);
	xpage = new_node_page(&dn, XATTR_NODE_OFFSET);
	if (IS_ERR(xpage)) {
		alloc_nid_failed(sbi, new_xnid);
		return PTR_ERR(xpage);
	}

	alloc_nid_done(sbi, new_xnid);
	update_inode_page(inode);

	/* 3: update and set xattr node page dirty */
	memcpy(F2FS_NODE(xpage), F2FS_NODE(page), VALID_XATTR_BLOCK_SIZE);

	set_page_dirty(xpage);
	f2fs_put_page(xpage, 1);

	return 0;
}

int recover_inode_page(struct f2fs_sb_info *sbi, struct page *page)
{
	struct f2fs_inode *src, *dst;
	nid_t ino = ino_of_node(page);
	struct node_info old_ni, new_ni;
	struct page *ipage;

	get_node_info(sbi, ino, &old_ni);

	if (unlikely(old_ni.blk_addr != NULL_ADDR))
		return -EINVAL;
retry:
	ipage = f2fs_grab_cache_page(NODE_MAPPING(sbi), ino, false);
	if (!ipage) {
		congestion_wait(BLK_RW_ASYNC, HZ/50);
		goto retry;
	}

	/* Should not use this inode from free nid list */
	remove_free_nid(sbi, ino);

	if (!PageUptodate(ipage))
		SetPageUptodate(ipage);
	fill_node_footer(ipage, ino, ino, 0, true);
	set_cold_node(page, false);

	src = F2FS_INODE(page);
	dst = F2FS_INODE(ipage);

	memcpy(dst, src, (unsigned long)&src->i_ext - (unsigned long)src);
	dst->i_size = 0;
	dst->i_blocks = cpu_to_le64(1);
	dst->i_links = cpu_to_le32(1);
	dst->i_xattr_nid = 0;
	dst->i_inline = src->i_inline & (F2FS_INLINE_XATTR | F2FS_EXTRA_ATTR);
	if (dst->i_inline & F2FS_EXTRA_ATTR) {
		dst->i_extra_isize = src->i_extra_isize;

		if (f2fs_sb_has_flexible_inline_xattr(sbi->sb) &&
			F2FS_FITS_IN_INODE(src, le16_to_cpu(src->i_extra_isize),
							i_inline_xattr_size))
			dst->i_inline_xattr_size = src->i_inline_xattr_size;

		if (f2fs_sb_has_project_quota(sbi->sb) &&
			F2FS_FITS_IN_INODE(src, le16_to_cpu(src->i_extra_isize),
								i_projid))
			dst->i_projid = src->i_projid;
	}

	new_ni = old_ni;
	new_ni.ino = ino;

	if (unlikely(inc_valid_node_count(sbi, NULL, true)))
		WARN_ON(1);
	set_node_addr(sbi, &new_ni, NEW_ADDR, false);
	inc_valid_inode_count(sbi);
	set_page_dirty(ipage);
	f2fs_put_page(ipage, 1);
	return 0;
}

void restore_node_summary(struct f2fs_sb_info *sbi,
			unsigned int segno, struct f2fs_summary_block *sum)
{
	struct f2fs_node *rn;
	struct f2fs_summary *sum_entry;
	block_t addr;
	int i, idx, last_offset, nrpages;

	/* scan the node segment */
	last_offset = sbi->blocks_per_seg;
	addr = START_BLOCK(sbi, segno);
	sum_entry = &sum->entries[0];

	for (i = 0; i < last_offset; i += nrpages, addr += nrpages) {
		nrpages = min(last_offset - i, BIO_MAX_PAGES);

		/* readahead node pages */
		ra_meta_pages(sbi, addr, nrpages, META_POR, true);

		for (idx = addr; idx < addr + nrpages; idx++) {
			struct page *page = get_tmp_page(sbi, idx);

			rn = F2FS_NODE(page);
			sum_entry->nid = rn->footer.nid;
			sum_entry->version = 0;
			sum_entry->ofs_in_node = 0;
			sum_entry++;
			f2fs_put_page(page, 1);
		}

		invalidate_mapping_pages(META_MAPPING(sbi), addr,
							addr + nrpages);
	}
}

static void remove_nats_in_journal(struct f2fs_sb_info *sbi)
{
	struct f2fs_nm_info *nm_i = NM_I(sbi);
	struct curseg_info *curseg = CURSEG_I(sbi, CURSEG_HOT_DATA);
	struct f2fs_journal *journal = curseg->journal;
	int i;

	down_write(&curseg->journal_rwsem);
	for (i = 0; i < nats_in_cursum(journal); i++) {
		struct nat_entry *ne;
		struct f2fs_nat_entry raw_ne;
		nid_t nid = le32_to_cpu(nid_in_journal(journal, i));

		raw_ne = nat_in_journal(journal, i);

		ne = __lookup_nat_cache(nm_i, nid);
		if (!ne) {
			ne = __alloc_nat_entry(nid, true);
			__init_nat_entry(nm_i, ne, &raw_ne, true);
		}

		/*
		 * if a free nat in journal has not been used after last
		 * checkpoint, we should remove it from available nids,
		 * since later we will add it again.
		 */
		if (!get_nat_flag(ne, IS_DIRTY) &&
				le32_to_cpu(raw_ne.block_addr) == NULL_ADDR) {
			spin_lock(&nm_i->nid_list_lock);
			nm_i->available_nids--;
			spin_unlock(&nm_i->nid_list_lock);
		}

		__set_nat_cache_dirty(nm_i, ne);
	}
	update_nats_in_cursum(journal, -i);
	up_write(&curseg->journal_rwsem);
}

static void __adjust_nat_entry_set(struct nat_entry_set *nes,
						struct list_head *head, int max)
{
	struct nat_entry_set *cur;

	if (nes->entry_cnt >= max)
		goto add_out;

	list_for_each_entry(cur, head, set_list) {
		if (cur->entry_cnt >= nes->entry_cnt) {
			list_add(&nes->set_list, cur->set_list.prev);
			return;
		}
	}
add_out:
	list_add_tail(&nes->set_list, head);
}

static void __update_nat_bits(struct f2fs_sb_info *sbi, nid_t start_nid,
						struct page *page)
{
	struct f2fs_nm_info *nm_i = NM_I(sbi);
	unsigned int nat_index = start_nid / NAT_ENTRY_PER_BLOCK;
	struct f2fs_nat_block *nat_blk = page_address(page);
	int valid = 0;
	int i = 0;

	if (!enabled_nat_bits(sbi, NULL))
		return;

	if (nat_index == 0) {
		valid = 1;
		i = 1;
	}
	for (; i < NAT_ENTRY_PER_BLOCK; i++) {
		if (nat_blk->entries[i].block_addr != NULL_ADDR)
			valid++;
	}
	if (valid == 0) {
		__set_bit_le(nat_index, nm_i->empty_nat_bits);
		__clear_bit_le(nat_index, nm_i->full_nat_bits);
		return;
	}

	__clear_bit_le(nat_index, nm_i->empty_nat_bits);
	if (valid == NAT_ENTRY_PER_BLOCK)
		__set_bit_le(nat_index, nm_i->full_nat_bits);
	else
		__clear_bit_le(nat_index, nm_i->full_nat_bits);
}

static void __flush_nat_entry_set(struct f2fs_sb_info *sbi,
		struct nat_entry_set *set, struct cp_control *cpc)
{
	struct curseg_info *curseg = CURSEG_I(sbi, CURSEG_HOT_DATA);
	struct f2fs_journal *journal = curseg->journal;
	nid_t start_nid = set->set * NAT_ENTRY_PER_BLOCK;
	bool to_journal = true;
	struct f2fs_nat_block *nat_blk;
	struct nat_entry *ne, *cur;
	struct page *page = NULL;

	/*
	 * there are two steps to flush nat entries:
	 * #1, flush nat entries to journal in current hot data summary block.
	 * #2, flush nat entries to nat page.
	 */
	if (enabled_nat_bits(sbi, cpc) ||
		!__has_cursum_space(journal, set->entry_cnt, NAT_JOURNAL))
		to_journal = false;

	if (to_journal) {
		down_write(&curseg->journal_rwsem);
	} else {
		page = get_next_nat_page(sbi, start_nid);
		nat_blk = page_address(page);
		f2fs_bug_on(sbi, !nat_blk);
	}

	/* flush dirty nats in nat entry set */
	list_for_each_entry_safe(ne, cur, &set->entry_list, list) {
		struct f2fs_nat_entry *raw_ne;
		nid_t nid = nat_get_nid(ne);
		int offset;

		f2fs_bug_on(sbi, nat_get_blkaddr(ne) == NEW_ADDR);

		if (to_journal) {
			offset = lookup_journal_in_cursum(journal,
							NAT_JOURNAL, nid, 1);
			f2fs_bug_on(sbi, offset < 0);
			raw_ne = &nat_in_journal(journal, offset);
			nid_in_journal(journal, offset) = cpu_to_le32(nid);
		} else {
			raw_ne = &nat_blk->entries[nid - start_nid];
		}
		raw_nat_from_node_info(raw_ne, &ne->ni);
		nat_reset_flag(ne);
		__clear_nat_cache_dirty(NM_I(sbi), set, ne);
		if (nat_get_blkaddr(ne) == NULL_ADDR) {
			add_free_nid(sbi, nid, false, true);
		} else {
			spin_lock(&NM_I(sbi)->nid_list_lock);
			update_free_nid_bitmap(sbi, nid, false, false);
			spin_unlock(&NM_I(sbi)->nid_list_lock);
		}
	}

	if (to_journal) {
		up_write(&curseg->journal_rwsem);
	} else {
		__update_nat_bits(sbi, start_nid, page);
		f2fs_put_page(page, 1);
	}

	/* Allow dirty nats by node block allocation in write_begin */
	if (!set->entry_cnt) {
		radix_tree_delete(&NM_I(sbi)->nat_set_root, set->set);
		kmem_cache_free(nat_entry_set_slab, set);
	}
}

/*
 * This function is called during the checkpointing process.
 */
void flush_nat_entries(struct f2fs_sb_info *sbi, struct cp_control *cpc)
{
	struct f2fs_nm_info *nm_i = NM_I(sbi);
	struct curseg_info *curseg = CURSEG_I(sbi, CURSEG_HOT_DATA);
	struct f2fs_journal *journal = curseg->journal;
	struct nat_entry_set *setvec[SETVEC_SIZE];
	struct nat_entry_set *set, *tmp;
	unsigned int found;
	nid_t set_idx = 0;
	LIST_HEAD(sets);

	if (!nm_i->dirty_nat_cnt)
		return;

	down_write(&nm_i->nat_tree_lock);

	/*
	 * if there are no enough space in journal to store dirty nat
	 * entries, remove all entries from journal and merge them
	 * into nat entry set.
	 */
	if (enabled_nat_bits(sbi, cpc) ||
		!__has_cursum_space(journal, nm_i->dirty_nat_cnt, NAT_JOURNAL))
		remove_nats_in_journal(sbi);

	while ((found = __gang_lookup_nat_set(nm_i,
					set_idx, SETVEC_SIZE, setvec))) {
		unsigned idx;
		set_idx = setvec[found - 1]->set + 1;
		for (idx = 0; idx < found; idx++)
			__adjust_nat_entry_set(setvec[idx], &sets,
						MAX_NAT_JENTRIES(journal));
	}

	/* flush dirty nats in nat entry set */
	list_for_each_entry_safe(set, tmp, &sets, set_list)
		__flush_nat_entry_set(sbi, set, cpc);

	up_write(&nm_i->nat_tree_lock);
	/* Allow dirty nats by node block allocation in write_begin */
}

static int __get_nat_bitmaps(struct f2fs_sb_info *sbi)
{
	struct f2fs_checkpoint *ckpt = F2FS_CKPT(sbi);
	struct f2fs_nm_info *nm_i = NM_I(sbi);
	unsigned int nat_bits_bytes = nm_i->nat_blocks / BITS_PER_BYTE;
	unsigned int i;
	__u64 cp_ver = cur_cp_version(ckpt);
	block_t nat_bits_addr;

	if (!enabled_nat_bits(sbi, NULL))
		return 0;

	nm_i->nat_bits_blocks = F2FS_BLK_ALIGN((nat_bits_bytes << 1) + 8);
	nm_i->nat_bits = f2fs_kzalloc(sbi,
			nm_i->nat_bits_blocks << F2FS_BLKSIZE_BITS, GFP_KERNEL);
	if (!nm_i->nat_bits)
		return -ENOMEM;

	nat_bits_addr = __start_cp_addr(sbi) + sbi->blocks_per_seg -
						nm_i->nat_bits_blocks;
	for (i = 0; i < nm_i->nat_bits_blocks; i++) {
		struct page *page = get_meta_page(sbi, nat_bits_addr++);

		memcpy(nm_i->nat_bits + (i << F2FS_BLKSIZE_BITS),
					page_address(page), F2FS_BLKSIZE);
		f2fs_put_page(page, 1);
	}

	cp_ver |= (cur_cp_crc(ckpt) << 32);
	if (cpu_to_le64(cp_ver) != *(__le64 *)nm_i->nat_bits) {
		disable_nat_bits(sbi, true);
		return 0;
	}

	nm_i->full_nat_bits = nm_i->nat_bits + 8;
	nm_i->empty_nat_bits = nm_i->full_nat_bits + nat_bits_bytes;

	f2fs_msg(sbi->sb, KERN_NOTICE, "Found nat_bits in checkpoint");
	return 0;
}

static inline void load_free_nid_bitmap(struct f2fs_sb_info *sbi)
{
	struct f2fs_nm_info *nm_i = NM_I(sbi);
	unsigned int i = 0;
	nid_t nid, last_nid;

	if (!enabled_nat_bits(sbi, NULL))
		return;

	for (i = 0; i < nm_i->nat_blocks; i++) {
		i = find_next_bit_le(nm_i->empty_nat_bits, nm_i->nat_blocks, i);
		if (i >= nm_i->nat_blocks)
			break;

		__set_bit_le(i, nm_i->nat_block_bitmap);

		nid = i * NAT_ENTRY_PER_BLOCK;
		last_nid = nid + NAT_ENTRY_PER_BLOCK;

		spin_lock(&NM_I(sbi)->nid_list_lock);
		for (; nid < last_nid; nid++)
			update_free_nid_bitmap(sbi, nid, true, true);
		spin_unlock(&NM_I(sbi)->nid_list_lock);
	}

	for (i = 0; i < nm_i->nat_blocks; i++) {
		i = find_next_bit_le(nm_i->full_nat_bits, nm_i->nat_blocks, i);
		if (i >= nm_i->nat_blocks)
			break;

		__set_bit_le(i, nm_i->nat_block_bitmap);
	}
}

static int init_node_manager(struct f2fs_sb_info *sbi)
{
	struct f2fs_super_block *sb_raw = F2FS_RAW_SUPER(sbi);
	struct f2fs_nm_info *nm_i = NM_I(sbi);
	unsigned char *version_bitmap;
	unsigned int nat_segs;
	int err;

	nm_i->nat_blkaddr = le32_to_cpu(sb_raw->nat_blkaddr);

	/* segment_count_nat includes pair segment so divide to 2. */
	nat_segs = le32_to_cpu(sb_raw->segment_count_nat) >> 1;
	nm_i->nat_blocks = nat_segs << le32_to_cpu(sb_raw->log_blocks_per_seg);
	nm_i->max_nid = NAT_ENTRY_PER_BLOCK * nm_i->nat_blocks;

	/* not used nids: 0, node, meta, (and root counted as valid node) */
	nm_i->available_nids = nm_i->max_nid - sbi->total_valid_node_count -
				sbi->nquota_files - F2FS_RESERVED_NODE_NUM;
	nm_i->nid_cnt[FREE_NID] = 0;
	nm_i->nid_cnt[PREALLOC_NID] = 0;
	nm_i->nat_cnt = 0;
	nm_i->ram_thresh = DEF_RAM_THRESHOLD;
	nm_i->ra_nid_pages = DEF_RA_NID_PAGES;
	nm_i->dirty_nats_ratio = DEF_DIRTY_NAT_RATIO_THRESHOLD;

	INIT_RADIX_TREE(&nm_i->free_nid_root, GFP_ATOMIC);
	INIT_LIST_HEAD(&nm_i->free_nid_list);
	INIT_RADIX_TREE(&nm_i->nat_root, GFP_NOIO);
	INIT_RADIX_TREE(&nm_i->nat_set_root, GFP_NOIO);
	INIT_LIST_HEAD(&nm_i->nat_entries);

	mutex_init(&nm_i->build_lock);
	spin_lock_init(&nm_i->nid_list_lock);
	init_rwsem(&nm_i->nat_tree_lock);

	nm_i->next_scan_nid = le32_to_cpu(sbi->ckpt->next_free_nid);
	nm_i->bitmap_size = __bitmap_size(sbi, NAT_BITMAP);
	version_bitmap = __bitmap_ptr(sbi, NAT_BITMAP);
	if (!version_bitmap)
		return -EFAULT;

	nm_i->nat_bitmap = kmemdup(version_bitmap, nm_i->bitmap_size,
					GFP_KERNEL);
	if (!nm_i->nat_bitmap)
		return -ENOMEM;

	err = __get_nat_bitmaps(sbi);
	if (err)
		return err;

#ifdef CONFIG_F2FS_CHECK_FS
	nm_i->nat_bitmap_mir = kmemdup(version_bitmap, nm_i->bitmap_size,
					GFP_KERNEL);
	if (!nm_i->nat_bitmap_mir)
		return -ENOMEM;
#endif

	return 0;
}

static int init_free_nid_cache(struct f2fs_sb_info *sbi)
{
	struct f2fs_nm_info *nm_i = NM_I(sbi);
	int i;

	nm_i->free_nid_bitmap = f2fs_kzalloc(sbi, nm_i->nat_blocks *
				sizeof(unsigned char *), GFP_KERNEL);
	if (!nm_i->free_nid_bitmap)
		return -ENOMEM;

	for (i = 0; i < nm_i->nat_blocks; i++) {
		nm_i->free_nid_bitmap[i] = f2fs_kvzalloc(sbi,
				NAT_ENTRY_BITMAP_SIZE_ALIGNED, GFP_KERNEL);
		if (!nm_i->free_nid_bitmap)
			return -ENOMEM;
	}

	nm_i->nat_block_bitmap = f2fs_kvzalloc(sbi, nm_i->nat_blocks / 8,
								GFP_KERNEL);
	if (!nm_i->nat_block_bitmap)
		return -ENOMEM;

	nm_i->free_nid_count = f2fs_kvzalloc(sbi, nm_i->nat_blocks *
					sizeof(unsigned short), GFP_KERNEL);
	if (!nm_i->free_nid_count)
		return -ENOMEM;
	return 0;
}

int build_node_manager(struct f2fs_sb_info *sbi)
{
	int err;

	sbi->nm_info = f2fs_kzalloc(sbi, sizeof(struct f2fs_nm_info),
							GFP_KERNEL);
	if (!sbi->nm_info)
		return -ENOMEM;

	err = init_node_manager(sbi);
	if (err)
		return err;

	err = init_free_nid_cache(sbi);
	if (err)
		return err;

	/* load free nid status from nat_bits table */
	load_free_nid_bitmap(sbi);

	build_free_nids(sbi, true, true);
	return 0;
}

void destroy_node_manager(struct f2fs_sb_info *sbi)
{
	struct f2fs_nm_info *nm_i = NM_I(sbi);
	struct free_nid *i, *next_i;
	struct nat_entry *natvec[NATVEC_SIZE];
	struct nat_entry_set *setvec[SETVEC_SIZE];
	nid_t nid = 0;
	unsigned int found;

	if (!nm_i)
		return;

	/* destroy free nid list */
	spin_lock(&nm_i->nid_list_lock);
	list_for_each_entry_safe(i, next_i, &nm_i->free_nid_list, list) {
		__remove_free_nid(sbi, i, FREE_NID);
		spin_unlock(&nm_i->nid_list_lock);
		kmem_cache_free(free_nid_slab, i);
		spin_lock(&nm_i->nid_list_lock);
	}
	f2fs_bug_on(sbi, nm_i->nid_cnt[FREE_NID]);
	f2fs_bug_on(sbi, nm_i->nid_cnt[PREALLOC_NID]);
	f2fs_bug_on(sbi, !list_empty(&nm_i->free_nid_list));
	spin_unlock(&nm_i->nid_list_lock);

	/* destroy nat cache */
	down_write(&nm_i->nat_tree_lock);
	while ((found = __gang_lookup_nat_cache(nm_i,
					nid, NATVEC_SIZE, natvec))) {
		unsigned idx;

		nid = nat_get_nid(natvec[found - 1]) + 1;
		for (idx = 0; idx < found; idx++)
			__del_from_nat_cache(nm_i, natvec[idx]);
	}
	f2fs_bug_on(sbi, nm_i->nat_cnt);

	/* destroy nat set cache */
	nid = 0;
	while ((found = __gang_lookup_nat_set(nm_i,
					nid, SETVEC_SIZE, setvec))) {
		unsigned idx;

		nid = setvec[found - 1]->set + 1;
		for (idx = 0; idx < found; idx++) {
			/* entry_cnt is not zero, when cp_error was occurred */
			f2fs_bug_on(sbi, !list_empty(&setvec[idx]->entry_list));
			radix_tree_delete(&nm_i->nat_set_root, setvec[idx]->set);
			kmem_cache_free(nat_entry_set_slab, setvec[idx]);
		}
	}
	up_write(&nm_i->nat_tree_lock);

	kvfree(nm_i->nat_block_bitmap);
	if (nm_i->free_nid_bitmap) {
		int i;

		for (i = 0; i < nm_i->nat_blocks; i++)
			kvfree(nm_i->free_nid_bitmap[i]);
		kfree(nm_i->free_nid_bitmap);
	}
	kvfree(nm_i->free_nid_count);

	kfree(nm_i->nat_bitmap);
	kfree(nm_i->nat_bits);
#ifdef CONFIG_F2FS_CHECK_FS
	kfree(nm_i->nat_bitmap_mir);
#endif
	sbi->nm_info = NULL;
	kfree(nm_i);
}

int __init create_node_manager_caches(void)
{
	nat_entry_slab = f2fs_kmem_cache_create("nat_entry",
			sizeof(struct nat_entry));
	if (!nat_entry_slab)
		goto fail;

	free_nid_slab = f2fs_kmem_cache_create("free_nid",
			sizeof(struct free_nid));
	if (!free_nid_slab)
		goto destroy_nat_entry;

	nat_entry_set_slab = f2fs_kmem_cache_create("nat_entry_set",
			sizeof(struct nat_entry_set));
	if (!nat_entry_set_slab)
		goto destroy_free_nid;
	return 0;

destroy_free_nid:
	kmem_cache_destroy(free_nid_slab);
destroy_nat_entry:
	kmem_cache_destroy(nat_entry_slab);
fail:
	return -ENOMEM;
}

void destroy_node_manager_caches(void)
{
	kmem_cache_destroy(nat_entry_set_slab);
	kmem_cache_destroy(free_nid_slab);
	kmem_cache_destroy(nat_entry_slab);
}<|MERGE_RESOLUTION|>--- conflicted
+++ resolved
@@ -1837,7 +1837,6 @@
 
 static void __remove_free_nid(struct f2fs_sb_info *sbi,
 			struct free_nid *i, enum nid_state state)
-<<<<<<< HEAD
 {
 	struct f2fs_nm_info *nm_i = NM_I(sbi);
 
@@ -1853,23 +1852,6 @@
 {
 	struct f2fs_nm_info *nm_i = NM_I(sbi);
 
-=======
-{
-	struct f2fs_nm_info *nm_i = NM_I(sbi);
-
-	f2fs_bug_on(sbi, state != i->state);
-	nm_i->nid_cnt[state]--;
-	if (state == FREE_NID)
-		list_del(&i->list);
-	radix_tree_delete(&nm_i->free_nid_root, i->nid);
-}
-
-static void __move_free_nid(struct f2fs_sb_info *sbi, struct free_nid *i,
-			enum nid_state org_state, enum nid_state dst_state)
-{
-	struct f2fs_nm_info *nm_i = NM_I(sbi);
-
->>>>>>> 818299f6
 	f2fs_bug_on(sbi, org_state != i->state);
 	i->state = dst_state;
 	nm_i->nid_cnt[org_state]--;
