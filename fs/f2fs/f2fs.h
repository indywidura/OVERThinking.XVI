--- conflicted
+++ resolved
@@ -1850,7 +1850,6 @@
  *   - For a single regular disk volume, sbi->s_ndevs is 0.
  *   - For a single zoned disk volume, sbi->s_ndevs is 1.
  *   - For a multi-device volume, sbi->s_ndevs is always 2 or more.
-<<<<<<< HEAD
  */
 static inline bool f2fs_is_multi_device(struct f2fs_sb_info *sbi)
 {
@@ -1859,8 +1858,6 @@
 
 /* For write statistics. Suppose sector size is 512 bytes,
  * and the return value is in kbytes. s is of struct f2fs_sb_info.
-=======
->>>>>>> a327f04f
  */
 static inline bool f2fs_is_multi_device(struct f2fs_sb_info *sbi)
 {
@@ -2250,9 +2247,7 @@
 	return -ENOSPC;
 }
 
-<<<<<<< HEAD
 void f2fs_msg(struct super_block *sb, const char *level, const char *fmt, ...);
-=======
 __printf(2, 3)
 void f2fs_printk(struct f2fs_sb_info *sbi, const char *fmt, ...);
 
@@ -2267,7 +2262,6 @@
 #define f2fs_debug(sbi, fmt, ...)					\
 	f2fs_printk(sbi, KERN_DEBUG fmt, ##__VA_ARGS__)
 
->>>>>>> a327f04f
 static inline void dec_valid_block_count(struct f2fs_sb_info *sbi,
 						struct inode *inode,
 						block_t count)
@@ -2283,18 +2277,15 @@
 					sbi->current_reserved_blocks + count);
 	spin_unlock(&sbi->stat_lock);
 	if (unlikely(inode->i_blocks < sectors)) {
-<<<<<<< HEAD
 		f2fs_msg(sbi->sb, KERN_WARNING,
 			"Inconsistent i_blocks, ino:%lu, iblocks:%llu, sectors:%llu",
 			inode->i_ino,
 			(unsigned long long)inode->i_blocks,
 			(unsigned long long)sectors);
-=======
 		f2fs_warn(sbi, "Inconsistent i_blocks, ino:%lu, iblocks:%llu, sectors:%llu",
 			  inode->i_ino,
 			  (unsigned long long)inode->i_blocks,
 			  (unsigned long long)sectors);
->>>>>>> a327f04f
 		set_sbi_flag(sbi, SBI_NEED_FSCK);
 		return;
 	}
@@ -4474,19 +4465,13 @@
 	return false;
 }
 
-<<<<<<< HEAD
 #endif
+static inline bool f2fs_block_unit_discard(struct f2fs_sb_info *sbi)
+{
+	return F2FS_OPTION(sbi).discard_unit == DISCARD_UNIT_BLOCK;
+}
 
 #define EFSBADCRC	EBADMSG		/* Bad CRC detected */
 #define EFSCORRUPTED	EUCLEAN		/* Filesystem is corrupted */
-=======
-static inline bool f2fs_block_unit_discard(struct f2fs_sb_info *sbi)
-{
-	return F2FS_OPTION(sbi).discard_unit == DISCARD_UNIT_BLOCK;
-}
-
-#define EFSBADCRC	EBADMSG		/* Bad CRC detected */
-#define EFSCORRUPTED	EUCLEAN		/* Filesystem is corrupted */
-
-#endif /* _LINUX_F2FS_H */
->>>>>>> a327f04f
+
+#endif /* _LINUX_F2FS_H */