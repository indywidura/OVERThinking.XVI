/*
 * fs/f2fs/file.c
 *
 * Copyright (c) 2012 Samsung Electronics Co., Ltd.
 *             http://www.samsung.com/
 *
 * This program is free software; you can redistribute it and/or modify
 * it under the terms of the GNU General Public License version 2 as
 * published by the Free Software Foundation.
 */
#include <linux/fs.h>
#include <linux/f2fs_fs.h>
#include <linux/stat.h>
#include <linux/buffer_head.h>
#include <linux/writeback.h>
#include <linux/blkdev.h>
#include <linux/falloc.h>
#include <linux/types.h>
#include <linux/compat.h>
#include <linux/uaccess.h>
#include <linux/mount.h>
#include <linux/pagevec.h>
#include <linux/uio.h>
#include <linux/uuid.h>
#include <linux/file.h>

#include "f2fs.h"
#include "node.h"
#include "segment.h"
#include "xattr.h"
#include "acl.h"
#include "gc.h"
#include "trace.h"
#include <trace/events/f2fs.h>

static int f2fs_filemap_fault(struct vm_fault *vmf)
{
	struct inode *inode = file_inode(vmf->vma->vm_file);
	int err;

	down_read(&F2FS_I(inode)->i_mmap_sem);
	err = filemap_fault(vmf);
	up_read(&F2FS_I(inode)->i_mmap_sem);

	return err;
}

static int f2fs_vm_page_mkwrite(struct vm_fault *vmf)
{
	struct page *page = vmf->page;
	struct inode *inode = file_inode(vmf->vma->vm_file);
	struct f2fs_sb_info *sbi = F2FS_I_SB(inode);
	struct dnode_of_data dn;
	int err;

	if (unlikely(f2fs_cp_error(sbi))) {
		err = -EIO;
		goto err;
	}

	sb_start_pagefault(inode->i_sb);

	f2fs_bug_on(sbi, f2fs_has_inline_data(inode));

	/* block allocation */
	f2fs_lock_op(sbi);
	set_new_dnode(&dn, inode, NULL, NULL, 0);
	err = f2fs_reserve_block(&dn, page->index);
	if (err) {
		f2fs_unlock_op(sbi);
		goto out;
	}
	f2fs_put_dnode(&dn);
	f2fs_unlock_op(sbi);

	f2fs_balance_fs(sbi, dn.node_changed);

	file_update_time(vmf->vma->vm_file);
	down_read(&F2FS_I(inode)->i_mmap_sem);
	lock_page(page);
	if (unlikely(page->mapping != inode->i_mapping ||
			page_offset(page) > i_size_read(inode) ||
			!PageUptodate(page))) {
		unlock_page(page);
		err = -EFAULT;
		goto out_sem;
	}

	/*
	 * check to see if the page is mapped already (no holes)
	 */
	if (PageMappedToDisk(page))
		goto mapped;

	/* page is wholly or partially inside EOF */
	if (((loff_t)(page->index + 1) << PAGE_SHIFT) >
						i_size_read(inode)) {
		unsigned offset;
		offset = i_size_read(inode) & ~PAGE_MASK;
		zero_user_segment(page, offset, PAGE_SIZE);
	}
	set_page_dirty(page);
	if (!PageUptodate(page))
		SetPageUptodate(page);

	f2fs_update_iostat(sbi, APP_MAPPED_IO, F2FS_BLKSIZE);

	trace_f2fs_vm_page_mkwrite(page, DATA);
mapped:
	/* fill the page */
	f2fs_wait_on_page_writeback(page, DATA, false);

	/* wait for GCed page writeback via META_MAPPING */
	if (f2fs_post_read_required(inode))
		f2fs_wait_on_block_writeback(sbi, dn.data_blkaddr);

out_sem:
	up_read(&F2FS_I(inode)->i_mmap_sem);
out:
	sb_end_pagefault(inode->i_sb);
	f2fs_update_time(sbi, REQ_TIME);
err:
	return block_page_mkwrite_return(err);
}

static const struct vm_operations_struct f2fs_file_vm_ops = {
	.fault		= f2fs_filemap_fault,
	.map_pages	= filemap_map_pages,
	.page_mkwrite	= f2fs_vm_page_mkwrite,
};

static int get_parent_ino(struct inode *inode, nid_t *pino)
{
	struct dentry *dentry;

	inode = igrab(inode);
	dentry = d_find_any_alias(inode);
	iput(inode);
	if (!dentry)
		return 0;

	*pino = parent_ino(dentry);
	dput(dentry);
	return 1;
}

static inline enum cp_reason_type need_do_checkpoint(struct inode *inode)
{
	struct f2fs_sb_info *sbi = F2FS_I_SB(inode);
	enum cp_reason_type cp_reason = CP_NO_NEEDED;

	if (!S_ISREG(inode->i_mode))
		cp_reason = CP_NON_REGULAR;
	else if (inode->i_nlink != 1)
		cp_reason = CP_HARDLINK;
	else if (is_sbi_flag_set(sbi, SBI_NEED_CP))
		cp_reason = CP_SB_NEED_CP;
	else if (file_wrong_pino(inode))
		cp_reason = CP_WRONG_PINO;
	else if (!space_for_roll_forward(sbi))
		cp_reason = CP_NO_SPC_ROLL;
	else if (!is_checkpointed_node(sbi, F2FS_I(inode)->i_pino))
		cp_reason = CP_NODE_NEED_CP;
	else if (test_opt(sbi, FASTBOOT))
		cp_reason = CP_FASTBOOT_MODE;
	else if (F2FS_OPTION(sbi).active_logs == 2)
		cp_reason = CP_SPEC_LOG_NUM;
	else if (F2FS_OPTION(sbi).fsync_mode == FSYNC_MODE_STRICT &&
		need_dentry_mark(sbi, inode->i_ino) &&
		exist_written_data(sbi, F2FS_I(inode)->i_pino, TRANS_DIR_INO))
		cp_reason = CP_RECOVER_DIR;

	return cp_reason;
}

static bool need_inode_page_update(struct f2fs_sb_info *sbi, nid_t ino)
{
	struct page *i = find_get_page(NODE_MAPPING(sbi), ino);
	bool ret = false;
	/* But we need to avoid that there are some inode updates */
	if ((i && PageDirty(i)) || need_inode_block_update(sbi, ino))
		ret = true;
	f2fs_put_page(i, 0);
	return ret;
}

static void try_to_fix_pino(struct inode *inode)
{
	struct f2fs_inode_info *fi = F2FS_I(inode);
	nid_t pino;

	down_write(&fi->i_sem);
	if (file_wrong_pino(inode) && inode->i_nlink == 1 &&
			get_parent_ino(inode, &pino)) {
		f2fs_i_pino_write(inode, pino);
		file_got_pino(inode);
	}
	up_write(&fi->i_sem);
}

static int f2fs_do_sync_file(struct file *file, loff_t start, loff_t end,
						int datasync, bool atomic)
{
	struct inode *inode = file->f_mapping->host;
	struct f2fs_sb_info *sbi = F2FS_I_SB(inode);
	nid_t ino = inode->i_ino;
	int ret = 0;
	enum cp_reason_type cp_reason = 0;
	struct writeback_control wbc = {
		.sync_mode = WB_SYNC_ALL,
		.nr_to_write = LONG_MAX,
		.for_reclaim = 0,
	};

	if (unlikely(f2fs_readonly(inode->i_sb)))
		return 0;

	trace_f2fs_sync_file_enter(inode);

	/* if fdatasync is triggered, let's do in-place-update */
	if (datasync || get_dirty_pages(inode) <= SM_I(sbi)->min_fsync_blocks)
		set_inode_flag(inode, FI_NEED_IPU);
	ret = file_write_and_wait_range(file, start, end);
	clear_inode_flag(inode, FI_NEED_IPU);

	if (ret) {
		trace_f2fs_sync_file_exit(inode, cp_reason, datasync, ret);
		return ret;
	}

	/* if the inode is dirty, let's recover all the time */
	if (!f2fs_skip_inode_update(inode, datasync)) {
		f2fs_write_inode(inode, NULL);
		goto go_write;
	}

	/*
	 * if there is no written data, don't waste time to write recovery info.
	 */
	if (!is_inode_flag_set(inode, FI_APPEND_WRITE) &&
			!exist_written_data(sbi, ino, APPEND_INO)) {

		/* it may call write_inode just prior to fsync */
		if (need_inode_page_update(sbi, ino))
			goto go_write;

		if (is_inode_flag_set(inode, FI_UPDATE_WRITE) ||
				exist_written_data(sbi, ino, UPDATE_INO))
			goto flush_out;
		goto out;
	}
go_write:
	/*
	 * Both of fdatasync() and fsync() are able to be recovered from
	 * sudden-power-off.
	 */
	down_read(&F2FS_I(inode)->i_sem);
	cp_reason = need_do_checkpoint(inode);
	up_read(&F2FS_I(inode)->i_sem);

	if (cp_reason) {
		/* all the dirty node pages should be flushed for POR */
		ret = f2fs_sync_fs(inode->i_sb, 1);

		/*
		 * We've secured consistency through sync_fs. Following pino
		 * will be used only for fsynced inodes after checkpoint.
		 */
		try_to_fix_pino(inode);
		clear_inode_flag(inode, FI_APPEND_WRITE);
		clear_inode_flag(inode, FI_UPDATE_WRITE);
		goto out;
	}
sync_nodes:
	ret = fsync_node_pages(sbi, inode, &wbc, atomic);
	if (ret)
		goto out;

	/* if cp_error was enabled, we should avoid infinite loop */
	if (unlikely(f2fs_cp_error(sbi))) {
		ret = -EIO;
		goto out;
	}

	if (need_inode_block_update(sbi, ino)) {
		f2fs_mark_inode_dirty_sync(inode, true);
		f2fs_write_inode(inode, NULL);
		goto sync_nodes;
	}

	/*
	 * If it's atomic_write, it's just fine to keep write ordering. So
	 * here we don't need to wait for node write completion, since we use
	 * node chain which serializes node blocks. If one of node writes are
	 * reordered, we can see simply broken chain, resulting in stopping
	 * roll-forward recovery. It means we'll recover all or none node blocks
	 * given fsync mark.
	 */
	if (!atomic) {
		ret = wait_on_node_pages_writeback(sbi, ino);
		if (ret)
			goto out;
	}

	/* once recovery info is written, don't need to tack this */
	remove_ino_entry(sbi, ino, APPEND_INO);
	clear_inode_flag(inode, FI_APPEND_WRITE);
flush_out:
	if (!atomic && F2FS_OPTION(sbi).fsync_mode != FSYNC_MODE_NOBARRIER)
		ret = f2fs_issue_flush(sbi, inode->i_ino);
	if (!ret) {
		remove_ino_entry(sbi, ino, UPDATE_INO);
		clear_inode_flag(inode, FI_UPDATE_WRITE);
		remove_ino_entry(sbi, ino, FLUSH_INO);
	}
	f2fs_update_time(sbi, REQ_TIME);
out:
	trace_f2fs_sync_file_exit(inode, cp_reason, datasync, ret);
	f2fs_trace_ios(NULL, 1);
	return ret;
}

int f2fs_sync_file(struct file *file, loff_t start, loff_t end, int datasync)
{
	if (unlikely(f2fs_cp_error(F2FS_I_SB(file_inode(file)))))
		return -EIO;
	return f2fs_do_sync_file(file, start, end, datasync, false);
}

static pgoff_t __get_first_dirty_index(struct address_space *mapping,
						pgoff_t pgofs, int whence)
{
	struct pagevec pvec;
	int nr_pages;

	if (whence != SEEK_DATA)
		return 0;

	/* find first dirty page index */
	pagevec_init(&pvec, 0);
	nr_pages = pagevec_lookup_tag(&pvec, mapping, &pgofs,
					PAGECACHE_TAG_DIRTY, 1);
	pgofs = nr_pages ? pvec.pages[0]->index : ULONG_MAX;
	pagevec_release(&pvec);
	return pgofs;
}

static bool __found_offset(block_t blkaddr, pgoff_t dirty, pgoff_t pgofs,
							int whence)
{
	switch (whence) {
	case SEEK_DATA:
		if ((blkaddr == NEW_ADDR && dirty == pgofs) ||
			(blkaddr != NEW_ADDR && blkaddr != NULL_ADDR))
			return true;
		break;
	case SEEK_HOLE:
		if (blkaddr == NULL_ADDR)
			return true;
		break;
	}
	return false;
}

static loff_t f2fs_seek_block(struct file *file, loff_t offset, int whence)
{
	struct inode *inode = file->f_mapping->host;
	loff_t maxbytes = inode->i_sb->s_maxbytes;
	struct dnode_of_data dn;
	pgoff_t pgofs, end_offset, dirty;
	loff_t data_ofs = offset;
	loff_t isize;
	int err = 0;

	inode_lock(inode);

	isize = i_size_read(inode);
	if (offset >= isize)
		goto fail;

	/* handle inline data case */
	if (f2fs_has_inline_data(inode) || f2fs_has_inline_dentry(inode)) {
		if (whence == SEEK_HOLE)
			data_ofs = isize;
		goto found;
	}

	pgofs = (pgoff_t)(offset >> PAGE_SHIFT);

	dirty = __get_first_dirty_index(inode->i_mapping, pgofs, whence);

	for (; data_ofs < isize; data_ofs = (loff_t)pgofs << PAGE_SHIFT) {
		set_new_dnode(&dn, inode, NULL, NULL, 0);
		err = get_dnode_of_data(&dn, pgofs, LOOKUP_NODE);
		if (err && err != -ENOENT) {
			goto fail;
		} else if (err == -ENOENT) {
			/* direct node does not exists */
			if (whence == SEEK_DATA) {
				pgofs = get_next_page_offset(&dn, pgofs);
				continue;
			} else {
				goto found;
			}
		}

		end_offset = ADDRS_PER_PAGE(dn.node_page, inode);

		/* find data/hole in dnode block */
		for (; dn.ofs_in_node < end_offset;
				dn.ofs_in_node++, pgofs++,
				data_ofs = (loff_t)pgofs << PAGE_SHIFT) {
			block_t blkaddr;
			blkaddr = datablock_addr(dn.inode,
					dn.node_page, dn.ofs_in_node);

			if (__found_offset(blkaddr, dirty, pgofs, whence)) {
				f2fs_put_dnode(&dn);
				goto found;
			}
		}
		f2fs_put_dnode(&dn);
	}

	if (whence == SEEK_DATA)
		goto fail;
found:
	if (whence == SEEK_HOLE && data_ofs > isize)
		data_ofs = isize;
	inode_unlock(inode);
	return vfs_setpos(file, data_ofs, maxbytes);
fail:
	inode_unlock(inode);
	return -ENXIO;
}

static loff_t f2fs_llseek(struct file *file, loff_t offset, int whence)
{
	struct inode *inode = file->f_mapping->host;
	loff_t maxbytes = inode->i_sb->s_maxbytes;

	switch (whence) {
	case SEEK_SET:
	case SEEK_CUR:
	case SEEK_END:
		return generic_file_llseek_size(file, offset, whence,
						maxbytes, i_size_read(inode));
	case SEEK_DATA:
	case SEEK_HOLE:
		if (offset < 0)
			return -ENXIO;
		return f2fs_seek_block(file, offset, whence);
	}

	return -EINVAL;
}

static int f2fs_file_mmap(struct file *file, struct vm_area_struct *vma)
{
	struct inode *inode = file_inode(file);
	int err;

	if (unlikely(f2fs_cp_error(F2FS_I_SB(inode))))
		return -EIO;

	/* we don't need to use inline_data strictly */
	err = f2fs_convert_inline_inode(inode);
	if (err)
		return err;

	file_accessed(file);
	vma->vm_ops = &f2fs_file_vm_ops;
	return 0;
}

static int f2fs_file_open(struct inode *inode, struct file *filp)
{
	int err = fscrypt_file_open(inode, filp);

	if (err)
		return err;

	filp->f_mode |= FMODE_NOWAIT;

	return dquot_file_open(inode, filp);
}

void truncate_data_blocks_range(struct dnode_of_data *dn, int count)
{
	struct f2fs_sb_info *sbi = F2FS_I_SB(dn->inode);
	struct f2fs_node *raw_node;
	int nr_free = 0, ofs = dn->ofs_in_node, len = count;
	__le32 *addr;
	int base = 0;

	if (IS_INODE(dn->node_page) && f2fs_has_extra_attr(dn->inode))
		base = get_extra_isize(dn->inode);

	raw_node = F2FS_NODE(dn->node_page);
	addr = blkaddr_in_node(raw_node) + base + ofs;

	for (; count > 0; count--, addr++, dn->ofs_in_node++) {
		block_t blkaddr = le32_to_cpu(*addr);
		if (blkaddr == NULL_ADDR)
			continue;

		dn->data_blkaddr = NULL_ADDR;
		set_data_blkaddr(dn);
		invalidate_blocks(sbi, blkaddr);
		if (dn->ofs_in_node == 0 && IS_INODE(dn->node_page))
			clear_inode_flag(dn->inode, FI_FIRST_BLOCK_WRITTEN);
		nr_free++;
	}

	if (nr_free) {
		pgoff_t fofs;
		/*
		 * once we invalidate valid blkaddr in range [ofs, ofs + count],
		 * we will invalidate all blkaddr in the whole range.
		 */
		fofs = start_bidx_of_node(ofs_of_node(dn->node_page),
							dn->inode) + ofs;
		f2fs_update_extent_cache_range(dn, fofs, 0, len);
		dec_valid_block_count(sbi, dn->inode, nr_free);
	}
	dn->ofs_in_node = ofs;

	f2fs_update_time(sbi, REQ_TIME);
	trace_f2fs_truncate_data_blocks_range(dn->inode, dn->nid,
					 dn->ofs_in_node, nr_free);
}

void truncate_data_blocks(struct dnode_of_data *dn)
{
	truncate_data_blocks_range(dn, ADDRS_PER_BLOCK);
}

static int truncate_partial_data_page(struct inode *inode, u64 from,
								bool cache_only)
{
	unsigned offset = from & (PAGE_SIZE - 1);
	pgoff_t index = from >> PAGE_SHIFT;
	struct address_space *mapping = inode->i_mapping;
	struct page *page;

	if (!offset && !cache_only)
		return 0;

	if (cache_only) {
		page = find_lock_page(mapping, index);
		if (page && PageUptodate(page))
			goto truncate_out;
		f2fs_put_page(page, 1);
		return 0;
	}

	page = get_lock_data_page(inode, index, true);
	if (IS_ERR(page))
		return PTR_ERR(page) == -ENOENT ? 0 : PTR_ERR(page);
truncate_out:
	f2fs_wait_on_page_writeback(page, DATA, true);
	zero_user(page, offset, PAGE_SIZE - offset);

	/* An encrypted inode should have a key and truncate the last page. */
	f2fs_bug_on(F2FS_I_SB(inode), cache_only && f2fs_encrypted_inode(inode));
	if (!cache_only)
		set_page_dirty(page);
	f2fs_put_page(page, 1);
	return 0;
}

int truncate_blocks(struct inode *inode, u64 from, bool lock)
{
	struct f2fs_sb_info *sbi = F2FS_I_SB(inode);
	struct dnode_of_data dn;
	pgoff_t free_from;
	int count = 0, err = 0;
	struct page *ipage;
	bool truncate_page = false;

	trace_f2fs_truncate_blocks_enter(inode, from);

	free_from = (pgoff_t)F2FS_BLK_ALIGN(from);

	if (free_from >= sbi->max_file_blocks)
		goto free_partial;

	if (lock)
		f2fs_lock_op(sbi);

	ipage = get_node_page(sbi, inode->i_ino);
	if (IS_ERR(ipage)) {
		err = PTR_ERR(ipage);
		goto out;
	}

	if (f2fs_has_inline_data(inode)) {
		truncate_inline_inode(inode, ipage, from);
		f2fs_put_page(ipage, 1);
		truncate_page = true;
		goto out;
	}

	set_new_dnode(&dn, inode, ipage, NULL, 0);
	err = get_dnode_of_data(&dn, free_from, LOOKUP_NODE_RA);
	if (err) {
		if (err == -ENOENT)
			goto free_next;
		goto out;
	}

	count = ADDRS_PER_PAGE(dn.node_page, inode);

	count -= dn.ofs_in_node;
	f2fs_bug_on(sbi, count < 0);

	if (dn.ofs_in_node || IS_INODE(dn.node_page)) {
		truncate_data_blocks_range(&dn, count);
		free_from += count;
	}

	f2fs_put_dnode(&dn);
free_next:
	err = truncate_inode_blocks(inode, free_from);
out:
	if (lock)
		f2fs_unlock_op(sbi);
free_partial:
	/* lastly zero out the first data page */
	if (!err)
		err = truncate_partial_data_page(inode, from, truncate_page);

	trace_f2fs_truncate_blocks_exit(inode, err);
	return err;
}

int f2fs_truncate(struct inode *inode)
{
	int err;

	if (unlikely(f2fs_cp_error(F2FS_I_SB(inode))))
		return -EIO;

	if (!(S_ISREG(inode->i_mode) || S_ISDIR(inode->i_mode) ||
				S_ISLNK(inode->i_mode)))
		return 0;

	trace_f2fs_truncate(inode);

#ifdef CONFIG_F2FS_FAULT_INJECTION
	if (time_to_inject(F2FS_I_SB(inode), FAULT_TRUNCATE)) {
		f2fs_show_injection_info(FAULT_TRUNCATE);
		return -EIO;
	}
#endif
	/* we should check inline_data size */
	if (!f2fs_may_inline_data(inode)) {
		err = f2fs_convert_inline_inode(inode);
		if (err)
			return err;
	}

	err = truncate_blocks(inode, i_size_read(inode), true);
	if (err)
		return err;

	inode->i_mtime = inode->i_ctime = current_time(inode);
	f2fs_mark_inode_dirty_sync(inode, false);
	return 0;
}

int f2fs_getattr(const struct path *path, struct kstat *stat,
		 u32 request_mask, unsigned int query_flags)
{
	struct inode *inode = d_inode(path->dentry);
	struct f2fs_inode_info *fi = F2FS_I(inode);
	struct f2fs_inode *ri;
	unsigned int flags;

	if (f2fs_has_extra_attr(inode) &&
			f2fs_sb_has_inode_crtime(inode->i_sb) &&
			F2FS_FITS_IN_INODE(ri, fi->i_extra_isize, i_crtime)) {
		stat->result_mask |= STATX_BTIME;
		stat->btime.tv_sec = fi->i_crtime.tv_sec;
		stat->btime.tv_nsec = fi->i_crtime.tv_nsec;
	}

	flags = fi->i_flags & (FS_FL_USER_VISIBLE | FS_PROJINHERIT_FL);
	if (flags & FS_APPEND_FL)
		stat->attributes |= STATX_ATTR_APPEND;
	if (flags & FS_COMPR_FL)
		stat->attributes |= STATX_ATTR_COMPRESSED;
	if (f2fs_encrypted_inode(inode))
		stat->attributes |= STATX_ATTR_ENCRYPTED;
	if (flags & FS_IMMUTABLE_FL)
		stat->attributes |= STATX_ATTR_IMMUTABLE;
	if (flags & FS_NODUMP_FL)
		stat->attributes |= STATX_ATTR_NODUMP;

	stat->attributes_mask |= (STATX_ATTR_APPEND |
				  STATX_ATTR_COMPRESSED |
				  STATX_ATTR_ENCRYPTED |
				  STATX_ATTR_IMMUTABLE |
				  STATX_ATTR_NODUMP);

	generic_fillattr(inode, stat);

	/* we need to show initial sectors used for inline_data/dentries */
	if ((S_ISREG(inode->i_mode) && f2fs_has_inline_data(inode)) ||
					f2fs_has_inline_dentry(inode))
		stat->blocks += (stat->size + 511) >> 9;

	return 0;
}

#ifdef CONFIG_F2FS_FS_POSIX_ACL
static void __setattr_copy(struct inode *inode, const struct iattr *attr)
{
	unsigned int ia_valid = attr->ia_valid;

	if (ia_valid & ATTR_UID)
		inode->i_uid = attr->ia_uid;
	if (ia_valid & ATTR_GID)
		inode->i_gid = attr->ia_gid;
	if (ia_valid & ATTR_ATIME)
		inode->i_atime = timespec_trunc(attr->ia_atime,
						inode->i_sb->s_time_gran);
	if (ia_valid & ATTR_MTIME)
		inode->i_mtime = timespec_trunc(attr->ia_mtime,
						inode->i_sb->s_time_gran);
	if (ia_valid & ATTR_CTIME)
		inode->i_ctime = timespec_trunc(attr->ia_ctime,
						inode->i_sb->s_time_gran);
	if (ia_valid & ATTR_MODE) {
		umode_t mode = attr->ia_mode;

		if (!in_group_p(inode->i_gid) && !capable(CAP_FSETID))
			mode &= ~S_ISGID;
		set_acl_inode(inode, mode);
	}
}
#else
#define __setattr_copy setattr_copy
#endif

int f2fs_setattr(struct dentry *dentry, struct iattr *attr)
{
	struct inode *inode = d_inode(dentry);
	int err;
	bool size_changed = false;

	if (unlikely(f2fs_cp_error(F2FS_I_SB(inode))))
		return -EIO;

	err = setattr_prepare(dentry, attr);
	if (err)
		return err;

	err = fscrypt_prepare_setattr(dentry, attr);
	if (err)
		return err;

	if (is_quota_modification(inode, attr)) {
		err = dquot_initialize(inode);
		if (err)
			return err;
	}
	if ((attr->ia_valid & ATTR_UID &&
		!uid_eq(attr->ia_uid, inode->i_uid)) ||
		(attr->ia_valid & ATTR_GID &&
		!gid_eq(attr->ia_gid, inode->i_gid))) {
		err = dquot_transfer(inode, attr);
		if (err)
			return err;
	}

	if (attr->ia_valid & ATTR_SIZE) {
		if (attr->ia_size <= i_size_read(inode)) {
			down_write(&F2FS_I(inode)->i_mmap_sem);
			truncate_setsize(inode, attr->ia_size);
			err = f2fs_truncate(inode);
			up_write(&F2FS_I(inode)->i_mmap_sem);
			if (err)
				return err;
		} else {
			/*
			 * do not trim all blocks after i_size if target size is
			 * larger than i_size.
			 */
			down_write(&F2FS_I(inode)->i_mmap_sem);
			truncate_setsize(inode, attr->ia_size);
			up_write(&F2FS_I(inode)->i_mmap_sem);

			/* should convert inline inode here */
			if (!f2fs_may_inline_data(inode)) {
				err = f2fs_convert_inline_inode(inode);
				if (err)
					return err;
			}
			inode->i_mtime = inode->i_ctime = current_time(inode);
		}

		down_write(&F2FS_I(inode)->i_sem);
		F2FS_I(inode)->last_disk_size = i_size_read(inode);
		up_write(&F2FS_I(inode)->i_sem);

		size_changed = true;
	}

	__setattr_copy(inode, attr);

	if (attr->ia_valid & ATTR_MODE) {
		err = posix_acl_chmod(inode, get_inode_mode(inode));
		if (err || is_inode_flag_set(inode, FI_ACL_MODE)) {
			inode->i_mode = F2FS_I(inode)->i_acl_mode;
			clear_inode_flag(inode, FI_ACL_MODE);
		}
	}

	/* file size may changed here */
	f2fs_mark_inode_dirty_sync(inode, size_changed);

	/* inode change will produce dirty node pages flushed by checkpoint */
	f2fs_balance_fs(F2FS_I_SB(inode), true);

	return err;
}

const struct inode_operations f2fs_file_inode_operations = {
	.getattr	= f2fs_getattr,
	.setattr	= f2fs_setattr,
	.get_acl	= f2fs_get_acl,
	.set_acl	= f2fs_set_acl,
#ifdef CONFIG_F2FS_FS_XATTR
	.listxattr	= f2fs_listxattr,
#endif
	.fiemap		= f2fs_fiemap,
};

static int fill_zero(struct inode *inode, pgoff_t index,
					loff_t start, loff_t len)
{
	struct f2fs_sb_info *sbi = F2FS_I_SB(inode);
	struct page *page;

	if (!len)
		return 0;

	f2fs_balance_fs(sbi, true);

	f2fs_lock_op(sbi);
	page = get_new_data_page(inode, NULL, index, false);
	f2fs_unlock_op(sbi);

	if (IS_ERR(page))
		return PTR_ERR(page);

	f2fs_wait_on_page_writeback(page, DATA, true);
	zero_user(page, start, len);
	set_page_dirty(page);
	f2fs_put_page(page, 1);
	return 0;
}

int truncate_hole(struct inode *inode, pgoff_t pg_start, pgoff_t pg_end)
{
	int err;

	while (pg_start < pg_end) {
		struct dnode_of_data dn;
		pgoff_t end_offset, count;

		set_new_dnode(&dn, inode, NULL, NULL, 0);
		err = get_dnode_of_data(&dn, pg_start, LOOKUP_NODE);
		if (err) {
			if (err == -ENOENT) {
				pg_start = get_next_page_offset(&dn, pg_start);
				continue;
			}
			return err;
		}

		end_offset = ADDRS_PER_PAGE(dn.node_page, inode);
		count = min(end_offset - dn.ofs_in_node, pg_end - pg_start);

		f2fs_bug_on(F2FS_I_SB(inode), count == 0 || count > end_offset);

		truncate_data_blocks_range(&dn, count);
		f2fs_put_dnode(&dn);

		pg_start += count;
	}
	return 0;
}

static int punch_hole(struct inode *inode, loff_t offset, loff_t len)
{
	pgoff_t pg_start, pg_end;
	loff_t off_start, off_end;
	int ret;

	ret = f2fs_convert_inline_inode(inode);
	if (ret)
		return ret;

	pg_start = ((unsigned long long) offset) >> PAGE_SHIFT;
	pg_end = ((unsigned long long) offset + len) >> PAGE_SHIFT;

	off_start = offset & (PAGE_SIZE - 1);
	off_end = (offset + len) & (PAGE_SIZE - 1);

	if (pg_start == pg_end) {
		ret = fill_zero(inode, pg_start, off_start,
						off_end - off_start);
		if (ret)
			return ret;
	} else {
		if (off_start) {
			ret = fill_zero(inode, pg_start++, off_start,
						PAGE_SIZE - off_start);
			if (ret)
				return ret;
		}
		if (off_end) {
			ret = fill_zero(inode, pg_end, 0, off_end);
			if (ret)
				return ret;
		}

		if (pg_start < pg_end) {
			struct address_space *mapping = inode->i_mapping;
			loff_t blk_start, blk_end;
			struct f2fs_sb_info *sbi = F2FS_I_SB(inode);

			f2fs_balance_fs(sbi, true);

			blk_start = (loff_t)pg_start << PAGE_SHIFT;
			blk_end = (loff_t)pg_end << PAGE_SHIFT;
			down_write(&F2FS_I(inode)->i_mmap_sem);
			truncate_inode_pages_range(mapping, blk_start,
					blk_end - 1);

			f2fs_lock_op(sbi);
			ret = truncate_hole(inode, pg_start, pg_end);
			f2fs_unlock_op(sbi);
			up_write(&F2FS_I(inode)->i_mmap_sem);
		}
	}

	return ret;
}

static int __read_out_blkaddrs(struct inode *inode, block_t *blkaddr,
				int *do_replace, pgoff_t off, pgoff_t len)
{
	struct f2fs_sb_info *sbi = F2FS_I_SB(inode);
	struct dnode_of_data dn;
	int ret, done, i;

next_dnode:
	set_new_dnode(&dn, inode, NULL, NULL, 0);
	ret = get_dnode_of_data(&dn, off, LOOKUP_NODE_RA);
	if (ret && ret != -ENOENT) {
		return ret;
	} else if (ret == -ENOENT) {
		if (dn.max_level == 0)
			return -ENOENT;
		done = min((pgoff_t)ADDRS_PER_BLOCK - dn.ofs_in_node, len);
		blkaddr += done;
		do_replace += done;
		goto next;
	}

	done = min((pgoff_t)ADDRS_PER_PAGE(dn.node_page, inode) -
							dn.ofs_in_node, len);
	for (i = 0; i < done; i++, blkaddr++, do_replace++, dn.ofs_in_node++) {
		*blkaddr = datablock_addr(dn.inode,
					dn.node_page, dn.ofs_in_node);
		if (!is_checkpointed_data(sbi, *blkaddr)) {

			if (test_opt(sbi, LFS)) {
				f2fs_put_dnode(&dn);
				return -ENOTSUPP;
			}

			/* do not invalidate this block address */
			f2fs_update_data_blkaddr(&dn, NULL_ADDR);
			*do_replace = 1;
		}
	}
	f2fs_put_dnode(&dn);
next:
	len -= done;
	off += done;
	if (len)
		goto next_dnode;
	return 0;
}

static int __roll_back_blkaddrs(struct inode *inode, block_t *blkaddr,
				int *do_replace, pgoff_t off, int len)
{
	struct f2fs_sb_info *sbi = F2FS_I_SB(inode);
	struct dnode_of_data dn;
	int ret, i;

	for (i = 0; i < len; i++, do_replace++, blkaddr++) {
		if (*do_replace == 0)
			continue;

		set_new_dnode(&dn, inode, NULL, NULL, 0);
		ret = get_dnode_of_data(&dn, off + i, LOOKUP_NODE_RA);
		if (ret) {
			dec_valid_block_count(sbi, inode, 1);
			invalidate_blocks(sbi, *blkaddr);
		} else {
			f2fs_update_data_blkaddr(&dn, *blkaddr);
		}
		f2fs_put_dnode(&dn);
	}
	return 0;
}

static int __clone_blkaddrs(struct inode *src_inode, struct inode *dst_inode,
			block_t *blkaddr, int *do_replace,
			pgoff_t src, pgoff_t dst, pgoff_t len, bool full)
{
	struct f2fs_sb_info *sbi = F2FS_I_SB(src_inode);
	pgoff_t i = 0;
	int ret;

	while (i < len) {
		if (blkaddr[i] == NULL_ADDR && !full) {
			i++;
			continue;
		}

		if (do_replace[i] || blkaddr[i] == NULL_ADDR) {
			struct dnode_of_data dn;
			struct node_info ni;
			size_t new_size;
			pgoff_t ilen;

			set_new_dnode(&dn, dst_inode, NULL, NULL, 0);
			ret = get_dnode_of_data(&dn, dst + i, ALLOC_NODE);
			if (ret)
				return ret;

			get_node_info(sbi, dn.nid, &ni);
			ilen = min((pgoff_t)
				ADDRS_PER_PAGE(dn.node_page, dst_inode) -
						dn.ofs_in_node, len - i);
			do {
				dn.data_blkaddr = datablock_addr(dn.inode,
						dn.node_page, dn.ofs_in_node);
				truncate_data_blocks_range(&dn, 1);

				if (do_replace[i]) {
					f2fs_i_blocks_write(src_inode,
							1, false, false);
					f2fs_i_blocks_write(dst_inode,
							1, true, false);
					f2fs_replace_block(sbi, &dn, dn.data_blkaddr,
					blkaddr[i], ni.version, true, false);

					do_replace[i] = 0;
				}
				dn.ofs_in_node++;
				i++;
				new_size = (dst + i) << PAGE_SHIFT;
				if (dst_inode->i_size < new_size)
					f2fs_i_size_write(dst_inode, new_size);
			} while (--ilen && (do_replace[i] || blkaddr[i] == NULL_ADDR));

			f2fs_put_dnode(&dn);
		} else {
			struct page *psrc, *pdst;

			psrc = get_lock_data_page(src_inode, src + i, true);
			if (IS_ERR(psrc))
				return PTR_ERR(psrc);
			pdst = get_new_data_page(dst_inode, NULL, dst + i,
								true);
			if (IS_ERR(pdst)) {
				f2fs_put_page(psrc, 1);
				return PTR_ERR(pdst);
			}
			f2fs_copy_page(psrc, pdst);
			set_page_dirty(pdst);
			f2fs_put_page(pdst, 1);
			f2fs_put_page(psrc, 1);

			ret = truncate_hole(src_inode, src + i, src + i + 1);
			if (ret)
				return ret;
			i++;
		}
	}
	return 0;
}

static int __exchange_data_block(struct inode *src_inode,
			struct inode *dst_inode, pgoff_t src, pgoff_t dst,
			pgoff_t len, bool full)
{
	block_t *src_blkaddr;
	int *do_replace;
	pgoff_t olen;
	int ret;

	while (len) {
		olen = min((pgoff_t)4 * ADDRS_PER_BLOCK, len);

		src_blkaddr = f2fs_kvzalloc(F2FS_I_SB(src_inode),
					sizeof(block_t) * olen, GFP_KERNEL);
		if (!src_blkaddr)
			return -ENOMEM;

		do_replace = f2fs_kvzalloc(F2FS_I_SB(src_inode),
					sizeof(int) * olen, GFP_KERNEL);
		if (!do_replace) {
			kvfree(src_blkaddr);
			return -ENOMEM;
		}

		ret = __read_out_blkaddrs(src_inode, src_blkaddr,
					do_replace, src, olen);
		if (ret)
			goto roll_back;

		ret = __clone_blkaddrs(src_inode, dst_inode, src_blkaddr,
					do_replace, src, dst, olen, full);
		if (ret)
			goto roll_back;

		src += olen;
		dst += olen;
		len -= olen;

		kvfree(src_blkaddr);
		kvfree(do_replace);
	}
	return 0;

roll_back:
	__roll_back_blkaddrs(src_inode, src_blkaddr, do_replace, src, len);
	kvfree(src_blkaddr);
	kvfree(do_replace);
	return ret;
}

static int f2fs_do_collapse(struct inode *inode, pgoff_t start, pgoff_t end)
{
	struct f2fs_sb_info *sbi = F2FS_I_SB(inode);
	pgoff_t nrpages = (i_size_read(inode) + PAGE_SIZE - 1) / PAGE_SIZE;
	int ret;

	f2fs_balance_fs(sbi, true);
	f2fs_lock_op(sbi);

	f2fs_drop_extent_tree(inode);

	ret = __exchange_data_block(inode, inode, end, start, nrpages - end, true);
	f2fs_unlock_op(sbi);
	return ret;
}

static int f2fs_collapse_range(struct inode *inode, loff_t offset, loff_t len)
{
	pgoff_t pg_start, pg_end;
	loff_t new_size;
	int ret;

	if (offset + len >= i_size_read(inode))
		return -EINVAL;

	/* collapse range should be aligned to block size of f2fs. */
	if (offset & (F2FS_BLKSIZE - 1) || len & (F2FS_BLKSIZE - 1))
		return -EINVAL;

	ret = f2fs_convert_inline_inode(inode);
	if (ret)
		return ret;

	pg_start = offset >> PAGE_SHIFT;
	pg_end = (offset + len) >> PAGE_SHIFT;

	/* avoid gc operation during block exchange */
	down_write(&F2FS_I(inode)->dio_rwsem[WRITE]);

	down_write(&F2FS_I(inode)->i_mmap_sem);
	/* write out all dirty pages from offset */
	ret = filemap_write_and_wait_range(inode->i_mapping, offset, LLONG_MAX);
	if (ret)
		goto out_unlock;

	truncate_pagecache(inode, offset);

	ret = f2fs_do_collapse(inode, pg_start, pg_end);
	if (ret)
		goto out_unlock;

	/* write out all moved pages, if possible */
	filemap_write_and_wait_range(inode->i_mapping, offset, LLONG_MAX);
	truncate_pagecache(inode, offset);

	new_size = i_size_read(inode) - len;
	truncate_pagecache(inode, new_size);

	ret = truncate_blocks(inode, new_size, true);
	if (!ret)
		f2fs_i_size_write(inode, new_size);
out_unlock:
	up_write(&F2FS_I(inode)->i_mmap_sem);
	up_write(&F2FS_I(inode)->dio_rwsem[WRITE]);
	return ret;
}

static int f2fs_do_zero_range(struct dnode_of_data *dn, pgoff_t start,
								pgoff_t end)
{
	struct f2fs_sb_info *sbi = F2FS_I_SB(dn->inode);
	pgoff_t index = start;
	unsigned int ofs_in_node = dn->ofs_in_node;
	blkcnt_t count = 0;
	int ret;

	for (; index < end; index++, dn->ofs_in_node++) {
		if (datablock_addr(dn->inode, dn->node_page,
					dn->ofs_in_node) == NULL_ADDR)
			count++;
	}

	dn->ofs_in_node = ofs_in_node;
	ret = reserve_new_blocks(dn, count);
	if (ret)
		return ret;

	dn->ofs_in_node = ofs_in_node;
	for (index = start; index < end; index++, dn->ofs_in_node++) {
		dn->data_blkaddr = datablock_addr(dn->inode,
					dn->node_page, dn->ofs_in_node);
		/*
		 * reserve_new_blocks will not guarantee entire block
		 * allocation.
		 */
		if (dn->data_blkaddr == NULL_ADDR) {
			ret = -ENOSPC;
			break;
		}
		if (dn->data_blkaddr != NEW_ADDR) {
			invalidate_blocks(sbi, dn->data_blkaddr);
			dn->data_blkaddr = NEW_ADDR;
			set_data_blkaddr(dn);
		}
	}

	f2fs_update_extent_cache_range(dn, start, 0, index - start);

	return ret;
}

static int f2fs_zero_range(struct inode *inode, loff_t offset, loff_t len,
								int mode)
{
	struct f2fs_sb_info *sbi = F2FS_I_SB(inode);
	struct address_space *mapping = inode->i_mapping;
	pgoff_t index, pg_start, pg_end;
	loff_t new_size = i_size_read(inode);
	loff_t off_start, off_end;
	int ret = 0;

	ret = inode_newsize_ok(inode, (len + offset));
	if (ret)
		return ret;

	ret = f2fs_convert_inline_inode(inode);
	if (ret)
		return ret;

	down_write(&F2FS_I(inode)->i_mmap_sem);
	ret = filemap_write_and_wait_range(mapping, offset, offset + len - 1);
	if (ret)
		goto out_sem;

	truncate_pagecache_range(inode, offset, offset + len - 1);

	pg_start = ((unsigned long long) offset) >> PAGE_SHIFT;
	pg_end = ((unsigned long long) offset + len) >> PAGE_SHIFT;

	off_start = offset & (PAGE_SIZE - 1);
	off_end = (offset + len) & (PAGE_SIZE - 1);

	if (pg_start == pg_end) {
		ret = fill_zero(inode, pg_start, off_start,
						off_end - off_start);
		if (ret)
			goto out_sem;

		new_size = max_t(loff_t, new_size, offset + len);
	} else {
		if (off_start) {
			ret = fill_zero(inode, pg_start++, off_start,
						PAGE_SIZE - off_start);
			if (ret)
				goto out_sem;

			new_size = max_t(loff_t, new_size,
					(loff_t)pg_start << PAGE_SHIFT);
		}

		for (index = pg_start; index < pg_end;) {
			struct dnode_of_data dn;
			unsigned int end_offset;
			pgoff_t end;

			f2fs_lock_op(sbi);

			set_new_dnode(&dn, inode, NULL, NULL, 0);
			ret = get_dnode_of_data(&dn, index, ALLOC_NODE);
			if (ret) {
				f2fs_unlock_op(sbi);
				goto out;
			}

			end_offset = ADDRS_PER_PAGE(dn.node_page, inode);
			end = min(pg_end, end_offset - dn.ofs_in_node + index);

			ret = f2fs_do_zero_range(&dn, index, end);
			f2fs_put_dnode(&dn);
			f2fs_unlock_op(sbi);

			f2fs_balance_fs(sbi, dn.node_changed);

			if (ret)
				goto out;

			index = end;
			new_size = max_t(loff_t, new_size,
					(loff_t)index << PAGE_SHIFT);
		}

		if (off_end) {
			ret = fill_zero(inode, pg_end, 0, off_end);
			if (ret)
				goto out;

			new_size = max_t(loff_t, new_size, offset + len);
		}
	}

out:
	if (new_size > i_size_read(inode)) {
		if (mode & FALLOC_FL_KEEP_SIZE)
			file_set_keep_isize(inode);
		else
			f2fs_i_size_write(inode, new_size);
	}
out_sem:
	up_write(&F2FS_I(inode)->i_mmap_sem);

	return ret;
}

static int f2fs_insert_range(struct inode *inode, loff_t offset, loff_t len)
{
	struct f2fs_sb_info *sbi = F2FS_I_SB(inode);
	pgoff_t nr, pg_start, pg_end, delta, idx;
	loff_t new_size;
	int ret = 0;

	new_size = i_size_read(inode) + len;
	ret = inode_newsize_ok(inode, new_size);
	if (ret)
		return ret;

	if (offset >= i_size_read(inode))
		return -EINVAL;

	/* insert range should be aligned to block size of f2fs. */
	if (offset & (F2FS_BLKSIZE - 1) || len & (F2FS_BLKSIZE - 1))
		return -EINVAL;

	ret = f2fs_convert_inline_inode(inode);
	if (ret)
		return ret;

	f2fs_balance_fs(sbi, true);

	/* avoid gc operation during block exchange */
	down_write(&F2FS_I(inode)->dio_rwsem[WRITE]);

	down_write(&F2FS_I(inode)->i_mmap_sem);
	ret = truncate_blocks(inode, i_size_read(inode), true);
	if (ret)
		goto out;

	/* write out all dirty pages from offset */
	ret = filemap_write_and_wait_range(inode->i_mapping, offset, LLONG_MAX);
	if (ret)
		goto out;

	truncate_pagecache(inode, offset);

	pg_start = offset >> PAGE_SHIFT;
	pg_end = (offset + len) >> PAGE_SHIFT;
	delta = pg_end - pg_start;
	idx = (i_size_read(inode) + PAGE_SIZE - 1) / PAGE_SIZE;

	while (!ret && idx > pg_start) {
		nr = idx - pg_start;
		if (nr > delta)
			nr = delta;
		idx -= nr;

		f2fs_lock_op(sbi);
		f2fs_drop_extent_tree(inode);

		ret = __exchange_data_block(inode, inode, idx,
					idx + delta, nr, false);
		f2fs_unlock_op(sbi);
	}

	/* write out all moved pages, if possible */
	filemap_write_and_wait_range(inode->i_mapping, offset, LLONG_MAX);
	truncate_pagecache(inode, offset);

	if (!ret)
		f2fs_i_size_write(inode, new_size);
out:
	up_write(&F2FS_I(inode)->i_mmap_sem);
	up_write(&F2FS_I(inode)->dio_rwsem[WRITE]);
	return ret;
}

static int expand_inode_data(struct inode *inode, loff_t offset,
					loff_t len, int mode)
{
	struct f2fs_sb_info *sbi = F2FS_I_SB(inode);
	struct f2fs_map_blocks map = { .m_next_pgofs = NULL,
			.m_next_extent = NULL, .m_seg_type = NO_CHECK_TYPE };
	pgoff_t pg_end;
	loff_t new_size = i_size_read(inode);
	loff_t off_end;
	int err;

	err = inode_newsize_ok(inode, (len + offset));
	if (err)
		return err;

	err = f2fs_convert_inline_inode(inode);
	if (err)
		return err;

	f2fs_balance_fs(sbi, true);

	pg_end = ((unsigned long long)offset + len) >> PAGE_SHIFT;
	off_end = (offset + len) & (PAGE_SIZE - 1);

	map.m_lblk = ((unsigned long long)offset) >> PAGE_SHIFT;
	map.m_len = pg_end - map.m_lblk;
	if (off_end)
		map.m_len++;

	err = f2fs_map_blocks(inode, &map, 1, F2FS_GET_BLOCK_PRE_AIO);
	if (err) {
		pgoff_t last_off;

		if (!map.m_len)
			return err;

		last_off = map.m_lblk + map.m_len - 1;

		/* update new size to the failed position */
		new_size = (last_off == pg_end) ? offset + len:
					(loff_t)(last_off + 1) << PAGE_SHIFT;
	} else {
		new_size = ((loff_t)pg_end << PAGE_SHIFT) + off_end;
	}

	if (new_size > i_size_read(inode)) {
		if (mode & FALLOC_FL_KEEP_SIZE)
			file_set_keep_isize(inode);
		else
			f2fs_i_size_write(inode, new_size);
	}

	return err;
}

static long f2fs_fallocate(struct file *file, int mode,
				loff_t offset, loff_t len)
{
	struct inode *inode = file_inode(file);
	long ret = 0;

	if (unlikely(f2fs_cp_error(F2FS_I_SB(inode))))
		return -EIO;

	/* f2fs only support ->fallocate for regular file */
	if (!S_ISREG(inode->i_mode))
		return -EINVAL;

	if (f2fs_encrypted_inode(inode) &&
		(mode & (FALLOC_FL_COLLAPSE_RANGE | FALLOC_FL_INSERT_RANGE)))
		return -EOPNOTSUPP;

	if (mode & ~(FALLOC_FL_KEEP_SIZE | FALLOC_FL_PUNCH_HOLE |
			FALLOC_FL_COLLAPSE_RANGE | FALLOC_FL_ZERO_RANGE |
			FALLOC_FL_INSERT_RANGE))
		return -EOPNOTSUPP;

	inode_lock(inode);

	if (mode & FALLOC_FL_PUNCH_HOLE) {
		if (offset >= inode->i_size)
			goto out;

		ret = punch_hole(inode, offset, len);
	} else if (mode & FALLOC_FL_COLLAPSE_RANGE) {
		ret = f2fs_collapse_range(inode, offset, len);
	} else if (mode & FALLOC_FL_ZERO_RANGE) {
		ret = f2fs_zero_range(inode, offset, len, mode);
	} else if (mode & FALLOC_FL_INSERT_RANGE) {
		ret = f2fs_insert_range(inode, offset, len);
	} else {
		ret = expand_inode_data(inode, offset, len, mode);
	}

	if (!ret) {
		inode->i_mtime = inode->i_ctime = current_time(inode);
		f2fs_mark_inode_dirty_sync(inode, false);
		f2fs_update_time(F2FS_I_SB(inode), REQ_TIME);
	}

out:
	inode_unlock(inode);

	trace_f2fs_fallocate(inode, mode, offset, len, ret);
	return ret;
}

static int f2fs_release_file(struct inode *inode, struct file *filp)
{
	/*
	 * f2fs_relase_file is called at every close calls. So we should
	 * not drop any inmemory pages by close called by other process.
	 */
	if (!(filp->f_mode & FMODE_WRITE) ||
			atomic_read(&inode->i_writecount) != 1)
		return 0;

	/* some remained atomic pages should discarded */
	if (f2fs_is_atomic_file(inode))
		drop_inmem_pages(inode);
	if (f2fs_is_volatile_file(inode)) {
		clear_inode_flag(inode, FI_VOLATILE_FILE);
		stat_dec_volatile_write(inode);
		set_inode_flag(inode, FI_DROP_CACHE);
		filemap_fdatawrite(inode->i_mapping);
		clear_inode_flag(inode, FI_DROP_CACHE);
	}
	return 0;
}

static int f2fs_file_flush(struct file *file, fl_owner_t id)
{
	struct inode *inode = file_inode(file);

	/*
	 * If the process doing a transaction is crashed, we should do
	 * roll-back. Otherwise, other reader/write can see corrupted database
	 * until all the writers close its file. Since this should be done
	 * before dropping file lock, it needs to do in ->flush.
	 */
	if (f2fs_is_atomic_file(inode) &&
			F2FS_I(inode)->inmem_task == current)
		drop_inmem_pages(inode);
	return 0;
}

static int f2fs_ioc_getflags(struct file *filp, unsigned long arg)
{
	struct inode *inode = file_inode(filp);
	struct f2fs_inode_info *fi = F2FS_I(inode);
	unsigned int flags = fi->i_flags &
			(FS_FL_USER_VISIBLE | FS_PROJINHERIT_FL);
	return put_user(flags, (int __user *)arg);
}

static int __f2fs_ioc_setflags(struct inode *inode, unsigned int flags)
{
	struct f2fs_inode_info *fi = F2FS_I(inode);
	unsigned int oldflags;

	/* Is it quota file? Do not allow user to mess with it */
	if (IS_NOQUOTA(inode))
		return -EPERM;

	flags = f2fs_mask_flags(inode->i_mode, flags);

	oldflags = fi->i_flags;

	if ((flags ^ oldflags) & (FS_APPEND_FL | FS_IMMUTABLE_FL))
		if (!capable(CAP_LINUX_IMMUTABLE))
			return -EPERM;

	flags = flags & (FS_FL_USER_MODIFIABLE | FS_PROJINHERIT_FL);
	flags |= oldflags & ~(FS_FL_USER_MODIFIABLE | FS_PROJINHERIT_FL);
	fi->i_flags = flags;

	if (fi->i_flags & FS_PROJINHERIT_FL)
		set_inode_flag(inode, FI_PROJ_INHERIT);
	else
		clear_inode_flag(inode, FI_PROJ_INHERIT);

	inode->i_ctime = current_time(inode);
	f2fs_set_inode_flags(inode);
	f2fs_mark_inode_dirty_sync(inode, false);
	return 0;
}

static int f2fs_ioc_setflags(struct file *filp, unsigned long arg)
{
	struct inode *inode = file_inode(filp);
	unsigned int flags;
	int ret;

	if (!inode_owner_or_capable(inode))
		return -EACCES;

	if (get_user(flags, (int __user *)arg))
		return -EFAULT;

	ret = mnt_want_write_file(filp);
	if (ret)
		return ret;

	inode_lock(inode);

	ret = __f2fs_ioc_setflags(inode, flags);

	inode_unlock(inode);
	mnt_drop_write_file(filp);
	return ret;
}

static int f2fs_ioc_getversion(struct file *filp, unsigned long arg)
{
	struct inode *inode = file_inode(filp);

	return put_user(inode->i_generation, (int __user *)arg);
}

static int f2fs_ioc_start_atomic_write(struct file *filp)
{
	struct inode *inode = file_inode(filp);
	int ret;

	if (!inode_owner_or_capable(inode))
		return -EACCES;

	if (!S_ISREG(inode->i_mode))
		return -EINVAL;

	ret = mnt_want_write_file(filp);
	if (ret)
		return ret;

	inode_lock(inode);

	if (f2fs_is_atomic_file(inode))
		goto out;

	ret = f2fs_convert_inline_inode(inode);
	if (ret)
		goto out;

	set_inode_flag(inode, FI_ATOMIC_FILE);
	set_inode_flag(inode, FI_HOT_DATA);
	f2fs_update_time(F2FS_I_SB(inode), REQ_TIME);

	if (!get_dirty_pages(inode))
		goto inc_stat;

	f2fs_msg(F2FS_I_SB(inode)->sb, KERN_WARNING,
		"Unexpected flush for atomic writes: ino=%lu, npages=%u",
					inode->i_ino, get_dirty_pages(inode));
	ret = filemap_write_and_wait_range(inode->i_mapping, 0, LLONG_MAX);
	if (ret) {
		clear_inode_flag(inode, FI_ATOMIC_FILE);
		clear_inode_flag(inode, FI_HOT_DATA);
		goto out;
	}

inc_stat:
	F2FS_I(inode)->inmem_task = current;
	stat_inc_atomic_write(inode);
	stat_update_max_atomic_write(inode);
out:
	inode_unlock(inode);
	mnt_drop_write_file(filp);
	return ret;
}

static int f2fs_ioc_commit_atomic_write(struct file *filp)
{
	struct inode *inode = file_inode(filp);
	int ret;

	if (!inode_owner_or_capable(inode))
		return -EACCES;

	ret = mnt_want_write_file(filp);
	if (ret)
		return ret;

	inode_lock(inode);

	down_write(&F2FS_I(inode)->dio_rwsem[WRITE]);

	if (f2fs_is_volatile_file(inode))
		goto err_out;

	if (f2fs_is_atomic_file(inode)) {
		ret = commit_inmem_pages(inode);
		if (ret)
			goto err_out;

		ret = f2fs_do_sync_file(filp, 0, LLONG_MAX, 0, true);
		if (!ret) {
			clear_inode_flag(inode, FI_ATOMIC_FILE);
			clear_inode_flag(inode, FI_HOT_DATA);
			stat_dec_atomic_write(inode);
		}
	} else {
		ret = f2fs_do_sync_file(filp, 0, LLONG_MAX, 1, false);
	}
err_out:
	up_write(&F2FS_I(inode)->dio_rwsem[WRITE]);
	inode_unlock(inode);
	mnt_drop_write_file(filp);
	return ret;
}

static int f2fs_ioc_start_volatile_write(struct file *filp)
{
	struct inode *inode = file_inode(filp);
	int ret;

	if (!inode_owner_or_capable(inode))
		return -EACCES;

	if (!S_ISREG(inode->i_mode))
		return -EINVAL;

	ret = mnt_want_write_file(filp);
	if (ret)
		return ret;

	inode_lock(inode);

	if (f2fs_is_volatile_file(inode))
		goto out;

	ret = f2fs_convert_inline_inode(inode);
	if (ret)
		goto out;

	stat_inc_volatile_write(inode);
	stat_update_max_volatile_write(inode);

	set_inode_flag(inode, FI_VOLATILE_FILE);
	f2fs_update_time(F2FS_I_SB(inode), REQ_TIME);
out:
	inode_unlock(inode);
	mnt_drop_write_file(filp);
	return ret;
}

static int f2fs_ioc_release_volatile_write(struct file *filp)
{
	struct inode *inode = file_inode(filp);
	int ret;

	if (!inode_owner_or_capable(inode))
		return -EACCES;

	ret = mnt_want_write_file(filp);
	if (ret)
		return ret;

	inode_lock(inode);

	if (!f2fs_is_volatile_file(inode))
		goto out;

	if (!f2fs_is_first_block_written(inode)) {
		ret = truncate_partial_data_page(inode, 0, true);
		goto out;
	}

	ret = punch_hole(inode, 0, F2FS_BLKSIZE);
out:
	inode_unlock(inode);
	mnt_drop_write_file(filp);
	return ret;
}

static int f2fs_ioc_abort_volatile_write(struct file *filp)
{
	struct inode *inode = file_inode(filp);
	int ret;

	if (!inode_owner_or_capable(inode))
		return -EACCES;

	ret = mnt_want_write_file(filp);
	if (ret)
		return ret;

	inode_lock(inode);

	if (f2fs_is_atomic_file(inode))
		drop_inmem_pages(inode);
	if (f2fs_is_volatile_file(inode)) {
		clear_inode_flag(inode, FI_VOLATILE_FILE);
		stat_dec_volatile_write(inode);
		ret = f2fs_do_sync_file(filp, 0, LLONG_MAX, 0, true);
	}

	inode_unlock(inode);

	mnt_drop_write_file(filp);
	f2fs_update_time(F2FS_I_SB(inode), REQ_TIME);
	return ret;
}

static int f2fs_ioc_shutdown(struct file *filp, unsigned long arg)
{
	struct inode *inode = file_inode(filp);
	struct f2fs_sb_info *sbi = F2FS_I_SB(inode);
	struct super_block *sb = sbi->sb;
	__u32 in;
	int ret;

	if (!capable(CAP_SYS_ADMIN))
		return -EPERM;

	if (get_user(in, (__u32 __user *)arg))
		return -EFAULT;

	ret = mnt_want_write_file(filp);
	if (ret)
		return ret;

	switch (in) {
	case F2FS_GOING_DOWN_FULLSYNC:
		sb = freeze_bdev(sb->s_bdev);
		if (IS_ERR(sb)) {
			ret = PTR_ERR(sb);
			goto out;
		}
		if (sb) {
			f2fs_stop_checkpoint(sbi, false);
			thaw_bdev(sb->s_bdev, sb);
		}
		break;
	case F2FS_GOING_DOWN_METASYNC:
		/* do checkpoint only */
		ret = f2fs_sync_fs(sb, 1);
		if (ret)
			goto out;
		f2fs_stop_checkpoint(sbi, false);
		break;
	case F2FS_GOING_DOWN_NOSYNC:
		f2fs_stop_checkpoint(sbi, false);
		break;
	case F2FS_GOING_DOWN_METAFLUSH:
		sync_meta_pages(sbi, META, LONG_MAX, FS_META_IO);
		f2fs_stop_checkpoint(sbi, false);
		break;
	default:
		ret = -EINVAL;
		goto out;
	}

	stop_gc_thread(sbi);
	stop_discard_thread(sbi);

	drop_discard_cmd(sbi);
	clear_opt(sbi, DISCARD);

	f2fs_update_time(sbi, REQ_TIME);
out:
	mnt_drop_write_file(filp);
	return ret;
}

static int f2fs_ioc_fitrim(struct file *filp, unsigned long arg)
{
	struct inode *inode = file_inode(filp);
	struct super_block *sb = inode->i_sb;
	struct request_queue *q = bdev_get_queue(sb->s_bdev);
	struct fstrim_range range;
	int ret;

	if (!capable(CAP_SYS_ADMIN))
		return -EPERM;

	if (!blk_queue_discard(q))
		return -EOPNOTSUPP;

	if (copy_from_user(&range, (struct fstrim_range __user *)arg,
				sizeof(range)))
		return -EFAULT;

	ret = mnt_want_write_file(filp);
	if (ret)
		return ret;

	range.minlen = max((unsigned int)range.minlen,
				q->limits.discard_granularity);
	ret = f2fs_trim_fs(F2FS_SB(sb), &range);
	mnt_drop_write_file(filp);
	if (ret < 0)
		return ret;

	if (copy_to_user((struct fstrim_range __user *)arg, &range,
				sizeof(range)))
		return -EFAULT;
	f2fs_update_time(F2FS_I_SB(inode), REQ_TIME);
	return 0;
}

static bool uuid_is_nonzero(__u8 u[16])
{
	int i;

	for (i = 0; i < 16; i++)
		if (u[i])
			return true;
	return false;
}

static int f2fs_ioc_set_encryption_policy(struct file *filp, unsigned long arg)
{
	struct inode *inode = file_inode(filp);

	if (!f2fs_sb_has_encrypt(inode->i_sb))
		return -EOPNOTSUPP;

	f2fs_update_time(F2FS_I_SB(inode), REQ_TIME);

	return fscrypt_ioctl_set_policy(filp, (const void __user *)arg);
}

static int f2fs_ioc_get_encryption_policy(struct file *filp, unsigned long arg)
{
	if (!f2fs_sb_has_encrypt(file_inode(filp)->i_sb))
		return -EOPNOTSUPP;
	return fscrypt_ioctl_get_policy(filp, (void __user *)arg);
}

static int f2fs_ioc_get_encryption_pwsalt(struct file *filp, unsigned long arg)
{
	struct inode *inode = file_inode(filp);
	struct f2fs_sb_info *sbi = F2FS_I_SB(inode);
	int err;

	if (!f2fs_sb_has_encrypt(inode->i_sb))
		return -EOPNOTSUPP;

	err = mnt_want_write_file(filp);
	if (err)
		return err;

	down_write(&sbi->sb_lock);

	if (uuid_is_nonzero(sbi->raw_super->encrypt_pw_salt))
		goto got_it;

	/* update superblock with uuid */
	generate_random_uuid(sbi->raw_super->encrypt_pw_salt);

	err = f2fs_commit_super(sbi, false);
	if (err) {
		/* undo new data */
		memset(sbi->raw_super->encrypt_pw_salt, 0, 16);
		goto out_err;
	}
got_it:
	if (copy_to_user((__u8 __user *)arg, sbi->raw_super->encrypt_pw_salt,
									16))
		err = -EFAULT;
out_err:
	up_write(&sbi->sb_lock);
	mnt_drop_write_file(filp);
	return err;
}

static int f2fs_ioc_gc(struct file *filp, unsigned long arg)
{
	struct inode *inode = file_inode(filp);
	struct f2fs_sb_info *sbi = F2FS_I_SB(inode);
	__u32 sync;
	int ret;

	if (!capable(CAP_SYS_ADMIN))
		return -EPERM;

	if (get_user(sync, (__u32 __user *)arg))
		return -EFAULT;

	if (f2fs_readonly(sbi->sb))
		return -EROFS;

	ret = mnt_want_write_file(filp);
	if (ret)
		return ret;

	if (!sync) {
		if (!mutex_trylock(&sbi->gc_mutex)) {
			ret = -EBUSY;
			goto out;
		}
	} else {
		mutex_lock(&sbi->gc_mutex);
	}

	ret = f2fs_gc(sbi, sync, true, NULL_SEGNO);
out:
	mnt_drop_write_file(filp);
	return ret;
}

static int f2fs_ioc_gc_range(struct file *filp, unsigned long arg)
{
	struct inode *inode = file_inode(filp);
	struct f2fs_sb_info *sbi = F2FS_I_SB(inode);
	struct f2fs_gc_range range;
	u64 end;
	int ret;

	if (!capable(CAP_SYS_ADMIN))
		return -EPERM;

	if (copy_from_user(&range, (struct f2fs_gc_range __user *)arg,
							sizeof(range)))
		return -EFAULT;

	if (f2fs_readonly(sbi->sb))
		return -EROFS;

	ret = mnt_want_write_file(filp);
	if (ret)
		return ret;

	end = range.start + range.len;
	if (range.start < MAIN_BLKADDR(sbi) || end >= MAX_BLKADDR(sbi)) {
		ret = -EINVAL;
		goto out;
	}
do_more:
	if (!range.sync) {
		if (!mutex_trylock(&sbi->gc_mutex)) {
			ret = -EBUSY;
			goto out;
		}
	} else {
		mutex_lock(&sbi->gc_mutex);
	}

	ret = f2fs_gc(sbi, range.sync, true, GET_SEGNO(sbi, range.start));
	range.start += sbi->blocks_per_seg;
	if (range.start <= end)
		goto do_more;
out:
	mnt_drop_write_file(filp);
	return ret;
}

static int f2fs_ioc_write_checkpoint(struct file *filp, unsigned long arg)
{
	struct inode *inode = file_inode(filp);
	struct f2fs_sb_info *sbi = F2FS_I_SB(inode);
	int ret;

	if (!capable(CAP_SYS_ADMIN))
		return -EPERM;

	if (f2fs_readonly(sbi->sb))
		return -EROFS;

	ret = mnt_want_write_file(filp);
	if (ret)
		return ret;

	ret = f2fs_sync_fs(sbi->sb, 1);

	mnt_drop_write_file(filp);
	return ret;
}

static int f2fs_defragment_range(struct f2fs_sb_info *sbi,
					struct file *filp,
					struct f2fs_defragment *range)
{
	struct inode *inode = file_inode(filp);
	struct f2fs_map_blocks map = { .m_next_extent = NULL,
					.m_seg_type = NO_CHECK_TYPE };
	struct extent_info ei = {0,0,0};
	pgoff_t pg_start, pg_end, next_pgofs;
	unsigned int blk_per_seg = sbi->blocks_per_seg;
	unsigned int total = 0, sec_num;
	block_t blk_end = 0;
	bool fragmented = false;
	int err;

	/* if in-place-update policy is enabled, don't waste time here */
	if (should_update_inplace(inode, NULL))
		return -EINVAL;

	pg_start = range->start >> PAGE_SHIFT;
	pg_end = (range->start + range->len) >> PAGE_SHIFT;

	f2fs_balance_fs(sbi, true);

	inode_lock(inode);

	/* writeback all dirty pages in the range */
	err = filemap_write_and_wait_range(inode->i_mapping, range->start,
						range->start + range->len - 1);
	if (err)
		goto out;

	/*
	 * lookup mapping info in extent cache, skip defragmenting if physical
	 * block addresses are continuous.
	 */
	if (f2fs_lookup_extent_cache(inode, pg_start, &ei)) {
		if (ei.fofs + ei.len >= pg_end)
			goto out;
	}

	map.m_lblk = pg_start;
	map.m_next_pgofs = &next_pgofs;

	/*
	 * lookup mapping info in dnode page cache, skip defragmenting if all
	 * physical block addresses are continuous even if there are hole(s)
	 * in logical blocks.
	 */
	while (map.m_lblk < pg_end) {
		map.m_len = pg_end - map.m_lblk;
		err = f2fs_map_blocks(inode, &map, 0, F2FS_GET_BLOCK_DEFAULT);
		if (err)
			goto out;

		if (!(map.m_flags & F2FS_MAP_FLAGS)) {
			map.m_lblk = next_pgofs;
			continue;
		}

		if (blk_end && blk_end != map.m_pblk)
			fragmented = true;

		/* record total count of block that we're going to move */
		total += map.m_len;

		blk_end = map.m_pblk + map.m_len;

		map.m_lblk += map.m_len;
	}

	if (!fragmented)
		goto out;

	sec_num = (total + BLKS_PER_SEC(sbi) - 1) / BLKS_PER_SEC(sbi);

	/*
	 * make sure there are enough free section for LFS allocation, this can
	 * avoid defragment running in SSR mode when free section are allocated
	 * intensively
	 */
	if (has_not_enough_free_secs(sbi, 0, sec_num)) {
		err = -EAGAIN;
		goto out;
	}

	map.m_lblk = pg_start;
	map.m_len = pg_end - pg_start;
	total = 0;

	while (map.m_lblk < pg_end) {
		pgoff_t idx;
		int cnt = 0;

do_map:
		map.m_len = pg_end - map.m_lblk;
		err = f2fs_map_blocks(inode, &map, 0, F2FS_GET_BLOCK_DEFAULT);
		if (err)
			goto clear_out;

		if (!(map.m_flags & F2FS_MAP_FLAGS)) {
			map.m_lblk = next_pgofs;
			continue;
		}

		set_inode_flag(inode, FI_DO_DEFRAG);

		idx = map.m_lblk;
		while (idx < map.m_lblk + map.m_len && cnt < blk_per_seg) {
			struct page *page;

			page = get_lock_data_page(inode, idx, true);
			if (IS_ERR(page)) {
				err = PTR_ERR(page);
				goto clear_out;
			}

			set_page_dirty(page);
			f2fs_put_page(page, 1);

			idx++;
			cnt++;
			total++;
		}

		map.m_lblk = idx;

		if (idx < pg_end && cnt < blk_per_seg)
			goto do_map;

		clear_inode_flag(inode, FI_DO_DEFRAG);

		err = filemap_fdatawrite(inode->i_mapping);
		if (err)
			goto out;
	}
clear_out:
	clear_inode_flag(inode, FI_DO_DEFRAG);
out:
	inode_unlock(inode);
	if (!err)
		range->len = (u64)total << PAGE_SHIFT;
	return err;
}

static int f2fs_ioc_defragment(struct file *filp, unsigned long arg)
{
	struct inode *inode = file_inode(filp);
	struct f2fs_sb_info *sbi = F2FS_I_SB(inode);
	struct f2fs_defragment range;
	int err;

	if (!capable(CAP_SYS_ADMIN))
		return -EPERM;

	if (!S_ISREG(inode->i_mode) || f2fs_is_atomic_file(inode))
		return -EINVAL;

	if (f2fs_readonly(sbi->sb))
		return -EROFS;

	if (copy_from_user(&range, (struct f2fs_defragment __user *)arg,
							sizeof(range)))
		return -EFAULT;

	/* verify alignment of offset & size */
	if (range.start & (F2FS_BLKSIZE - 1) || range.len & (F2FS_BLKSIZE - 1))
		return -EINVAL;

	if (unlikely((range.start + range.len) >> PAGE_SHIFT >
					sbi->max_file_blocks))
		return -EINVAL;

	err = mnt_want_write_file(filp);
	if (err)
		return err;

	err = f2fs_defragment_range(sbi, filp, &range);
	mnt_drop_write_file(filp);

	f2fs_update_time(sbi, REQ_TIME);
	if (err < 0)
		return err;

	if (copy_to_user((struct f2fs_defragment __user *)arg, &range,
							sizeof(range)))
		return -EFAULT;

	return 0;
}

static int f2fs_move_file_range(struct file *file_in, loff_t pos_in,
			struct file *file_out, loff_t pos_out, size_t len)
{
	struct inode *src = file_inode(file_in);
	struct inode *dst = file_inode(file_out);
	struct f2fs_sb_info *sbi = F2FS_I_SB(src);
	size_t olen = len, dst_max_i_size = 0;
	size_t dst_osize;
	int ret;

	if (file_in->f_path.mnt != file_out->f_path.mnt ||
				src->i_sb != dst->i_sb)
		return -EXDEV;

	if (unlikely(f2fs_readonly(src->i_sb)))
		return -EROFS;

	if (!S_ISREG(src->i_mode) || !S_ISREG(dst->i_mode))
		return -EINVAL;

	if (f2fs_encrypted_inode(src) || f2fs_encrypted_inode(dst))
		return -EOPNOTSUPP;

	if (src == dst) {
		if (pos_in == pos_out)
			return 0;
		if (pos_out > pos_in && pos_out < pos_in + len)
			return -EINVAL;
	}

	inode_lock(src);
	down_write(&F2FS_I(src)->dio_rwsem[WRITE]);
	if (src != dst) {
		ret = -EBUSY;
		if (!inode_trylock(dst))
			goto out;
		if (!down_write_trylock(&F2FS_I(dst)->dio_rwsem[WRITE])) {
			inode_unlock(dst);
			goto out;
		}
	}

	ret = -EINVAL;
	if (pos_in + len > src->i_size || pos_in + len < pos_in)
		goto out_unlock;
	if (len == 0)
		olen = len = src->i_size - pos_in;
	if (pos_in + len == src->i_size)
		len = ALIGN(src->i_size, F2FS_BLKSIZE) - pos_in;
	if (len == 0) {
		ret = 0;
		goto out_unlock;
	}

	dst_osize = dst->i_size;
	if (pos_out + olen > dst->i_size)
		dst_max_i_size = pos_out + olen;

	/* verify the end result is block aligned */
	if (!IS_ALIGNED(pos_in, F2FS_BLKSIZE) ||
			!IS_ALIGNED(pos_in + len, F2FS_BLKSIZE) ||
			!IS_ALIGNED(pos_out, F2FS_BLKSIZE))
		goto out_unlock;

	ret = f2fs_convert_inline_inode(src);
	if (ret)
		goto out_unlock;

	ret = f2fs_convert_inline_inode(dst);
	if (ret)
		goto out_unlock;

	/* write out all dirty pages from offset */
	ret = filemap_write_and_wait_range(src->i_mapping,
					pos_in, pos_in + len);
	if (ret)
		goto out_unlock;

	ret = filemap_write_and_wait_range(dst->i_mapping,
					pos_out, pos_out + len);
	if (ret)
		goto out_unlock;

	f2fs_balance_fs(sbi, true);
	f2fs_lock_op(sbi);
	ret = __exchange_data_block(src, dst, pos_in >> F2FS_BLKSIZE_BITS,
				pos_out >> F2FS_BLKSIZE_BITS,
				len >> F2FS_BLKSIZE_BITS, false);

	if (!ret) {
		if (dst_max_i_size)
			f2fs_i_size_write(dst, dst_max_i_size);
		else if (dst_osize != dst->i_size)
			f2fs_i_size_write(dst, dst_osize);
	}
	f2fs_unlock_op(sbi);
out_unlock:
	if (src != dst) {
		up_write(&F2FS_I(dst)->dio_rwsem[WRITE]);
		inode_unlock(dst);
	}
out:
	up_write(&F2FS_I(src)->dio_rwsem[WRITE]);
	inode_unlock(src);
	return ret;
}

static int f2fs_ioc_move_range(struct file *filp, unsigned long arg)
{
	struct f2fs_move_range range;
	struct fd dst;
	int err;

	if (!(filp->f_mode & FMODE_READ) ||
			!(filp->f_mode & FMODE_WRITE))
		return -EBADF;

	if (copy_from_user(&range, (struct f2fs_move_range __user *)arg,
							sizeof(range)))
		return -EFAULT;

	dst = fdget(range.dst_fd);
	if (!dst.file)
		return -EBADF;

	if (!(dst.file->f_mode & FMODE_WRITE)) {
		err = -EBADF;
		goto err_out;
	}

	err = mnt_want_write_file(filp);
	if (err)
		goto err_out;

	err = f2fs_move_file_range(filp, range.pos_in, dst.file,
					range.pos_out, range.len);

	mnt_drop_write_file(filp);
	if (err)
		goto err_out;

	if (copy_to_user((struct f2fs_move_range __user *)arg,
						&range, sizeof(range)))
		err = -EFAULT;
err_out:
	fdput(dst);
	return err;
}

static int f2fs_ioc_flush_device(struct file *filp, unsigned long arg)
{
	struct inode *inode = file_inode(filp);
	struct f2fs_sb_info *sbi = F2FS_I_SB(inode);
	struct sit_info *sm = SIT_I(sbi);
	unsigned int start_segno = 0, end_segno = 0;
	unsigned int dev_start_segno = 0, dev_end_segno = 0;
	struct f2fs_flush_device range;
	int ret;

	if (!capable(CAP_SYS_ADMIN))
		return -EPERM;

	if (f2fs_readonly(sbi->sb))
		return -EROFS;

	if (copy_from_user(&range, (struct f2fs_flush_device __user *)arg,
							sizeof(range)))
		return -EFAULT;

	if (sbi->s_ndevs <= 1 || sbi->s_ndevs - 1 <= range.dev_num ||
			sbi->segs_per_sec != 1) {
		f2fs_msg(sbi->sb, KERN_WARNING,
			"Can't flush %u in %d for segs_per_sec %u != 1\n",
				range.dev_num, sbi->s_ndevs,
				sbi->segs_per_sec);
		return -EINVAL;
	}

	ret = mnt_want_write_file(filp);
	if (ret)
		return ret;

	if (range.dev_num != 0)
		dev_start_segno = GET_SEGNO(sbi, FDEV(range.dev_num).start_blk);
	dev_end_segno = GET_SEGNO(sbi, FDEV(range.dev_num).end_blk);

	start_segno = sm->last_victim[FLUSH_DEVICE];
	if (start_segno < dev_start_segno || start_segno >= dev_end_segno)
		start_segno = dev_start_segno;
	end_segno = min(start_segno + range.segments, dev_end_segno);

	while (start_segno < end_segno) {
		if (!mutex_trylock(&sbi->gc_mutex)) {
			ret = -EBUSY;
			goto out;
		}
		sm->last_victim[GC_CB] = end_segno + 1;
		sm->last_victim[GC_GREEDY] = end_segno + 1;
		sm->last_victim[ALLOC_NEXT] = end_segno + 1;
		ret = f2fs_gc(sbi, true, true, start_segno);
		if (ret == -EAGAIN)
			ret = 0;
		else if (ret < 0)
			break;
		start_segno++;
	}
out:
	mnt_drop_write_file(filp);
	return ret;
}

static int f2fs_ioc_get_features(struct file *filp, unsigned long arg)
{
	struct inode *inode = file_inode(filp);
	u32 sb_feature = le32_to_cpu(F2FS_I_SB(inode)->raw_super->feature);

	/* Must validate to set it with SQLite behavior in Android. */
	sb_feature |= F2FS_FEATURE_ATOMIC_WRITE;

	return put_user(sb_feature, (u32 __user *)arg);
}

#ifdef CONFIG_QUOTA
static int f2fs_ioc_setproject(struct file *filp, __u32 projid)
{
	struct inode *inode = file_inode(filp);
	struct f2fs_inode_info *fi = F2FS_I(inode);
	struct f2fs_sb_info *sbi = F2FS_I_SB(inode);
	struct super_block *sb = sbi->sb;
	struct dquot *transfer_to[MAXQUOTAS] = {};
	struct page *ipage;
	kprojid_t kprojid;
	int err;

	if (!f2fs_sb_has_project_quota(sb)) {
		if (projid != F2FS_DEF_PROJID)
			return -EOPNOTSUPP;
		else
			return 0;
	}

	if (!f2fs_has_extra_attr(inode))
		return -EOPNOTSUPP;

	kprojid = make_kprojid(&init_user_ns, (projid_t)projid);

	if (projid_eq(kprojid, F2FS_I(inode)->i_projid))
		return 0;

	err = mnt_want_write_file(filp);
	if (err)
		return err;

	err = -EPERM;
	inode_lock(inode);

	/* Is it quota file? Do not allow user to mess with it */
	if (IS_NOQUOTA(inode))
		goto out_unlock;

	ipage = get_node_page(sbi, inode->i_ino);
	if (IS_ERR(ipage)) {
		err = PTR_ERR(ipage);
		goto out_unlock;
	}

	if (!F2FS_FITS_IN_INODE(F2FS_INODE(ipage), fi->i_extra_isize,
								i_projid)) {
		err = -EOVERFLOW;
		f2fs_put_page(ipage, 1);
		goto out_unlock;
	}
	f2fs_put_page(ipage, 1);

	dquot_initialize(inode);

	transfer_to[PRJQUOTA] = dqget(sb, make_kqid_projid(kprojid));
	if (!IS_ERR(transfer_to[PRJQUOTA])) {
		err = __dquot_transfer(inode, transfer_to);
		dqput(transfer_to[PRJQUOTA]);
		if (err)
			goto out_dirty;
	}

	F2FS_I(inode)->i_projid = kprojid;
	inode->i_ctime = current_time(inode);
out_dirty:
	f2fs_mark_inode_dirty_sync(inode, true);
out_unlock:
	inode_unlock(inode);
	mnt_drop_write_file(filp);
	return err;
}
#else
static int f2fs_ioc_setproject(struct file *filp, __u32 projid)
{
	if (projid != F2FS_DEF_PROJID)
		return -EOPNOTSUPP;
	return 0;
}
#endif

/* Transfer internal flags to xflags */
static inline __u32 f2fs_iflags_to_xflags(unsigned long iflags)
{
	__u32 xflags = 0;

	if (iflags & FS_SYNC_FL)
		xflags |= FS_XFLAG_SYNC;
	if (iflags & FS_IMMUTABLE_FL)
		xflags |= FS_XFLAG_IMMUTABLE;
	if (iflags & FS_APPEND_FL)
		xflags |= FS_XFLAG_APPEND;
	if (iflags & FS_NODUMP_FL)
		xflags |= FS_XFLAG_NODUMP;
	if (iflags & FS_NOATIME_FL)
		xflags |= FS_XFLAG_NOATIME;
	if (iflags & FS_PROJINHERIT_FL)
		xflags |= FS_XFLAG_PROJINHERIT;
	return xflags;
}

#define F2FS_SUPPORTED_FS_XFLAGS (FS_XFLAG_SYNC | FS_XFLAG_IMMUTABLE | \
				  FS_XFLAG_APPEND | FS_XFLAG_NODUMP | \
				  FS_XFLAG_NOATIME | FS_XFLAG_PROJINHERIT)

/* Flags we can manipulate with through EXT4_IOC_FSSETXATTR */
#define F2FS_FL_XFLAG_VISIBLE		(FS_SYNC_FL | \
					 FS_IMMUTABLE_FL | \
					 FS_APPEND_FL | \
					 FS_NODUMP_FL | \
					 FS_NOATIME_FL | \
					 FS_PROJINHERIT_FL)

/* Transfer xflags flags to internal */
static inline unsigned long f2fs_xflags_to_iflags(__u32 xflags)
{
	unsigned long iflags = 0;

	if (xflags & FS_XFLAG_SYNC)
		iflags |= FS_SYNC_FL;
	if (xflags & FS_XFLAG_IMMUTABLE)
		iflags |= FS_IMMUTABLE_FL;
	if (xflags & FS_XFLAG_APPEND)
		iflags |= FS_APPEND_FL;
	if (xflags & FS_XFLAG_NODUMP)
		iflags |= FS_NODUMP_FL;
	if (xflags & FS_XFLAG_NOATIME)
		iflags |= FS_NOATIME_FL;
	if (xflags & FS_XFLAG_PROJINHERIT)
		iflags |= FS_PROJINHERIT_FL;

	return iflags;
}

static int f2fs_ioc_fsgetxattr(struct file *filp, unsigned long arg)
{
	struct inode *inode = file_inode(filp);
	struct f2fs_inode_info *fi = F2FS_I(inode);
	struct fsxattr fa;

	memset(&fa, 0, sizeof(struct fsxattr));
	fa.fsx_xflags = f2fs_iflags_to_xflags(fi->i_flags &
				(FS_FL_USER_VISIBLE | FS_PROJINHERIT_FL));

	if (f2fs_sb_has_project_quota(inode->i_sb))
		fa.fsx_projid = (__u32)from_kprojid(&init_user_ns,
							fi->i_projid);

	if (copy_to_user((struct fsxattr __user *)arg, &fa, sizeof(fa)))
		return -EFAULT;
	return 0;
}

static int f2fs_ioc_fssetxattr(struct file *filp, unsigned long arg)
{
	struct inode *inode = file_inode(filp);
	struct f2fs_inode_info *fi = F2FS_I(inode);
	struct fsxattr fa;
	unsigned int flags;
	int err;

	if (copy_from_user(&fa, (struct fsxattr __user *)arg, sizeof(fa)))
		return -EFAULT;

	/* Make sure caller has proper permission */
	if (!inode_owner_or_capable(inode))
		return -EACCES;

	if (fa.fsx_xflags & ~F2FS_SUPPORTED_FS_XFLAGS)
		return -EOPNOTSUPP;

	flags = f2fs_xflags_to_iflags(fa.fsx_xflags);
	if (f2fs_mask_flags(inode->i_mode, flags) != flags)
		return -EOPNOTSUPP;

	err = mnt_want_write_file(filp);
	if (err)
		return err;

	inode_lock(inode);
	flags = (fi->i_flags & ~F2FS_FL_XFLAG_VISIBLE) |
				(flags & F2FS_FL_XFLAG_VISIBLE);
	err = __f2fs_ioc_setflags(inode, flags);
	inode_unlock(inode);
	mnt_drop_write_file(filp);
	if (err)
		return err;

	err = f2fs_ioc_setproject(filp, fa.fsx_projid);
	if (err)
		return err;

	return 0;
}

int f2fs_pin_file_control(struct inode *inode, bool inc)
{
	struct f2fs_inode_info *fi = F2FS_I(inode);
	struct f2fs_sb_info *sbi = F2FS_I_SB(inode);

	/* Use i_gc_failures for normal file as a risk signal. */
	if (inc)
		f2fs_i_gc_failures_write(inode, fi->i_gc_failures + 1);

	if (fi->i_gc_failures > sbi->gc_pin_file_threshold) {
		f2fs_msg(sbi->sb, KERN_WARNING,
			"%s: Enable GC = ino %lx after %x GC trials\n",
			__func__, inode->i_ino, fi->i_gc_failures);
		clear_inode_flag(inode, FI_PIN_FILE);
		return -EAGAIN;
	}
	return 0;
}

static int f2fs_ioc_set_pin_file(struct file *filp, unsigned long arg)
{
	struct inode *inode = file_inode(filp);
	__u32 pin;
	int ret = 0;

	if (!inode_owner_or_capable(inode))
		return -EACCES;

	if (get_user(pin, (__u32 __user *)arg))
		return -EFAULT;

	if (!S_ISREG(inode->i_mode))
		return -EINVAL;

	if (f2fs_readonly(F2FS_I_SB(inode)->sb))
		return -EROFS;

	ret = mnt_want_write_file(filp);
	if (ret)
		return ret;

	inode_lock(inode);

	if (should_update_outplace(inode, NULL)) {
		ret = -EINVAL;
		goto out;
	}

	if (!pin) {
		clear_inode_flag(inode, FI_PIN_FILE);
		F2FS_I(inode)->i_gc_failures = 1;
		goto done;
	}

	if (f2fs_pin_file_control(inode, false)) {
		ret = -EAGAIN;
		goto out;
	}
	ret = f2fs_convert_inline_inode(inode);
	if (ret)
		goto out;

	set_inode_flag(inode, FI_PIN_FILE);
	ret = F2FS_I(inode)->i_gc_failures;
done:
	f2fs_update_time(F2FS_I_SB(inode), REQ_TIME);
out:
	inode_unlock(inode);
	mnt_drop_write_file(filp);
	return ret;
}

static int f2fs_ioc_get_pin_file(struct file *filp, unsigned long arg)
{
	struct inode *inode = file_inode(filp);
	__u32 pin = 0;

	if (is_inode_flag_set(inode, FI_PIN_FILE))
		pin = F2FS_I(inode)->i_gc_failures;
	return put_user(pin, (u32 __user *)arg);
}

int f2fs_precache_extents(struct inode *inode)
{
	struct f2fs_inode_info *fi = F2FS_I(inode);
	struct f2fs_map_blocks map;
	pgoff_t m_next_extent;
	loff_t end;
	int err;

	if (is_inode_flag_set(inode, FI_NO_EXTENT))
		return -EOPNOTSUPP;

	map.m_lblk = 0;
	map.m_next_pgofs = NULL;
	map.m_next_extent = &m_next_extent;
	map.m_seg_type = NO_CHECK_TYPE;
	end = F2FS_I_SB(inode)->max_file_blocks;

	while (map.m_lblk < end) {
		map.m_len = end - map.m_lblk;

		down_write(&fi->dio_rwsem[WRITE]);
		err = f2fs_map_blocks(inode, &map, 0, F2FS_GET_BLOCK_PRECACHE);
		up_write(&fi->dio_rwsem[WRITE]);
		if (err)
			return err;

		map.m_lblk = m_next_extent;
	}

	return err;
}

static int f2fs_ioc_precache_extents(struct file *filp, unsigned long arg)
{
	return f2fs_precache_extents(file_inode(filp));
}

long f2fs_ioctl(struct file *filp, unsigned int cmd, unsigned long arg)
{
	if (unlikely(f2fs_cp_error(F2FS_I_SB(file_inode(filp)))))
		return -EIO;

	switch (cmd) {
	case F2FS_IOC_GETFLAGS:
		return f2fs_ioc_getflags(filp, arg);
	case F2FS_IOC_SETFLAGS:
		return f2fs_ioc_setflags(filp, arg);
	case F2FS_IOC_GETVERSION:
		return f2fs_ioc_getversion(filp, arg);
	case F2FS_IOC_START_ATOMIC_WRITE:
		return f2fs_ioc_start_atomic_write(filp);
	case F2FS_IOC_COMMIT_ATOMIC_WRITE:
		return f2fs_ioc_commit_atomic_write(filp);
	case F2FS_IOC_START_VOLATILE_WRITE:
		return f2fs_ioc_start_volatile_write(filp);
	case F2FS_IOC_RELEASE_VOLATILE_WRITE:
		return f2fs_ioc_release_volatile_write(filp);
	case F2FS_IOC_ABORT_VOLATILE_WRITE:
		return f2fs_ioc_abort_volatile_write(filp);
	case F2FS_IOC_SHUTDOWN:
		return f2fs_ioc_shutdown(filp, arg);
	case FITRIM:
		return f2fs_ioc_fitrim(filp, arg);
	case F2FS_IOC_SET_ENCRYPTION_POLICY:
		return f2fs_ioc_set_encryption_policy(filp, arg);
	case F2FS_IOC_GET_ENCRYPTION_POLICY:
		return f2fs_ioc_get_encryption_policy(filp, arg);
	case F2FS_IOC_GET_ENCRYPTION_PWSALT:
		return f2fs_ioc_get_encryption_pwsalt(filp, arg);
	case F2FS_IOC_GARBAGE_COLLECT:
		return f2fs_ioc_gc(filp, arg);
	case F2FS_IOC_GARBAGE_COLLECT_RANGE:
		return f2fs_ioc_gc_range(filp, arg);
	case F2FS_IOC_WRITE_CHECKPOINT:
		return f2fs_ioc_write_checkpoint(filp, arg);
	case F2FS_IOC_DEFRAGMENT:
		return f2fs_ioc_defragment(filp, arg);
	case F2FS_IOC_MOVE_RANGE:
		return f2fs_ioc_move_range(filp, arg);
	case F2FS_IOC_FLUSH_DEVICE:
		return f2fs_ioc_flush_device(filp, arg);
	case F2FS_IOC_GET_FEATURES:
		return f2fs_ioc_get_features(filp, arg);
	case F2FS_IOC_FSGETXATTR:
		return f2fs_ioc_fsgetxattr(filp, arg);
	case F2FS_IOC_FSSETXATTR:
		return f2fs_ioc_fssetxattr(filp, arg);
	case F2FS_IOC_GET_PIN_FILE:
		return f2fs_ioc_get_pin_file(filp, arg);
	case F2FS_IOC_SET_PIN_FILE:
		return f2fs_ioc_set_pin_file(filp, arg);
	case F2FS_IOC_PRECACHE_EXTENTS:
		return f2fs_ioc_precache_extents(filp, arg);
	default:
		return -ENOTTY;
	}
}

static ssize_t f2fs_file_write_iter(struct kiocb *iocb, struct iov_iter *from)
{
	struct file *file = iocb->ki_filp;
	struct inode *inode = file_inode(file);
	struct blk_plug plug;
	ssize_t ret;

	if (unlikely(f2fs_cp_error(F2FS_I_SB(inode))))
		return -EIO;

	if ((iocb->ki_flags & IOCB_NOWAIT) && !(iocb->ki_flags & IOCB_DIRECT))
		return -EINVAL;

	if (!inode_trylock(inode)) {
		if (iocb->ki_flags & IOCB_NOWAIT)
			return -EAGAIN;
		inode_lock(inode);
	}

	ret = generic_write_checks(iocb, from);
	if (ret > 0) {
		bool preallocated = false;
		size_t target_size = 0;
		int err;

		if (iov_iter_fault_in_readable(from, iov_iter_count(from)))
			set_inode_flag(inode, FI_NO_PREALLOC);

<<<<<<< HEAD
		if ((iocb->ki_flags & IOCB_NOWAIT) &&
			(iocb->ki_flags & IOCB_DIRECT)) {
				if (!f2fs_overwrite_io(inode, iocb->ki_pos,
						iov_iter_count(from)) ||
					f2fs_has_inline_data(inode) ||
					f2fs_force_buffered_io(inode, WRITE)) {
						inode_unlock(inode);
						return -EAGAIN;
				}

		} else {
			preallocated = true;
			target_size = iocb->ki_pos + iov_iter_count(from);

			err = f2fs_preallocate_blocks(iocb, from);
			if (err) {
				clear_inode_flag(inode, FI_NO_PREALLOC);
				inode_unlock(inode);
				return err;
			}
=======
		preallocated = true;
		target_size = iocb->ki_pos + iov_iter_count(from);

		err = f2fs_preallocate_blocks(iocb, from);
		if (err) {
			clear_inode_flag(inode, FI_NO_PREALLOC);
			inode_unlock(inode);
			return err;
>>>>>>> 1e92e813
		}
		blk_start_plug(&plug);
		ret = __generic_file_write_iter(iocb, from);
		blk_finish_plug(&plug);
		clear_inode_flag(inode, FI_NO_PREALLOC);

		/* if we couldn't write data, we should deallocate blocks. */
		if (preallocated && i_size_read(inode) < target_size)
			f2fs_truncate(inode);

		if (ret > 0)
			f2fs_update_iostat(F2FS_I_SB(inode), APP_WRITE_IO, ret);
	}
	inode_unlock(inode);

	if (ret > 0)
		ret = generic_write_sync(iocb, ret);
	return ret;
}

#ifdef CONFIG_COMPAT
long f2fs_compat_ioctl(struct file *file, unsigned int cmd, unsigned long arg)
{
	switch (cmd) {
	case F2FS_IOC32_GETFLAGS:
		cmd = F2FS_IOC_GETFLAGS;
		break;
	case F2FS_IOC32_SETFLAGS:
		cmd = F2FS_IOC_SETFLAGS;
		break;
	case F2FS_IOC32_GETVERSION:
		cmd = F2FS_IOC_GETVERSION;
		break;
	case F2FS_IOC_START_ATOMIC_WRITE:
	case F2FS_IOC_COMMIT_ATOMIC_WRITE:
	case F2FS_IOC_START_VOLATILE_WRITE:
	case F2FS_IOC_RELEASE_VOLATILE_WRITE:
	case F2FS_IOC_ABORT_VOLATILE_WRITE:
	case F2FS_IOC_SHUTDOWN:
	case F2FS_IOC_SET_ENCRYPTION_POLICY:
	case F2FS_IOC_GET_ENCRYPTION_PWSALT:
	case F2FS_IOC_GET_ENCRYPTION_POLICY:
	case F2FS_IOC_GARBAGE_COLLECT:
	case F2FS_IOC_GARBAGE_COLLECT_RANGE:
	case F2FS_IOC_WRITE_CHECKPOINT:
	case F2FS_IOC_DEFRAGMENT:
	case F2FS_IOC_MOVE_RANGE:
	case F2FS_IOC_FLUSH_DEVICE:
	case F2FS_IOC_GET_FEATURES:
	case F2FS_IOC_FSGETXATTR:
	case F2FS_IOC_FSSETXATTR:
	case F2FS_IOC_GET_PIN_FILE:
	case F2FS_IOC_SET_PIN_FILE:
	case F2FS_IOC_PRECACHE_EXTENTS:
		break;
	default:
		return -ENOIOCTLCMD;
	}
	return f2fs_ioctl(file, cmd, (unsigned long) compat_ptr(arg));
}
#endif

const struct file_operations f2fs_file_operations = {
	.llseek		= f2fs_llseek,
	.read_iter	= generic_file_read_iter,
	.write_iter	= f2fs_file_write_iter,
	.open		= f2fs_file_open,
	.release	= f2fs_release_file,
	.mmap		= f2fs_file_mmap,
	.flush		= f2fs_file_flush,
	.fsync		= f2fs_sync_file,
	.fallocate	= f2fs_fallocate,
	.unlocked_ioctl	= f2fs_ioctl,
#ifdef CONFIG_COMPAT
	.compat_ioctl	= f2fs_compat_ioctl,
#endif
	.splice_read	= generic_file_splice_read,
	.splice_write	= iter_file_splice_write,
};<|MERGE_RESOLUTION|>--- conflicted
+++ resolved
@@ -2917,28 +2917,6 @@
 		if (iov_iter_fault_in_readable(from, iov_iter_count(from)))
 			set_inode_flag(inode, FI_NO_PREALLOC);
 
-<<<<<<< HEAD
-		if ((iocb->ki_flags & IOCB_NOWAIT) &&
-			(iocb->ki_flags & IOCB_DIRECT)) {
-				if (!f2fs_overwrite_io(inode, iocb->ki_pos,
-						iov_iter_count(from)) ||
-					f2fs_has_inline_data(inode) ||
-					f2fs_force_buffered_io(inode, WRITE)) {
-						inode_unlock(inode);
-						return -EAGAIN;
-				}
-
-		} else {
-			preallocated = true;
-			target_size = iocb->ki_pos + iov_iter_count(from);
-
-			err = f2fs_preallocate_blocks(iocb, from);
-			if (err) {
-				clear_inode_flag(inode, FI_NO_PREALLOC);
-				inode_unlock(inode);
-				return err;
-			}
-=======
 		preallocated = true;
 		target_size = iocb->ki_pos + iov_iter_count(from);
 
@@ -2947,7 +2925,6 @@
 			clear_inode_flag(inode, FI_NO_PREALLOC);
 			inode_unlock(inode);
 			return err;
->>>>>>> 1e92e813
 		}
 		blk_start_plug(&plug);
 		ret = __generic_file_write_iter(iocb, from);
